// SPDX-License-Identifier: GPL-2.0-only
/* Copyright (c) 2011-2014 PLUMgrid, http://plumgrid.com
 * Copyright (c) 2016 Facebook
 * Copyright (c) 2018 Covalent IO, Inc. http://covalent.io
 */
#include <uapi/linux/btf.h>
#include <linux/kernel.h>
#include <linux/types.h>
#include <linux/slab.h>
#include <linux/bpf.h>
#include <linux/btf.h>
#include <linux/bpf_verifier.h>
#include <linux/filter.h>
#include <net/netlink.h>
#include <linux/file.h>
#include <linux/vmalloc.h>
#include <linux/stringify.h>
#include <linux/bsearch.h>
#include <linux/sort.h>
#include <linux/perf_event.h>
#include <linux/ctype.h>
#include <linux/error-injection.h>
#include <linux/bpf_lsm.h>
#include <linux/btf_ids.h>

#include "disasm.h"

static const struct bpf_verifier_ops * const bpf_verifier_ops[] = {
#define BPF_PROG_TYPE(_id, _name, prog_ctx_type, kern_ctx_type) \
	[_id] = & _name ## _verifier_ops,
#define BPF_MAP_TYPE(_id, _ops)
#define BPF_LINK_TYPE(_id, _name)
#include <linux/bpf_types.h>
#undef BPF_PROG_TYPE
#undef BPF_MAP_TYPE
#undef BPF_LINK_TYPE
};

/* bpf_check() is a static code analyzer that walks eBPF program
 * instruction by instruction and updates register/stack state.
 * All paths of conditional branches are analyzed until 'bpf_exit' insn.
 *
 * The first pass is depth-first-search to check that the program is a DAG.
 * It rejects the following programs:
 * - larger than BPF_MAXINSNS insns
 * - if loop is present (detected via back-edge)
 * - unreachable insns exist (shouldn't be a forest. program = one function)
 * - out of bounds or malformed jumps
 * The second pass is all possible path descent from the 1st insn.
 * Since it's analyzing all pathes through the program, the length of the
 * analysis is limited to 64k insn, which may be hit even if total number of
 * insn is less then 4K, but there are too many branches that change stack/regs.
 * Number of 'branches to be analyzed' is limited to 1k
 *
 * On entry to each instruction, each register has a type, and the instruction
 * changes the types of the registers depending on instruction semantics.
 * If instruction is BPF_MOV64_REG(BPF_REG_1, BPF_REG_5), then type of R5 is
 * copied to R1.
 *
 * All registers are 64-bit.
 * R0 - return register
 * R1-R5 argument passing registers
 * R6-R9 callee saved registers
 * R10 - frame pointer read-only
 *
 * At the start of BPF program the register R1 contains a pointer to bpf_context
 * and has type PTR_TO_CTX.
 *
 * Verifier tracks arithmetic operations on pointers in case:
 *    BPF_MOV64_REG(BPF_REG_1, BPF_REG_10),
 *    BPF_ALU64_IMM(BPF_ADD, BPF_REG_1, -20),
 * 1st insn copies R10 (which has FRAME_PTR) type into R1
 * and 2nd arithmetic instruction is pattern matched to recognize
 * that it wants to construct a pointer to some element within stack.
 * So after 2nd insn, the register R1 has type PTR_TO_STACK
 * (and -20 constant is saved for further stack bounds checking).
 * Meaning that this reg is a pointer to stack plus known immediate constant.
 *
 * Most of the time the registers have SCALAR_VALUE type, which
 * means the register has some value, but it's not a valid pointer.
 * (like pointer plus pointer becomes SCALAR_VALUE type)
 *
 * When verifier sees load or store instructions the type of base register
 * can be: PTR_TO_MAP_VALUE, PTR_TO_CTX, PTR_TO_STACK, PTR_TO_SOCKET. These are
 * four pointer types recognized by check_mem_access() function.
 *
 * PTR_TO_MAP_VALUE means that this register is pointing to 'map element value'
 * and the range of [ptr, ptr + map's value_size) is accessible.
 *
 * registers used to pass values to function calls are checked against
 * function argument constraints.
 *
 * ARG_PTR_TO_MAP_KEY is one of such argument constraints.
 * It means that the register type passed to this function must be
 * PTR_TO_STACK and it will be used inside the function as
 * 'pointer to map element key'
 *
 * For example the argument constraints for bpf_map_lookup_elem():
 *   .ret_type = RET_PTR_TO_MAP_VALUE_OR_NULL,
 *   .arg1_type = ARG_CONST_MAP_PTR,
 *   .arg2_type = ARG_PTR_TO_MAP_KEY,
 *
 * ret_type says that this function returns 'pointer to map elem value or null'
 * function expects 1st argument to be a const pointer to 'struct bpf_map' and
 * 2nd argument should be a pointer to stack, which will be used inside
 * the helper function as a pointer to map element key.
 *
 * On the kernel side the helper function looks like:
 * u64 bpf_map_lookup_elem(u64 r1, u64 r2, u64 r3, u64 r4, u64 r5)
 * {
 *    struct bpf_map *map = (struct bpf_map *) (unsigned long) r1;
 *    void *key = (void *) (unsigned long) r2;
 *    void *value;
 *
 *    here kernel can access 'key' and 'map' pointers safely, knowing that
 *    [key, key + map->key_size) bytes are valid and were initialized on
 *    the stack of eBPF program.
 * }
 *
 * Corresponding eBPF program may look like:
 *    BPF_MOV64_REG(BPF_REG_2, BPF_REG_10),  // after this insn R2 type is FRAME_PTR
 *    BPF_ALU64_IMM(BPF_ADD, BPF_REG_2, -4), // after this insn R2 type is PTR_TO_STACK
 *    BPF_LD_MAP_FD(BPF_REG_1, map_fd),      // after this insn R1 type is CONST_PTR_TO_MAP
 *    BPF_RAW_INSN(BPF_JMP | BPF_CALL, 0, 0, 0, BPF_FUNC_map_lookup_elem),
 * here verifier looks at prototype of map_lookup_elem() and sees:
 * .arg1_type == ARG_CONST_MAP_PTR and R1->type == CONST_PTR_TO_MAP, which is ok,
 * Now verifier knows that this map has key of R1->map_ptr->key_size bytes
 *
 * Then .arg2_type == ARG_PTR_TO_MAP_KEY and R2->type == PTR_TO_STACK, ok so far,
 * Now verifier checks that [R2, R2 + map's key_size) are within stack limits
 * and were initialized prior to this call.
 * If it's ok, then verifier allows this BPF_CALL insn and looks at
 * .ret_type which is RET_PTR_TO_MAP_VALUE_OR_NULL, so it sets
 * R0->type = PTR_TO_MAP_VALUE_OR_NULL which means bpf_map_lookup_elem() function
 * returns ether pointer to map value or NULL.
 *
 * When type PTR_TO_MAP_VALUE_OR_NULL passes through 'if (reg != 0) goto +off'
 * insn, the register holding that pointer in the true branch changes state to
 * PTR_TO_MAP_VALUE and the same register changes state to CONST_IMM in the false
 * branch. See check_cond_jmp_op().
 *
 * After the call R0 is set to return type of the function and registers R1-R5
 * are set to NOT_INIT to indicate that they are no longer readable.
 *
 * The following reference types represent a potential reference to a kernel
 * resource which, after first being allocated, must be checked and freed by
 * the BPF program:
 * - PTR_TO_SOCKET_OR_NULL, PTR_TO_SOCKET
 *
 * When the verifier sees a helper call return a reference type, it allocates a
 * pointer id for the reference and stores it in the current function state.
 * Similar to the way that PTR_TO_MAP_VALUE_OR_NULL is converted into
 * PTR_TO_MAP_VALUE, PTR_TO_SOCKET_OR_NULL becomes PTR_TO_SOCKET when the type
 * passes through a NULL-check conditional. For the branch wherein the state is
 * changed to CONST_IMM, the verifier releases the reference.
 *
 * For each helper function that allocates a reference, such as
 * bpf_sk_lookup_tcp(), there is a corresponding release function, such as
 * bpf_sk_release(). When a reference type passes into the release function,
 * the verifier also releases the reference. If any unchecked or unreleased
 * reference remains at the end of the program, the verifier rejects it.
 */

/* verifier_state + insn_idx are pushed to stack when branch is encountered */
struct bpf_verifier_stack_elem {
	/* verifer state is 'st'
	 * before processing instruction 'insn_idx'
	 * and after processing instruction 'prev_insn_idx'
	 */
	struct bpf_verifier_state st;
	int insn_idx;
	int prev_insn_idx;
	struct bpf_verifier_stack_elem *next;
	/* length of verifier log at the time this state was pushed on stack */
	u32 log_pos;
};

#define BPF_COMPLEXITY_LIMIT_JMP_SEQ	8192
#define BPF_COMPLEXITY_LIMIT_STATES	64

#define BPF_MAP_KEY_POISON	(1ULL << 63)
#define BPF_MAP_KEY_SEEN	(1ULL << 62)

#define BPF_MAP_PTR_UNPRIV	1UL
#define BPF_MAP_PTR_POISON	((void *)((0xeB9FUL << 1) +	\
					  POISON_POINTER_DELTA))
#define BPF_MAP_PTR(X)		((struct bpf_map *)((X) & ~BPF_MAP_PTR_UNPRIV))

static bool bpf_map_ptr_poisoned(const struct bpf_insn_aux_data *aux)
{
	return BPF_MAP_PTR(aux->map_ptr_state) == BPF_MAP_PTR_POISON;
}

static bool bpf_map_ptr_unpriv(const struct bpf_insn_aux_data *aux)
{
	return aux->map_ptr_state & BPF_MAP_PTR_UNPRIV;
}

static void bpf_map_ptr_store(struct bpf_insn_aux_data *aux,
			      const struct bpf_map *map, bool unpriv)
{
	BUILD_BUG_ON((unsigned long)BPF_MAP_PTR_POISON & BPF_MAP_PTR_UNPRIV);
	unpriv |= bpf_map_ptr_unpriv(aux);
	aux->map_ptr_state = (unsigned long)map |
			     (unpriv ? BPF_MAP_PTR_UNPRIV : 0UL);
}

static bool bpf_map_key_poisoned(const struct bpf_insn_aux_data *aux)
{
	return aux->map_key_state & BPF_MAP_KEY_POISON;
}

static bool bpf_map_key_unseen(const struct bpf_insn_aux_data *aux)
{
	return !(aux->map_key_state & BPF_MAP_KEY_SEEN);
}

static u64 bpf_map_key_immediate(const struct bpf_insn_aux_data *aux)
{
	return aux->map_key_state & ~(BPF_MAP_KEY_SEEN | BPF_MAP_KEY_POISON);
}

static void bpf_map_key_store(struct bpf_insn_aux_data *aux, u64 state)
{
	bool poisoned = bpf_map_key_poisoned(aux);

	aux->map_key_state = state | BPF_MAP_KEY_SEEN |
			     (poisoned ? BPF_MAP_KEY_POISON : 0ULL);
}

static bool bpf_pseudo_call(const struct bpf_insn *insn)
{
	return insn->code == (BPF_JMP | BPF_CALL) &&
	       insn->src_reg == BPF_PSEUDO_CALL;
}

struct bpf_call_arg_meta {
	struct bpf_map *map_ptr;
	bool raw_mode;
	bool pkt_access;
	int regno;
	int access_size;
	int mem_size;
	u64 msize_max_value;
	int ref_obj_id;
	int func_id;
	struct btf *btf;
	u32 btf_id;
	struct btf *ret_btf;
	u32 ret_btf_id;
};

struct btf *btf_vmlinux;

static DEFINE_MUTEX(bpf_verifier_lock);

static const struct bpf_line_info *
find_linfo(const struct bpf_verifier_env *env, u32 insn_off)
{
	const struct bpf_line_info *linfo;
	const struct bpf_prog *prog;
	u32 i, nr_linfo;

	prog = env->prog;
	nr_linfo = prog->aux->nr_linfo;

	if (!nr_linfo || insn_off >= prog->len)
		return NULL;

	linfo = prog->aux->linfo;
	for (i = 1; i < nr_linfo; i++)
		if (insn_off < linfo[i].insn_off)
			break;

	return &linfo[i - 1];
}

void bpf_verifier_vlog(struct bpf_verifier_log *log, const char *fmt,
		       va_list args)
{
	unsigned int n;

	n = vscnprintf(log->kbuf, BPF_VERIFIER_TMP_LOG_SIZE, fmt, args);

	WARN_ONCE(n >= BPF_VERIFIER_TMP_LOG_SIZE - 1,
		  "verifier log line truncated - local buffer too short\n");

	n = min(log->len_total - log->len_used - 1, n);
	log->kbuf[n] = '\0';

	if (log->level == BPF_LOG_KERNEL) {
		pr_err("BPF:%s\n", log->kbuf);
		return;
	}
	if (!copy_to_user(log->ubuf + log->len_used, log->kbuf, n + 1))
		log->len_used += n;
	else
		log->ubuf = NULL;
}

static void bpf_vlog_reset(struct bpf_verifier_log *log, u32 new_pos)
{
	char zero = 0;

	if (!bpf_verifier_log_needed(log))
		return;

	log->len_used = new_pos;
	if (put_user(zero, log->ubuf + new_pos))
		log->ubuf = NULL;
}

/* log_level controls verbosity level of eBPF verifier.
 * bpf_verifier_log_write() is used to dump the verification trace to the log,
 * so the user can figure out what's wrong with the program
 */
__printf(2, 3) void bpf_verifier_log_write(struct bpf_verifier_env *env,
					   const char *fmt, ...)
{
	va_list args;

	if (!bpf_verifier_log_needed(&env->log))
		return;

	va_start(args, fmt);
	bpf_verifier_vlog(&env->log, fmt, args);
	va_end(args);
}
EXPORT_SYMBOL_GPL(bpf_verifier_log_write);

__printf(2, 3) static void verbose(void *private_data, const char *fmt, ...)
{
	struct bpf_verifier_env *env = private_data;
	va_list args;

	if (!bpf_verifier_log_needed(&env->log))
		return;

	va_start(args, fmt);
	bpf_verifier_vlog(&env->log, fmt, args);
	va_end(args);
}

__printf(2, 3) void bpf_log(struct bpf_verifier_log *log,
			    const char *fmt, ...)
{
	va_list args;

	if (!bpf_verifier_log_needed(log))
		return;

	va_start(args, fmt);
	bpf_verifier_vlog(log, fmt, args);
	va_end(args);
}

static const char *ltrim(const char *s)
{
	while (isspace(*s))
		s++;

	return s;
}

__printf(3, 4) static void verbose_linfo(struct bpf_verifier_env *env,
					 u32 insn_off,
					 const char *prefix_fmt, ...)
{
	const struct bpf_line_info *linfo;

	if (!bpf_verifier_log_needed(&env->log))
		return;

	linfo = find_linfo(env, insn_off);
	if (!linfo || linfo == env->prev_linfo)
		return;

	if (prefix_fmt) {
		va_list args;

		va_start(args, prefix_fmt);
		bpf_verifier_vlog(&env->log, prefix_fmt, args);
		va_end(args);
	}

	verbose(env, "%s\n",
		ltrim(btf_name_by_offset(env->prog->aux->btf,
					 linfo->line_off)));

	env->prev_linfo = linfo;
}

static bool type_is_pkt_pointer(enum bpf_reg_type type)
{
	return type == PTR_TO_PACKET ||
	       type == PTR_TO_PACKET_META;
}

static bool type_is_sk_pointer(enum bpf_reg_type type)
{
	return type == PTR_TO_SOCKET ||
		type == PTR_TO_SOCK_COMMON ||
		type == PTR_TO_TCP_SOCK ||
		type == PTR_TO_XDP_SOCK;
}

static bool reg_type_not_null(enum bpf_reg_type type)
{
	return type == PTR_TO_SOCKET ||
		type == PTR_TO_TCP_SOCK ||
		type == PTR_TO_MAP_VALUE ||
		type == PTR_TO_SOCK_COMMON;
}

static bool reg_type_may_be_null(enum bpf_reg_type type)
{
	return type == PTR_TO_MAP_VALUE_OR_NULL ||
	       type == PTR_TO_SOCKET_OR_NULL ||
	       type == PTR_TO_SOCK_COMMON_OR_NULL ||
	       type == PTR_TO_TCP_SOCK_OR_NULL ||
	       type == PTR_TO_BTF_ID_OR_NULL ||
	       type == PTR_TO_MEM_OR_NULL ||
	       type == PTR_TO_RDONLY_BUF_OR_NULL ||
	       type == PTR_TO_RDWR_BUF_OR_NULL;
}

static bool reg_may_point_to_spin_lock(const struct bpf_reg_state *reg)
{
	return reg->type == PTR_TO_MAP_VALUE &&
		map_value_has_spin_lock(reg->map_ptr);
}

static bool reg_type_may_be_refcounted_or_null(enum bpf_reg_type type)
{
	return type == PTR_TO_SOCKET ||
		type == PTR_TO_SOCKET_OR_NULL ||
		type == PTR_TO_TCP_SOCK ||
		type == PTR_TO_TCP_SOCK_OR_NULL ||
		type == PTR_TO_MEM ||
		type == PTR_TO_MEM_OR_NULL;
}

static bool arg_type_may_be_refcounted(enum bpf_arg_type type)
{
	return type == ARG_PTR_TO_SOCK_COMMON;
}

static bool arg_type_may_be_null(enum bpf_arg_type type)
{
	return type == ARG_PTR_TO_MAP_VALUE_OR_NULL ||
	       type == ARG_PTR_TO_MEM_OR_NULL ||
	       type == ARG_PTR_TO_CTX_OR_NULL ||
	       type == ARG_PTR_TO_SOCKET_OR_NULL ||
	       type == ARG_PTR_TO_ALLOC_MEM_OR_NULL;
}

/* Determine whether the function releases some resources allocated by another
 * function call. The first reference type argument will be assumed to be
 * released by release_reference().
 */
static bool is_release_function(enum bpf_func_id func_id)
{
	return func_id == BPF_FUNC_sk_release ||
	       func_id == BPF_FUNC_ringbuf_submit ||
	       func_id == BPF_FUNC_ringbuf_discard;
}

static bool may_be_acquire_function(enum bpf_func_id func_id)
{
	return func_id == BPF_FUNC_sk_lookup_tcp ||
		func_id == BPF_FUNC_sk_lookup_udp ||
		func_id == BPF_FUNC_skc_lookup_tcp ||
		func_id == BPF_FUNC_map_lookup_elem ||
	        func_id == BPF_FUNC_ringbuf_reserve;
}

static bool is_acquire_function(enum bpf_func_id func_id,
				const struct bpf_map *map)
{
	enum bpf_map_type map_type = map ? map->map_type : BPF_MAP_TYPE_UNSPEC;

	if (func_id == BPF_FUNC_sk_lookup_tcp ||
	    func_id == BPF_FUNC_sk_lookup_udp ||
	    func_id == BPF_FUNC_skc_lookup_tcp ||
	    func_id == BPF_FUNC_ringbuf_reserve)
		return true;

	if (func_id == BPF_FUNC_map_lookup_elem &&
	    (map_type == BPF_MAP_TYPE_SOCKMAP ||
	     map_type == BPF_MAP_TYPE_SOCKHASH))
		return true;

	return false;
}

static bool is_ptr_cast_function(enum bpf_func_id func_id)
{
	return func_id == BPF_FUNC_tcp_sock ||
		func_id == BPF_FUNC_sk_fullsock ||
		func_id == BPF_FUNC_skc_to_tcp_sock ||
		func_id == BPF_FUNC_skc_to_tcp6_sock ||
		func_id == BPF_FUNC_skc_to_udp6_sock ||
		func_id == BPF_FUNC_skc_to_tcp_timewait_sock ||
		func_id == BPF_FUNC_skc_to_tcp_request_sock;
}

static bool is_cmpxchg_insn(const struct bpf_insn *insn)
{
	return BPF_CLASS(insn->code) == BPF_STX &&
	       BPF_MODE(insn->code) == BPF_ATOMIC &&
	       insn->imm == BPF_CMPXCHG;
}

/* string representation of 'enum bpf_reg_type' */
static const char * const reg_type_str[] = {
	[NOT_INIT]		= "?",
	[SCALAR_VALUE]		= "inv",
	[PTR_TO_CTX]		= "ctx",
	[CONST_PTR_TO_MAP]	= "map_ptr",
	[PTR_TO_MAP_VALUE]	= "map_value",
	[PTR_TO_MAP_VALUE_OR_NULL] = "map_value_or_null",
	[PTR_TO_STACK]		= "fp",
	[PTR_TO_PACKET]		= "pkt",
	[PTR_TO_PACKET_META]	= "pkt_meta",
	[PTR_TO_PACKET_END]	= "pkt_end",
	[PTR_TO_FLOW_KEYS]	= "flow_keys",
	[PTR_TO_SOCKET]		= "sock",
	[PTR_TO_SOCKET_OR_NULL] = "sock_or_null",
	[PTR_TO_SOCK_COMMON]	= "sock_common",
	[PTR_TO_SOCK_COMMON_OR_NULL] = "sock_common_or_null",
	[PTR_TO_TCP_SOCK]	= "tcp_sock",
	[PTR_TO_TCP_SOCK_OR_NULL] = "tcp_sock_or_null",
	[PTR_TO_TP_BUFFER]	= "tp_buffer",
	[PTR_TO_XDP_SOCK]	= "xdp_sock",
	[PTR_TO_BTF_ID]		= "ptr_",
	[PTR_TO_BTF_ID_OR_NULL]	= "ptr_or_null_",
	[PTR_TO_PERCPU_BTF_ID]	= "percpu_ptr_",
	[PTR_TO_MEM]		= "mem",
	[PTR_TO_MEM_OR_NULL]	= "mem_or_null",
	[PTR_TO_RDONLY_BUF]	= "rdonly_buf",
	[PTR_TO_RDONLY_BUF_OR_NULL] = "rdonly_buf_or_null",
	[PTR_TO_RDWR_BUF]	= "rdwr_buf",
	[PTR_TO_RDWR_BUF_OR_NULL] = "rdwr_buf_or_null",
};

static char slot_type_char[] = {
	[STACK_INVALID]	= '?',
	[STACK_SPILL]	= 'r',
	[STACK_MISC]	= 'm',
	[STACK_ZERO]	= '0',
};

static void print_liveness(struct bpf_verifier_env *env,
			   enum bpf_reg_liveness live)
{
	if (live & (REG_LIVE_READ | REG_LIVE_WRITTEN | REG_LIVE_DONE))
	    verbose(env, "_");
	if (live & REG_LIVE_READ)
		verbose(env, "r");
	if (live & REG_LIVE_WRITTEN)
		verbose(env, "w");
	if (live & REG_LIVE_DONE)
		verbose(env, "D");
}

static struct bpf_func_state *func(struct bpf_verifier_env *env,
				   const struct bpf_reg_state *reg)
{
	struct bpf_verifier_state *cur = env->cur_state;

	return cur->frame[reg->frameno];
}

static const char *kernel_type_name(const struct btf* btf, u32 id)
{
	return btf_name_by_offset(btf, btf_type_by_id(btf, id)->name_off);
}

static void print_verifier_state(struct bpf_verifier_env *env,
				 const struct bpf_func_state *state)
{
	const struct bpf_reg_state *reg;
	enum bpf_reg_type t;
	int i;

	if (state->frameno)
		verbose(env, " frame%d:", state->frameno);
	for (i = 0; i < MAX_BPF_REG; i++) {
		reg = &state->regs[i];
		t = reg->type;
		if (t == NOT_INIT)
			continue;
		verbose(env, " R%d", i);
		print_liveness(env, reg->live);
		verbose(env, "=%s", reg_type_str[t]);
		if (t == SCALAR_VALUE && reg->precise)
			verbose(env, "P");
		if ((t == SCALAR_VALUE || t == PTR_TO_STACK) &&
		    tnum_is_const(reg->var_off)) {
			/* reg->off should be 0 for SCALAR_VALUE */
			verbose(env, "%lld", reg->var_off.value + reg->off);
		} else {
			if (t == PTR_TO_BTF_ID ||
			    t == PTR_TO_BTF_ID_OR_NULL ||
			    t == PTR_TO_PERCPU_BTF_ID)
				verbose(env, "%s", kernel_type_name(reg->btf, reg->btf_id));
			verbose(env, "(id=%d", reg->id);
			if (reg_type_may_be_refcounted_or_null(t))
				verbose(env, ",ref_obj_id=%d", reg->ref_obj_id);
			if (t != SCALAR_VALUE)
				verbose(env, ",off=%d", reg->off);
			if (type_is_pkt_pointer(t))
				verbose(env, ",r=%d", reg->range);
			else if (t == CONST_PTR_TO_MAP ||
				 t == PTR_TO_MAP_VALUE ||
				 t == PTR_TO_MAP_VALUE_OR_NULL)
				verbose(env, ",ks=%d,vs=%d",
					reg->map_ptr->key_size,
					reg->map_ptr->value_size);
			if (tnum_is_const(reg->var_off)) {
				/* Typically an immediate SCALAR_VALUE, but
				 * could be a pointer whose offset is too big
				 * for reg->off
				 */
				verbose(env, ",imm=%llx", reg->var_off.value);
			} else {
				if (reg->smin_value != reg->umin_value &&
				    reg->smin_value != S64_MIN)
					verbose(env, ",smin_value=%lld",
						(long long)reg->smin_value);
				if (reg->smax_value != reg->umax_value &&
				    reg->smax_value != S64_MAX)
					verbose(env, ",smax_value=%lld",
						(long long)reg->smax_value);
				if (reg->umin_value != 0)
					verbose(env, ",umin_value=%llu",
						(unsigned long long)reg->umin_value);
				if (reg->umax_value != U64_MAX)
					verbose(env, ",umax_value=%llu",
						(unsigned long long)reg->umax_value);
				if (!tnum_is_unknown(reg->var_off)) {
					char tn_buf[48];

					tnum_strn(tn_buf, sizeof(tn_buf), reg->var_off);
					verbose(env, ",var_off=%s", tn_buf);
				}
				if (reg->s32_min_value != reg->smin_value &&
				    reg->s32_min_value != S32_MIN)
					verbose(env, ",s32_min_value=%d",
						(int)(reg->s32_min_value));
				if (reg->s32_max_value != reg->smax_value &&
				    reg->s32_max_value != S32_MAX)
					verbose(env, ",s32_max_value=%d",
						(int)(reg->s32_max_value));
				if (reg->u32_min_value != reg->umin_value &&
				    reg->u32_min_value != U32_MIN)
					verbose(env, ",u32_min_value=%d",
						(int)(reg->u32_min_value));
				if (reg->u32_max_value != reg->umax_value &&
				    reg->u32_max_value != U32_MAX)
					verbose(env, ",u32_max_value=%d",
						(int)(reg->u32_max_value));
			}
			verbose(env, ")");
		}
	}
	for (i = 0; i < state->allocated_stack / BPF_REG_SIZE; i++) {
		char types_buf[BPF_REG_SIZE + 1];
		bool valid = false;
		int j;

		for (j = 0; j < BPF_REG_SIZE; j++) {
			if (state->stack[i].slot_type[j] != STACK_INVALID)
				valid = true;
			types_buf[j] = slot_type_char[
					state->stack[i].slot_type[j]];
		}
		types_buf[BPF_REG_SIZE] = 0;
		if (!valid)
			continue;
		verbose(env, " fp%d", (-i - 1) * BPF_REG_SIZE);
		print_liveness(env, state->stack[i].spilled_ptr.live);
		if (state->stack[i].slot_type[0] == STACK_SPILL) {
			reg = &state->stack[i].spilled_ptr;
			t = reg->type;
			verbose(env, "=%s", reg_type_str[t]);
			if (t == SCALAR_VALUE && reg->precise)
				verbose(env, "P");
			if (t == SCALAR_VALUE && tnum_is_const(reg->var_off))
				verbose(env, "%lld", reg->var_off.value + reg->off);
		} else {
			verbose(env, "=%s", types_buf);
		}
	}
	if (state->acquired_refs && state->refs[0].id) {
		verbose(env, " refs=%d", state->refs[0].id);
		for (i = 1; i < state->acquired_refs; i++)
			if (state->refs[i].id)
				verbose(env, ",%d", state->refs[i].id);
	}
	verbose(env, "\n");
}

#define COPY_STATE_FN(NAME, COUNT, FIELD, SIZE)				\
static int copy_##NAME##_state(struct bpf_func_state *dst,		\
			       const struct bpf_func_state *src)	\
{									\
	if (!src->FIELD)						\
		return 0;						\
	if (WARN_ON_ONCE(dst->COUNT < src->COUNT)) {			\
		/* internal bug, make state invalid to reject the program */ \
		memset(dst, 0, sizeof(*dst));				\
		return -EFAULT;						\
	}								\
	memcpy(dst->FIELD, src->FIELD,					\
	       sizeof(*src->FIELD) * (src->COUNT / SIZE));		\
	return 0;							\
}
/* copy_reference_state() */
COPY_STATE_FN(reference, acquired_refs, refs, 1)
/* copy_stack_state() */
COPY_STATE_FN(stack, allocated_stack, stack, BPF_REG_SIZE)
#undef COPY_STATE_FN

#define REALLOC_STATE_FN(NAME, COUNT, FIELD, SIZE)			\
static int realloc_##NAME##_state(struct bpf_func_state *state, int size, \
				  bool copy_old)			\
{									\
	u32 old_size = state->COUNT;					\
	struct bpf_##NAME##_state *new_##FIELD;				\
	int slot = size / SIZE;						\
									\
	if (size <= old_size || !size) {				\
		if (copy_old)						\
			return 0;					\
		state->COUNT = slot * SIZE;				\
		if (!size && old_size) {				\
			kfree(state->FIELD);				\
			state->FIELD = NULL;				\
		}							\
		return 0;						\
	}								\
	new_##FIELD = kmalloc_array(slot, sizeof(struct bpf_##NAME##_state), \
				    GFP_KERNEL);			\
	if (!new_##FIELD)						\
		return -ENOMEM;						\
	if (copy_old) {							\
		if (state->FIELD)					\
			memcpy(new_##FIELD, state->FIELD,		\
			       sizeof(*new_##FIELD) * (old_size / SIZE)); \
		memset(new_##FIELD + old_size / SIZE, 0,		\
		       sizeof(*new_##FIELD) * (size - old_size) / SIZE); \
	}								\
	state->COUNT = slot * SIZE;					\
	kfree(state->FIELD);						\
	state->FIELD = new_##FIELD;					\
	return 0;							\
}
/* realloc_reference_state() */
REALLOC_STATE_FN(reference, acquired_refs, refs, 1)
/* realloc_stack_state() */
REALLOC_STATE_FN(stack, allocated_stack, stack, BPF_REG_SIZE)
#undef REALLOC_STATE_FN

/* do_check() starts with zero-sized stack in struct bpf_verifier_state to
 * make it consume minimal amount of memory. check_stack_write() access from
 * the program calls into realloc_func_state() to grow the stack size.
 * Note there is a non-zero 'parent' pointer inside bpf_verifier_state
 * which realloc_stack_state() copies over. It points to previous
 * bpf_verifier_state which is never reallocated.
 */
static int realloc_func_state(struct bpf_func_state *state, int stack_size,
			      int refs_size, bool copy_old)
{
	int err = realloc_reference_state(state, refs_size, copy_old);
	if (err)
		return err;
	return realloc_stack_state(state, stack_size, copy_old);
}

/* Acquire a pointer id from the env and update the state->refs to include
 * this new pointer reference.
 * On success, returns a valid pointer id to associate with the register
 * On failure, returns a negative errno.
 */
static int acquire_reference_state(struct bpf_verifier_env *env, int insn_idx)
{
	struct bpf_func_state *state = cur_func(env);
	int new_ofs = state->acquired_refs;
	int id, err;

	err = realloc_reference_state(state, state->acquired_refs + 1, true);
	if (err)
		return err;
	id = ++env->id_gen;
	state->refs[new_ofs].id = id;
	state->refs[new_ofs].insn_idx = insn_idx;

	return id;
}

/* release function corresponding to acquire_reference_state(). Idempotent. */
static int release_reference_state(struct bpf_func_state *state, int ptr_id)
{
	int i, last_idx;

	last_idx = state->acquired_refs - 1;
	for (i = 0; i < state->acquired_refs; i++) {
		if (state->refs[i].id == ptr_id) {
			if (last_idx && i != last_idx)
				memcpy(&state->refs[i], &state->refs[last_idx],
				       sizeof(*state->refs));
			memset(&state->refs[last_idx], 0, sizeof(*state->refs));
			state->acquired_refs--;
			return 0;
		}
	}
	return -EINVAL;
}

static int transfer_reference_state(struct bpf_func_state *dst,
				    struct bpf_func_state *src)
{
	int err = realloc_reference_state(dst, src->acquired_refs, false);
	if (err)
		return err;
	err = copy_reference_state(dst, src);
	if (err)
		return err;
	return 0;
}

static void free_func_state(struct bpf_func_state *state)
{
	if (!state)
		return;
	kfree(state->refs);
	kfree(state->stack);
	kfree(state);
}

static void clear_jmp_history(struct bpf_verifier_state *state)
{
	kfree(state->jmp_history);
	state->jmp_history = NULL;
	state->jmp_history_cnt = 0;
}

static void free_verifier_state(struct bpf_verifier_state *state,
				bool free_self)
{
	int i;

	for (i = 0; i <= state->curframe; i++) {
		free_func_state(state->frame[i]);
		state->frame[i] = NULL;
	}
	clear_jmp_history(state);
	if (free_self)
		kfree(state);
}

/* copy verifier state from src to dst growing dst stack space
 * when necessary to accommodate larger src stack
 */
static int copy_func_state(struct bpf_func_state *dst,
			   const struct bpf_func_state *src)
{
	int err;

	err = realloc_func_state(dst, src->allocated_stack, src->acquired_refs,
				 false);
	if (err)
		return err;
	memcpy(dst, src, offsetof(struct bpf_func_state, acquired_refs));
	err = copy_reference_state(dst, src);
	if (err)
		return err;
	return copy_stack_state(dst, src);
}

static int copy_verifier_state(struct bpf_verifier_state *dst_state,
			       const struct bpf_verifier_state *src)
{
	struct bpf_func_state *dst;
	u32 jmp_sz = sizeof(struct bpf_idx_pair) * src->jmp_history_cnt;
	int i, err;

	if (dst_state->jmp_history_cnt < src->jmp_history_cnt) {
		kfree(dst_state->jmp_history);
		dst_state->jmp_history = kmalloc(jmp_sz, GFP_USER);
		if (!dst_state->jmp_history)
			return -ENOMEM;
	}
	memcpy(dst_state->jmp_history, src->jmp_history, jmp_sz);
	dst_state->jmp_history_cnt = src->jmp_history_cnt;

	/* if dst has more stack frames then src frame, free them */
	for (i = src->curframe + 1; i <= dst_state->curframe; i++) {
		free_func_state(dst_state->frame[i]);
		dst_state->frame[i] = NULL;
	}
	dst_state->speculative = src->speculative;
	dst_state->curframe = src->curframe;
	dst_state->active_spin_lock = src->active_spin_lock;
	dst_state->branches = src->branches;
	dst_state->parent = src->parent;
	dst_state->first_insn_idx = src->first_insn_idx;
	dst_state->last_insn_idx = src->last_insn_idx;
	for (i = 0; i <= src->curframe; i++) {
		dst = dst_state->frame[i];
		if (!dst) {
			dst = kzalloc(sizeof(*dst), GFP_KERNEL);
			if (!dst)
				return -ENOMEM;
			dst_state->frame[i] = dst;
		}
		err = copy_func_state(dst, src->frame[i]);
		if (err)
			return err;
	}
	return 0;
}

static void update_branch_counts(struct bpf_verifier_env *env, struct bpf_verifier_state *st)
{
	while (st) {
		u32 br = --st->branches;

		/* WARN_ON(br > 1) technically makes sense here,
		 * but see comment in push_stack(), hence:
		 */
		WARN_ONCE((int)br < 0,
			  "BUG update_branch_counts:branches_to_explore=%d\n",
			  br);
		if (br)
			break;
		st = st->parent;
	}
}

static int pop_stack(struct bpf_verifier_env *env, int *prev_insn_idx,
		     int *insn_idx, bool pop_log)
{
	struct bpf_verifier_state *cur = env->cur_state;
	struct bpf_verifier_stack_elem *elem, *head = env->head;
	int err;

	if (env->head == NULL)
		return -ENOENT;

	if (cur) {
		err = copy_verifier_state(cur, &head->st);
		if (err)
			return err;
	}
	if (pop_log)
		bpf_vlog_reset(&env->log, head->log_pos);
	if (insn_idx)
		*insn_idx = head->insn_idx;
	if (prev_insn_idx)
		*prev_insn_idx = head->prev_insn_idx;
	elem = head->next;
	free_verifier_state(&head->st, false);
	kfree(head);
	env->head = elem;
	env->stack_size--;
	return 0;
}

static struct bpf_verifier_state *push_stack(struct bpf_verifier_env *env,
					     int insn_idx, int prev_insn_idx,
					     bool speculative)
{
	struct bpf_verifier_state *cur = env->cur_state;
	struct bpf_verifier_stack_elem *elem;
	int err;

	elem = kzalloc(sizeof(struct bpf_verifier_stack_elem), GFP_KERNEL);
	if (!elem)
		goto err;

	elem->insn_idx = insn_idx;
	elem->prev_insn_idx = prev_insn_idx;
	elem->next = env->head;
	elem->log_pos = env->log.len_used;
	env->head = elem;
	env->stack_size++;
	err = copy_verifier_state(&elem->st, cur);
	if (err)
		goto err;
	elem->st.speculative |= speculative;
	if (env->stack_size > BPF_COMPLEXITY_LIMIT_JMP_SEQ) {
		verbose(env, "The sequence of %d jumps is too complex.\n",
			env->stack_size);
		goto err;
	}
	if (elem->st.parent) {
		++elem->st.parent->branches;
		/* WARN_ON(branches > 2) technically makes sense here,
		 * but
		 * 1. speculative states will bump 'branches' for non-branch
		 * instructions
		 * 2. is_state_visited() heuristics may decide not to create
		 * a new state for a sequence of branches and all such current
		 * and cloned states will be pointing to a single parent state
		 * which might have large 'branches' count.
		 */
	}
	return &elem->st;
err:
	free_verifier_state(env->cur_state, true);
	env->cur_state = NULL;
	/* pop all elements and return */
	while (!pop_stack(env, NULL, NULL, false));
	return NULL;
}

#define CALLER_SAVED_REGS 6
static const int caller_saved[CALLER_SAVED_REGS] = {
	BPF_REG_0, BPF_REG_1, BPF_REG_2, BPF_REG_3, BPF_REG_4, BPF_REG_5
};

static void __mark_reg_not_init(const struct bpf_verifier_env *env,
				struct bpf_reg_state *reg);

/* This helper doesn't clear reg->id */
static void ___mark_reg_known(struct bpf_reg_state *reg, u64 imm)
{
	reg->var_off = tnum_const(imm);
	reg->smin_value = (s64)imm;
	reg->smax_value = (s64)imm;
	reg->umin_value = imm;
	reg->umax_value = imm;

	reg->s32_min_value = (s32)imm;
	reg->s32_max_value = (s32)imm;
	reg->u32_min_value = (u32)imm;
	reg->u32_max_value = (u32)imm;
}

/* Mark the unknown part of a register (variable offset or scalar value) as
 * known to have the value @imm.
 */
static void __mark_reg_known(struct bpf_reg_state *reg, u64 imm)
{
	/* Clear id, off, and union(map_ptr, range) */
	memset(((u8 *)reg) + sizeof(reg->type), 0,
	       offsetof(struct bpf_reg_state, var_off) - sizeof(reg->type));
	___mark_reg_known(reg, imm);
}

static void __mark_reg32_known(struct bpf_reg_state *reg, u64 imm)
{
	reg->var_off = tnum_const_subreg(reg->var_off, imm);
	reg->s32_min_value = (s32)imm;
	reg->s32_max_value = (s32)imm;
	reg->u32_min_value = (u32)imm;
	reg->u32_max_value = (u32)imm;
}

/* Mark the 'variable offset' part of a register as zero.  This should be
 * used only on registers holding a pointer type.
 */
static void __mark_reg_known_zero(struct bpf_reg_state *reg)
{
	__mark_reg_known(reg, 0);
}

static void __mark_reg_const_zero(struct bpf_reg_state *reg)
{
	__mark_reg_known(reg, 0);
	reg->type = SCALAR_VALUE;
}

static void mark_reg_known_zero(struct bpf_verifier_env *env,
				struct bpf_reg_state *regs, u32 regno)
{
	if (WARN_ON(regno >= MAX_BPF_REG)) {
		verbose(env, "mark_reg_known_zero(regs, %u)\n", regno);
		/* Something bad happened, let's kill all regs */
		for (regno = 0; regno < MAX_BPF_REG; regno++)
			__mark_reg_not_init(env, regs + regno);
		return;
	}
	__mark_reg_known_zero(regs + regno);
}

static void mark_ptr_not_null_reg(struct bpf_reg_state *reg)
{
	switch (reg->type) {
	case PTR_TO_MAP_VALUE_OR_NULL: {
		const struct bpf_map *map = reg->map_ptr;

		if (map->inner_map_meta) {
			reg->type = CONST_PTR_TO_MAP;
			reg->map_ptr = map->inner_map_meta;
		} else if (map->map_type == BPF_MAP_TYPE_XSKMAP) {
			reg->type = PTR_TO_XDP_SOCK;
		} else if (map->map_type == BPF_MAP_TYPE_SOCKMAP ||
			   map->map_type == BPF_MAP_TYPE_SOCKHASH) {
			reg->type = PTR_TO_SOCKET;
		} else {
			reg->type = PTR_TO_MAP_VALUE;
		}
		break;
	}
	case PTR_TO_SOCKET_OR_NULL:
		reg->type = PTR_TO_SOCKET;
		break;
	case PTR_TO_SOCK_COMMON_OR_NULL:
		reg->type = PTR_TO_SOCK_COMMON;
		break;
	case PTR_TO_TCP_SOCK_OR_NULL:
		reg->type = PTR_TO_TCP_SOCK;
		break;
	case PTR_TO_BTF_ID_OR_NULL:
		reg->type = PTR_TO_BTF_ID;
		break;
	case PTR_TO_MEM_OR_NULL:
		reg->type = PTR_TO_MEM;
		break;
	case PTR_TO_RDONLY_BUF_OR_NULL:
		reg->type = PTR_TO_RDONLY_BUF;
		break;
	case PTR_TO_RDWR_BUF_OR_NULL:
		reg->type = PTR_TO_RDWR_BUF;
		break;
	default:
		WARN_ONCE(1, "unknown nullable register type");
	}
}

static bool reg_is_pkt_pointer(const struct bpf_reg_state *reg)
{
	return type_is_pkt_pointer(reg->type);
}

static bool reg_is_pkt_pointer_any(const struct bpf_reg_state *reg)
{
	return reg_is_pkt_pointer(reg) ||
	       reg->type == PTR_TO_PACKET_END;
}

/* Unmodified PTR_TO_PACKET[_META,_END] register from ctx access. */
static bool reg_is_init_pkt_pointer(const struct bpf_reg_state *reg,
				    enum bpf_reg_type which)
{
	/* The register can already have a range from prior markings.
	 * This is fine as long as it hasn't been advanced from its
	 * origin.
	 */
	return reg->type == which &&
	       reg->id == 0 &&
	       reg->off == 0 &&
	       tnum_equals_const(reg->var_off, 0);
}

/* Reset the min/max bounds of a register */
static void __mark_reg_unbounded(struct bpf_reg_state *reg)
{
	reg->smin_value = S64_MIN;
	reg->smax_value = S64_MAX;
	reg->umin_value = 0;
	reg->umax_value = U64_MAX;

	reg->s32_min_value = S32_MIN;
	reg->s32_max_value = S32_MAX;
	reg->u32_min_value = 0;
	reg->u32_max_value = U32_MAX;
}

static void __mark_reg64_unbounded(struct bpf_reg_state *reg)
{
	reg->smin_value = S64_MIN;
	reg->smax_value = S64_MAX;
	reg->umin_value = 0;
	reg->umax_value = U64_MAX;
}

static void __mark_reg32_unbounded(struct bpf_reg_state *reg)
{
	reg->s32_min_value = S32_MIN;
	reg->s32_max_value = S32_MAX;
	reg->u32_min_value = 0;
	reg->u32_max_value = U32_MAX;
}

static void __update_reg32_bounds(struct bpf_reg_state *reg)
{
	struct tnum var32_off = tnum_subreg(reg->var_off);

	/* min signed is max(sign bit) | min(other bits) */
	reg->s32_min_value = max_t(s32, reg->s32_min_value,
			var32_off.value | (var32_off.mask & S32_MIN));
	/* max signed is min(sign bit) | max(other bits) */
	reg->s32_max_value = min_t(s32, reg->s32_max_value,
			var32_off.value | (var32_off.mask & S32_MAX));
	reg->u32_min_value = max_t(u32, reg->u32_min_value, (u32)var32_off.value);
	reg->u32_max_value = min(reg->u32_max_value,
				 (u32)(var32_off.value | var32_off.mask));
}

static void __update_reg64_bounds(struct bpf_reg_state *reg)
{
	/* min signed is max(sign bit) | min(other bits) */
	reg->smin_value = max_t(s64, reg->smin_value,
				reg->var_off.value | (reg->var_off.mask & S64_MIN));
	/* max signed is min(sign bit) | max(other bits) */
	reg->smax_value = min_t(s64, reg->smax_value,
				reg->var_off.value | (reg->var_off.mask & S64_MAX));
	reg->umin_value = max(reg->umin_value, reg->var_off.value);
	reg->umax_value = min(reg->umax_value,
			      reg->var_off.value | reg->var_off.mask);
}

static void __update_reg_bounds(struct bpf_reg_state *reg)
{
	__update_reg32_bounds(reg);
	__update_reg64_bounds(reg);
}

/* Uses signed min/max values to inform unsigned, and vice-versa */
static void __reg32_deduce_bounds(struct bpf_reg_state *reg)
{
	/* Learn sign from signed bounds.
	 * If we cannot cross the sign boundary, then signed and unsigned bounds
	 * are the same, so combine.  This works even in the negative case, e.g.
	 * -3 s<= x s<= -1 implies 0xf...fd u<= x u<= 0xf...ff.
	 */
	if (reg->s32_min_value >= 0 || reg->s32_max_value < 0) {
		reg->s32_min_value = reg->u32_min_value =
			max_t(u32, reg->s32_min_value, reg->u32_min_value);
		reg->s32_max_value = reg->u32_max_value =
			min_t(u32, reg->s32_max_value, reg->u32_max_value);
		return;
	}
	/* Learn sign from unsigned bounds.  Signed bounds cross the sign
	 * boundary, so we must be careful.
	 */
	if ((s32)reg->u32_max_value >= 0) {
		/* Positive.  We can't learn anything from the smin, but smax
		 * is positive, hence safe.
		 */
		reg->s32_min_value = reg->u32_min_value;
		reg->s32_max_value = reg->u32_max_value =
			min_t(u32, reg->s32_max_value, reg->u32_max_value);
	} else if ((s32)reg->u32_min_value < 0) {
		/* Negative.  We can't learn anything from the smax, but smin
		 * is negative, hence safe.
		 */
		reg->s32_min_value = reg->u32_min_value =
			max_t(u32, reg->s32_min_value, reg->u32_min_value);
		reg->s32_max_value = reg->u32_max_value;
	}
}

static void __reg64_deduce_bounds(struct bpf_reg_state *reg)
{
	/* Learn sign from signed bounds.
	 * If we cannot cross the sign boundary, then signed and unsigned bounds
	 * are the same, so combine.  This works even in the negative case, e.g.
	 * -3 s<= x s<= -1 implies 0xf...fd u<= x u<= 0xf...ff.
	 */
	if (reg->smin_value >= 0 || reg->smax_value < 0) {
		reg->smin_value = reg->umin_value = max_t(u64, reg->smin_value,
							  reg->umin_value);
		reg->smax_value = reg->umax_value = min_t(u64, reg->smax_value,
							  reg->umax_value);
		return;
	}
	/* Learn sign from unsigned bounds.  Signed bounds cross the sign
	 * boundary, so we must be careful.
	 */
	if ((s64)reg->umax_value >= 0) {
		/* Positive.  We can't learn anything from the smin, but smax
		 * is positive, hence safe.
		 */
		reg->smin_value = reg->umin_value;
		reg->smax_value = reg->umax_value = min_t(u64, reg->smax_value,
							  reg->umax_value);
	} else if ((s64)reg->umin_value < 0) {
		/* Negative.  We can't learn anything from the smax, but smin
		 * is negative, hence safe.
		 */
		reg->smin_value = reg->umin_value = max_t(u64, reg->smin_value,
							  reg->umin_value);
		reg->smax_value = reg->umax_value;
	}
}

static void __reg_deduce_bounds(struct bpf_reg_state *reg)
{
	__reg32_deduce_bounds(reg);
	__reg64_deduce_bounds(reg);
}

/* Attempts to improve var_off based on unsigned min/max information */
static void __reg_bound_offset(struct bpf_reg_state *reg)
{
	struct tnum var64_off = tnum_intersect(reg->var_off,
					       tnum_range(reg->umin_value,
							  reg->umax_value));
	struct tnum var32_off = tnum_intersect(tnum_subreg(reg->var_off),
						tnum_range(reg->u32_min_value,
							   reg->u32_max_value));

	reg->var_off = tnum_or(tnum_clear_subreg(var64_off), var32_off);
}

static void __reg_assign_32_into_64(struct bpf_reg_state *reg)
{
	reg->umin_value = reg->u32_min_value;
	reg->umax_value = reg->u32_max_value;
	/* Attempt to pull 32-bit signed bounds into 64-bit bounds
	 * but must be positive otherwise set to worse case bounds
	 * and refine later from tnum.
	 */
	if (reg->s32_min_value >= 0 && reg->s32_max_value >= 0)
		reg->smax_value = reg->s32_max_value;
	else
		reg->smax_value = U32_MAX;
	if (reg->s32_min_value >= 0)
		reg->smin_value = reg->s32_min_value;
	else
		reg->smin_value = 0;
}

static void __reg_combine_32_into_64(struct bpf_reg_state *reg)
{
	/* special case when 64-bit register has upper 32-bit register
	 * zeroed. Typically happens after zext or <<32, >>32 sequence
	 * allowing us to use 32-bit bounds directly,
	 */
	if (tnum_equals_const(tnum_clear_subreg(reg->var_off), 0)) {
		__reg_assign_32_into_64(reg);
	} else {
		/* Otherwise the best we can do is push lower 32bit known and
		 * unknown bits into register (var_off set from jmp logic)
		 * then learn as much as possible from the 64-bit tnum
		 * known and unknown bits. The previous smin/smax bounds are
		 * invalid here because of jmp32 compare so mark them unknown
		 * so they do not impact tnum bounds calculation.
		 */
		__mark_reg64_unbounded(reg);
		__update_reg_bounds(reg);
	}

	/* Intersecting with the old var_off might have improved our bounds
	 * slightly.  e.g. if umax was 0x7f...f and var_off was (0; 0xf...fc),
	 * then new var_off is (0; 0x7f...fc) which improves our umax.
	 */
	__reg_deduce_bounds(reg);
	__reg_bound_offset(reg);
	__update_reg_bounds(reg);
}

static bool __reg64_bound_s32(s64 a)
{
	return a > S32_MIN && a < S32_MAX;
}

static bool __reg64_bound_u32(u64 a)
{
	if (a > U32_MIN && a < U32_MAX)
		return true;
	return false;
}

static void __reg_combine_64_into_32(struct bpf_reg_state *reg)
{
	__mark_reg32_unbounded(reg);

	if (__reg64_bound_s32(reg->smin_value) && __reg64_bound_s32(reg->smax_value)) {
		reg->s32_min_value = (s32)reg->smin_value;
		reg->s32_max_value = (s32)reg->smax_value;
	}
	if (__reg64_bound_u32(reg->umin_value))
		reg->u32_min_value = (u32)reg->umin_value;
	if (__reg64_bound_u32(reg->umax_value))
		reg->u32_max_value = (u32)reg->umax_value;

	/* Intersecting with the old var_off might have improved our bounds
	 * slightly.  e.g. if umax was 0x7f...f and var_off was (0; 0xf...fc),
	 * then new var_off is (0; 0x7f...fc) which improves our umax.
	 */
	__reg_deduce_bounds(reg);
	__reg_bound_offset(reg);
	__update_reg_bounds(reg);
}

/* Mark a register as having a completely unknown (scalar) value. */
static void __mark_reg_unknown(const struct bpf_verifier_env *env,
			       struct bpf_reg_state *reg)
{
	/*
	 * Clear type, id, off, and union(map_ptr, range) and
	 * padding between 'type' and union
	 */
	memset(reg, 0, offsetof(struct bpf_reg_state, var_off));
	reg->type = SCALAR_VALUE;
	reg->var_off = tnum_unknown;
	reg->frameno = 0;
	reg->precise = env->subprog_cnt > 1 || !env->bpf_capable;
	__mark_reg_unbounded(reg);
}

static void mark_reg_unknown(struct bpf_verifier_env *env,
			     struct bpf_reg_state *regs, u32 regno)
{
	if (WARN_ON(regno >= MAX_BPF_REG)) {
		verbose(env, "mark_reg_unknown(regs, %u)\n", regno);
		/* Something bad happened, let's kill all regs except FP */
		for (regno = 0; regno < BPF_REG_FP; regno++)
			__mark_reg_not_init(env, regs + regno);
		return;
	}
	__mark_reg_unknown(env, regs + regno);
}

static void __mark_reg_not_init(const struct bpf_verifier_env *env,
				struct bpf_reg_state *reg)
{
	__mark_reg_unknown(env, reg);
	reg->type = NOT_INIT;
}

static void mark_reg_not_init(struct bpf_verifier_env *env,
			      struct bpf_reg_state *regs, u32 regno)
{
	if (WARN_ON(regno >= MAX_BPF_REG)) {
		verbose(env, "mark_reg_not_init(regs, %u)\n", regno);
		/* Something bad happened, let's kill all regs except FP */
		for (regno = 0; regno < BPF_REG_FP; regno++)
			__mark_reg_not_init(env, regs + regno);
		return;
	}
	__mark_reg_not_init(env, regs + regno);
}

static void mark_btf_ld_reg(struct bpf_verifier_env *env,
			    struct bpf_reg_state *regs, u32 regno,
			    enum bpf_reg_type reg_type,
			    struct btf *btf, u32 btf_id)
{
	if (reg_type == SCALAR_VALUE) {
		mark_reg_unknown(env, regs, regno);
		return;
	}
	mark_reg_known_zero(env, regs, regno);
	regs[regno].type = PTR_TO_BTF_ID;
	regs[regno].btf = btf;
	regs[regno].btf_id = btf_id;
}

#define DEF_NOT_SUBREG	(0)
static void init_reg_state(struct bpf_verifier_env *env,
			   struct bpf_func_state *state)
{
	struct bpf_reg_state *regs = state->regs;
	int i;

	for (i = 0; i < MAX_BPF_REG; i++) {
		mark_reg_not_init(env, regs, i);
		regs[i].live = REG_LIVE_NONE;
		regs[i].parent = NULL;
		regs[i].subreg_def = DEF_NOT_SUBREG;
	}

	/* frame pointer */
	regs[BPF_REG_FP].type = PTR_TO_STACK;
	mark_reg_known_zero(env, regs, BPF_REG_FP);
	regs[BPF_REG_FP].frameno = state->frameno;
}

#define BPF_MAIN_FUNC (-1)
static void init_func_state(struct bpf_verifier_env *env,
			    struct bpf_func_state *state,
			    int callsite, int frameno, int subprogno)
{
	state->callsite = callsite;
	state->frameno = frameno;
	state->subprogno = subprogno;
	init_reg_state(env, state);
}

enum reg_arg_type {
	SRC_OP,		/* register is used as source operand */
	DST_OP,		/* register is used as destination operand */
	DST_OP_NO_MARK	/* same as above, check only, don't mark */
};

static int cmp_subprogs(const void *a, const void *b)
{
	return ((struct bpf_subprog_info *)a)->start -
	       ((struct bpf_subprog_info *)b)->start;
}

static int find_subprog(struct bpf_verifier_env *env, int off)
{
	struct bpf_subprog_info *p;

	p = bsearch(&off, env->subprog_info, env->subprog_cnt,
		    sizeof(env->subprog_info[0]), cmp_subprogs);
	if (!p)
		return -ENOENT;
	return p - env->subprog_info;

}

static int add_subprog(struct bpf_verifier_env *env, int off)
{
	int insn_cnt = env->prog->len;
	int ret;

	if (off >= insn_cnt || off < 0) {
		verbose(env, "call to invalid destination\n");
		return -EINVAL;
	}
	ret = find_subprog(env, off);
	if (ret >= 0)
		return 0;
	if (env->subprog_cnt >= BPF_MAX_SUBPROGS) {
		verbose(env, "too many subprograms\n");
		return -E2BIG;
	}
	env->subprog_info[env->subprog_cnt++].start = off;
	sort(env->subprog_info, env->subprog_cnt,
	     sizeof(env->subprog_info[0]), cmp_subprogs, NULL);
	return 0;
}

static int check_subprogs(struct bpf_verifier_env *env)
{
	int i, ret, subprog_start, subprog_end, off, cur_subprog = 0;
	struct bpf_subprog_info *subprog = env->subprog_info;
	struct bpf_insn *insn = env->prog->insnsi;
	int insn_cnt = env->prog->len;

	/* Add entry function. */
	ret = add_subprog(env, 0);
	if (ret < 0)
		return ret;

	/* determine subprog starts. The end is one before the next starts */
	for (i = 0; i < insn_cnt; i++) {
		if (!bpf_pseudo_call(insn + i))
			continue;
		if (!env->bpf_capable) {
			verbose(env,
				"function calls to other bpf functions are allowed for CAP_BPF and CAP_SYS_ADMIN\n");
			return -EPERM;
		}
		ret = add_subprog(env, i + insn[i].imm + 1);
		if (ret < 0)
			return ret;
	}

	/* Add a fake 'exit' subprog which could simplify subprog iteration
	 * logic. 'subprog_cnt' should not be increased.
	 */
	subprog[env->subprog_cnt].start = insn_cnt;

	if (env->log.level & BPF_LOG_LEVEL2)
		for (i = 0; i < env->subprog_cnt; i++)
			verbose(env, "func#%d @%d\n", i, subprog[i].start);

	/* now check that all jumps are within the same subprog */
	subprog_start = subprog[cur_subprog].start;
	subprog_end = subprog[cur_subprog + 1].start;
	for (i = 0; i < insn_cnt; i++) {
		u8 code = insn[i].code;

		if (code == (BPF_JMP | BPF_CALL) &&
		    insn[i].imm == BPF_FUNC_tail_call &&
		    insn[i].src_reg != BPF_PSEUDO_CALL)
			subprog[cur_subprog].has_tail_call = true;
		if (BPF_CLASS(code) == BPF_LD &&
		    (BPF_MODE(code) == BPF_ABS || BPF_MODE(code) == BPF_IND))
			subprog[cur_subprog].has_ld_abs = true;
		if (BPF_CLASS(code) != BPF_JMP && BPF_CLASS(code) != BPF_JMP32)
			goto next;
		if (BPF_OP(code) == BPF_EXIT || BPF_OP(code) == BPF_CALL)
			goto next;
		off = i + insn[i].off + 1;
		if (off < subprog_start || off >= subprog_end) {
			verbose(env, "jump out of range from insn %d to %d\n", i, off);
			return -EINVAL;
		}
next:
		if (i == subprog_end - 1) {
			/* to avoid fall-through from one subprog into another
			 * the last insn of the subprog should be either exit
			 * or unconditional jump back
			 */
			if (code != (BPF_JMP | BPF_EXIT) &&
			    code != (BPF_JMP | BPF_JA)) {
				verbose(env, "last insn is not an exit or jmp\n");
				return -EINVAL;
			}
			subprog_start = subprog_end;
			cur_subprog++;
			if (cur_subprog < env->subprog_cnt)
				subprog_end = subprog[cur_subprog + 1].start;
		}
	}
	return 0;
}

/* Parentage chain of this register (or stack slot) should take care of all
 * issues like callee-saved registers, stack slot allocation time, etc.
 */
static int mark_reg_read(struct bpf_verifier_env *env,
			 const struct bpf_reg_state *state,
			 struct bpf_reg_state *parent, u8 flag)
{
	bool writes = parent == state->parent; /* Observe write marks */
	int cnt = 0;

	while (parent) {
		/* if read wasn't screened by an earlier write ... */
		if (writes && state->live & REG_LIVE_WRITTEN)
			break;
		if (parent->live & REG_LIVE_DONE) {
			verbose(env, "verifier BUG type %s var_off %lld off %d\n",
				reg_type_str[parent->type],
				parent->var_off.value, parent->off);
			return -EFAULT;
		}
		/* The first condition is more likely to be true than the
		 * second, checked it first.
		 */
		if ((parent->live & REG_LIVE_READ) == flag ||
		    parent->live & REG_LIVE_READ64)
			/* The parentage chain never changes and
			 * this parent was already marked as LIVE_READ.
			 * There is no need to keep walking the chain again and
			 * keep re-marking all parents as LIVE_READ.
			 * This case happens when the same register is read
			 * multiple times without writes into it in-between.
			 * Also, if parent has the stronger REG_LIVE_READ64 set,
			 * then no need to set the weak REG_LIVE_READ32.
			 */
			break;
		/* ... then we depend on parent's value */
		parent->live |= flag;
		/* REG_LIVE_READ64 overrides REG_LIVE_READ32. */
		if (flag == REG_LIVE_READ64)
			parent->live &= ~REG_LIVE_READ32;
		state = parent;
		parent = state->parent;
		writes = true;
		cnt++;
	}

	if (env->longest_mark_read_walk < cnt)
		env->longest_mark_read_walk = cnt;
	return 0;
}

/* This function is supposed to be used by the following 32-bit optimization
 * code only. It returns TRUE if the source or destination register operates
 * on 64-bit, otherwise return FALSE.
 */
static bool is_reg64(struct bpf_verifier_env *env, struct bpf_insn *insn,
		     u32 regno, struct bpf_reg_state *reg, enum reg_arg_type t)
{
	u8 code, class, op;

	code = insn->code;
	class = BPF_CLASS(code);
	op = BPF_OP(code);
	if (class == BPF_JMP) {
		/* BPF_EXIT for "main" will reach here. Return TRUE
		 * conservatively.
		 */
		if (op == BPF_EXIT)
			return true;
		if (op == BPF_CALL) {
			/* BPF to BPF call will reach here because of marking
			 * caller saved clobber with DST_OP_NO_MARK for which we
			 * don't care the register def because they are anyway
			 * marked as NOT_INIT already.
			 */
			if (insn->src_reg == BPF_PSEUDO_CALL)
				return false;
			/* Helper call will reach here because of arg type
			 * check, conservatively return TRUE.
			 */
			if (t == SRC_OP)
				return true;

			return false;
		}
	}

	if (class == BPF_ALU64 || class == BPF_JMP ||
	    /* BPF_END always use BPF_ALU class. */
	    (class == BPF_ALU && op == BPF_END && insn->imm == 64))
		return true;

	if (class == BPF_ALU || class == BPF_JMP32)
		return false;

	if (class == BPF_LDX) {
		if (t != SRC_OP)
			return BPF_SIZE(code) == BPF_DW;
		/* LDX source must be ptr. */
		return true;
	}

	if (class == BPF_STX) {
		/* BPF_STX (including atomic variants) has multiple source
		 * operands, one of which is a ptr. Check whether the caller is
		 * asking about it.
		 */
		if (t == SRC_OP && reg->type != SCALAR_VALUE)
			return true;
		return BPF_SIZE(code) == BPF_DW;
	}

	if (class == BPF_LD) {
		u8 mode = BPF_MODE(code);

		/* LD_IMM64 */
		if (mode == BPF_IMM)
			return true;

		/* Both LD_IND and LD_ABS return 32-bit data. */
		if (t != SRC_OP)
			return  false;

		/* Implicit ctx ptr. */
		if (regno == BPF_REG_6)
			return true;

		/* Explicit source could be any width. */
		return true;
	}

	if (class == BPF_ST)
		/* The only source register for BPF_ST is a ptr. */
		return true;

	/* Conservatively return true at default. */
	return true;
}

/* Return the regno defined by the insn, or -1. */
static int insn_def_regno(const struct bpf_insn *insn)
{
	switch (BPF_CLASS(insn->code)) {
	case BPF_JMP:
	case BPF_JMP32:
	case BPF_ST:
		return -1;
	case BPF_STX:
		if (BPF_MODE(insn->code) == BPF_ATOMIC &&
		    (insn->imm & BPF_FETCH)) {
			if (insn->imm == BPF_CMPXCHG)
				return BPF_REG_0;
			else
				return insn->src_reg;
		} else {
			return -1;
		}
	default:
		return insn->dst_reg;
	}
}

/* Return TRUE if INSN has defined any 32-bit value explicitly. */
static bool insn_has_def32(struct bpf_verifier_env *env, struct bpf_insn *insn)
{
	int dst_reg = insn_def_regno(insn);

	if (dst_reg == -1)
		return false;

	return !is_reg64(env, insn, dst_reg, NULL, DST_OP);
}

static void mark_insn_zext(struct bpf_verifier_env *env,
			   struct bpf_reg_state *reg)
{
	s32 def_idx = reg->subreg_def;

	if (def_idx == DEF_NOT_SUBREG)
		return;

	env->insn_aux_data[def_idx - 1].zext_dst = true;
	/* The dst will be zero extended, so won't be sub-register anymore. */
	reg->subreg_def = DEF_NOT_SUBREG;
}

static int check_reg_arg(struct bpf_verifier_env *env, u32 regno,
			 enum reg_arg_type t)
{
	struct bpf_verifier_state *vstate = env->cur_state;
	struct bpf_func_state *state = vstate->frame[vstate->curframe];
	struct bpf_insn *insn = env->prog->insnsi + env->insn_idx;
	struct bpf_reg_state *reg, *regs = state->regs;
	bool rw64;

	if (regno >= MAX_BPF_REG) {
		verbose(env, "R%d is invalid\n", regno);
		return -EINVAL;
	}

	reg = &regs[regno];
	rw64 = is_reg64(env, insn, regno, reg, t);
	if (t == SRC_OP) {
		/* check whether register used as source operand can be read */
		if (reg->type == NOT_INIT) {
			verbose(env, "R%d !read_ok\n", regno);
			return -EACCES;
		}
		/* We don't need to worry about FP liveness because it's read-only */
		if (regno == BPF_REG_FP)
			return 0;

		if (rw64)
			mark_insn_zext(env, reg);

		return mark_reg_read(env, reg, reg->parent,
				     rw64 ? REG_LIVE_READ64 : REG_LIVE_READ32);
	} else {
		/* check whether register used as dest operand can be written to */
		if (regno == BPF_REG_FP) {
			verbose(env, "frame pointer is read only\n");
			return -EACCES;
		}
		reg->live |= REG_LIVE_WRITTEN;
		reg->subreg_def = rw64 ? DEF_NOT_SUBREG : env->insn_idx + 1;
		if (t == DST_OP)
			mark_reg_unknown(env, regs, regno);
	}
	return 0;
}

/* for any branch, call, exit record the history of jmps in the given state */
static int push_jmp_history(struct bpf_verifier_env *env,
			    struct bpf_verifier_state *cur)
{
	u32 cnt = cur->jmp_history_cnt;
	struct bpf_idx_pair *p;

	cnt++;
	p = krealloc(cur->jmp_history, cnt * sizeof(*p), GFP_USER);
	if (!p)
		return -ENOMEM;
	p[cnt - 1].idx = env->insn_idx;
	p[cnt - 1].prev_idx = env->prev_insn_idx;
	cur->jmp_history = p;
	cur->jmp_history_cnt = cnt;
	return 0;
}

/* Backtrack one insn at a time. If idx is not at the top of recorded
 * history then previous instruction came from straight line execution.
 */
static int get_prev_insn_idx(struct bpf_verifier_state *st, int i,
			     u32 *history)
{
	u32 cnt = *history;

	if (cnt && st->jmp_history[cnt - 1].idx == i) {
		i = st->jmp_history[cnt - 1].prev_idx;
		(*history)--;
	} else {
		i--;
	}
	return i;
}

/* For given verifier state backtrack_insn() is called from the last insn to
 * the first insn. Its purpose is to compute a bitmask of registers and
 * stack slots that needs precision in the parent verifier state.
 */
static int backtrack_insn(struct bpf_verifier_env *env, int idx,
			  u32 *reg_mask, u64 *stack_mask)
{
	const struct bpf_insn_cbs cbs = {
		.cb_print	= verbose,
		.private_data	= env,
	};
	struct bpf_insn *insn = env->prog->insnsi + idx;
	u8 class = BPF_CLASS(insn->code);
	u8 opcode = BPF_OP(insn->code);
	u8 mode = BPF_MODE(insn->code);
	u32 dreg = 1u << insn->dst_reg;
	u32 sreg = 1u << insn->src_reg;
	u32 spi;

	if (insn->code == 0)
		return 0;
	if (env->log.level & BPF_LOG_LEVEL) {
		verbose(env, "regs=%x stack=%llx before ", *reg_mask, *stack_mask);
		verbose(env, "%d: ", idx);
		print_bpf_insn(&cbs, insn, env->allow_ptr_leaks);
	}

	if (class == BPF_ALU || class == BPF_ALU64) {
		if (!(*reg_mask & dreg))
			return 0;
		if (opcode == BPF_MOV) {
			if (BPF_SRC(insn->code) == BPF_X) {
				/* dreg = sreg
				 * dreg needs precision after this insn
				 * sreg needs precision before this insn
				 */
				*reg_mask &= ~dreg;
				*reg_mask |= sreg;
			} else {
				/* dreg = K
				 * dreg needs precision after this insn.
				 * Corresponding register is already marked
				 * as precise=true in this verifier state.
				 * No further markings in parent are necessary
				 */
				*reg_mask &= ~dreg;
			}
		} else {
			if (BPF_SRC(insn->code) == BPF_X) {
				/* dreg += sreg
				 * both dreg and sreg need precision
				 * before this insn
				 */
				*reg_mask |= sreg;
			} /* else dreg += K
			   * dreg still needs precision before this insn
			   */
		}
	} else if (class == BPF_LDX) {
		if (!(*reg_mask & dreg))
			return 0;
		*reg_mask &= ~dreg;

		/* scalars can only be spilled into stack w/o losing precision.
		 * Load from any other memory can be zero extended.
		 * The desire to keep that precision is already indicated
		 * by 'precise' mark in corresponding register of this state.
		 * No further tracking necessary.
		 */
		if (insn->src_reg != BPF_REG_FP)
			return 0;
		if (BPF_SIZE(insn->code) != BPF_DW)
			return 0;

		/* dreg = *(u64 *)[fp - off] was a fill from the stack.
		 * that [fp - off] slot contains scalar that needs to be
		 * tracked with precision
		 */
		spi = (-insn->off - 1) / BPF_REG_SIZE;
		if (spi >= 64) {
			verbose(env, "BUG spi %d\n", spi);
			WARN_ONCE(1, "verifier backtracking bug");
			return -EFAULT;
		}
		*stack_mask |= 1ull << spi;
	} else if (class == BPF_STX || class == BPF_ST) {
		if (*reg_mask & dreg)
			/* stx & st shouldn't be using _scalar_ dst_reg
			 * to access memory. It means backtracking
			 * encountered a case of pointer subtraction.
			 */
			return -ENOTSUPP;
		/* scalars can only be spilled into stack */
		if (insn->dst_reg != BPF_REG_FP)
			return 0;
		if (BPF_SIZE(insn->code) != BPF_DW)
			return 0;
		spi = (-insn->off - 1) / BPF_REG_SIZE;
		if (spi >= 64) {
			verbose(env, "BUG spi %d\n", spi);
			WARN_ONCE(1, "verifier backtracking bug");
			return -EFAULT;
		}
		if (!(*stack_mask & (1ull << spi)))
			return 0;
		*stack_mask &= ~(1ull << spi);
		if (class == BPF_STX)
			*reg_mask |= sreg;
	} else if (class == BPF_JMP || class == BPF_JMP32) {
		if (opcode == BPF_CALL) {
			if (insn->src_reg == BPF_PSEUDO_CALL)
				return -ENOTSUPP;
			/* regular helper call sets R0 */
			*reg_mask &= ~1;
			if (*reg_mask & 0x3f) {
				/* if backtracing was looking for registers R1-R5
				 * they should have been found already.
				 */
				verbose(env, "BUG regs %x\n", *reg_mask);
				WARN_ONCE(1, "verifier backtracking bug");
				return -EFAULT;
			}
		} else if (opcode == BPF_EXIT) {
			return -ENOTSUPP;
		}
	} else if (class == BPF_LD) {
		if (!(*reg_mask & dreg))
			return 0;
		*reg_mask &= ~dreg;
		/* It's ld_imm64 or ld_abs or ld_ind.
		 * For ld_imm64 no further tracking of precision
		 * into parent is necessary
		 */
		if (mode == BPF_IND || mode == BPF_ABS)
			/* to be analyzed */
			return -ENOTSUPP;
	}
	return 0;
}

/* the scalar precision tracking algorithm:
 * . at the start all registers have precise=false.
 * . scalar ranges are tracked as normal through alu and jmp insns.
 * . once precise value of the scalar register is used in:
 *   .  ptr + scalar alu
 *   . if (scalar cond K|scalar)
 *   .  helper_call(.., scalar, ...) where ARG_CONST is expected
 *   backtrack through the verifier states and mark all registers and
 *   stack slots with spilled constants that these scalar regisers
 *   should be precise.
 * . during state pruning two registers (or spilled stack slots)
 *   are equivalent if both are not precise.
 *
 * Note the verifier cannot simply walk register parentage chain,
 * since many different registers and stack slots could have been
 * used to compute single precise scalar.
 *
 * The approach of starting with precise=true for all registers and then
 * backtrack to mark a register as not precise when the verifier detects
 * that program doesn't care about specific value (e.g., when helper
 * takes register as ARG_ANYTHING parameter) is not safe.
 *
 * It's ok to walk single parentage chain of the verifier states.
 * It's possible that this backtracking will go all the way till 1st insn.
 * All other branches will be explored for needing precision later.
 *
 * The backtracking needs to deal with cases like:
 *   R8=map_value(id=0,off=0,ks=4,vs=1952,imm=0) R9_w=map_value(id=0,off=40,ks=4,vs=1952,imm=0)
 * r9 -= r8
 * r5 = r9
 * if r5 > 0x79f goto pc+7
 *    R5_w=inv(id=0,umax_value=1951,var_off=(0x0; 0x7ff))
 * r5 += 1
 * ...
 * call bpf_perf_event_output#25
 *   where .arg5_type = ARG_CONST_SIZE_OR_ZERO
 *
 * and this case:
 * r6 = 1
 * call foo // uses callee's r6 inside to compute r0
 * r0 += r6
 * if r0 == 0 goto
 *
 * to track above reg_mask/stack_mask needs to be independent for each frame.
 *
 * Also if parent's curframe > frame where backtracking started,
 * the verifier need to mark registers in both frames, otherwise callees
 * may incorrectly prune callers. This is similar to
 * commit 7640ead93924 ("bpf: verifier: make sure callees don't prune with caller differences")
 *
 * For now backtracking falls back into conservative marking.
 */
static void mark_all_scalars_precise(struct bpf_verifier_env *env,
				     struct bpf_verifier_state *st)
{
	struct bpf_func_state *func;
	struct bpf_reg_state *reg;
	int i, j;

	/* big hammer: mark all scalars precise in this path.
	 * pop_stack may still get !precise scalars.
	 */
	for (; st; st = st->parent)
		for (i = 0; i <= st->curframe; i++) {
			func = st->frame[i];
			for (j = 0; j < BPF_REG_FP; j++) {
				reg = &func->regs[j];
				if (reg->type != SCALAR_VALUE)
					continue;
				reg->precise = true;
			}
			for (j = 0; j < func->allocated_stack / BPF_REG_SIZE; j++) {
				if (func->stack[j].slot_type[0] != STACK_SPILL)
					continue;
				reg = &func->stack[j].spilled_ptr;
				if (reg->type != SCALAR_VALUE)
					continue;
				reg->precise = true;
			}
		}
}

static int __mark_chain_precision(struct bpf_verifier_env *env, int regno,
				  int spi)
{
	struct bpf_verifier_state *st = env->cur_state;
	int first_idx = st->first_insn_idx;
	int last_idx = env->insn_idx;
	struct bpf_func_state *func;
	struct bpf_reg_state *reg;
	u32 reg_mask = regno >= 0 ? 1u << regno : 0;
	u64 stack_mask = spi >= 0 ? 1ull << spi : 0;
	bool skip_first = true;
	bool new_marks = false;
	int i, err;

	if (!env->bpf_capable)
		return 0;

	func = st->frame[st->curframe];
	if (regno >= 0) {
		reg = &func->regs[regno];
		if (reg->type != SCALAR_VALUE) {
			WARN_ONCE(1, "backtracing misuse");
			return -EFAULT;
		}
		if (!reg->precise)
			new_marks = true;
		else
			reg_mask = 0;
		reg->precise = true;
	}

	while (spi >= 0) {
		if (func->stack[spi].slot_type[0] != STACK_SPILL) {
			stack_mask = 0;
			break;
		}
		reg = &func->stack[spi].spilled_ptr;
		if (reg->type != SCALAR_VALUE) {
			stack_mask = 0;
			break;
		}
		if (!reg->precise)
			new_marks = true;
		else
			stack_mask = 0;
		reg->precise = true;
		break;
	}

	if (!new_marks)
		return 0;
	if (!reg_mask && !stack_mask)
		return 0;
	for (;;) {
		DECLARE_BITMAP(mask, 64);
		u32 history = st->jmp_history_cnt;

		if (env->log.level & BPF_LOG_LEVEL)
			verbose(env, "last_idx %d first_idx %d\n", last_idx, first_idx);
		for (i = last_idx;;) {
			if (skip_first) {
				err = 0;
				skip_first = false;
			} else {
				err = backtrack_insn(env, i, &reg_mask, &stack_mask);
			}
			if (err == -ENOTSUPP) {
				mark_all_scalars_precise(env, st);
				return 0;
			} else if (err) {
				return err;
			}
			if (!reg_mask && !stack_mask)
				/* Found assignment(s) into tracked register in this state.
				 * Since this state is already marked, just return.
				 * Nothing to be tracked further in the parent state.
				 */
				return 0;
			if (i == first_idx)
				break;
			i = get_prev_insn_idx(st, i, &history);
			if (i >= env->prog->len) {
				/* This can happen if backtracking reached insn 0
				 * and there are still reg_mask or stack_mask
				 * to backtrack.
				 * It means the backtracking missed the spot where
				 * particular register was initialized with a constant.
				 */
				verbose(env, "BUG backtracking idx %d\n", i);
				WARN_ONCE(1, "verifier backtracking bug");
				return -EFAULT;
			}
		}
		st = st->parent;
		if (!st)
			break;

		new_marks = false;
		func = st->frame[st->curframe];
		bitmap_from_u64(mask, reg_mask);
		for_each_set_bit(i, mask, 32) {
			reg = &func->regs[i];
			if (reg->type != SCALAR_VALUE) {
				reg_mask &= ~(1u << i);
				continue;
			}
			if (!reg->precise)
				new_marks = true;
			reg->precise = true;
		}

		bitmap_from_u64(mask, stack_mask);
		for_each_set_bit(i, mask, 64) {
			if (i >= func->allocated_stack / BPF_REG_SIZE) {
				/* the sequence of instructions:
				 * 2: (bf) r3 = r10
				 * 3: (7b) *(u64 *)(r3 -8) = r0
				 * 4: (79) r4 = *(u64 *)(r10 -8)
				 * doesn't contain jmps. It's backtracked
				 * as a single block.
				 * During backtracking insn 3 is not recognized as
				 * stack access, so at the end of backtracking
				 * stack slot fp-8 is still marked in stack_mask.
				 * However the parent state may not have accessed
				 * fp-8 and it's "unallocated" stack space.
				 * In such case fallback to conservative.
				 */
				mark_all_scalars_precise(env, st);
				return 0;
			}

			if (func->stack[i].slot_type[0] != STACK_SPILL) {
				stack_mask &= ~(1ull << i);
				continue;
			}
			reg = &func->stack[i].spilled_ptr;
			if (reg->type != SCALAR_VALUE) {
				stack_mask &= ~(1ull << i);
				continue;
			}
			if (!reg->precise)
				new_marks = true;
			reg->precise = true;
		}
		if (env->log.level & BPF_LOG_LEVEL) {
			print_verifier_state(env, func);
			verbose(env, "parent %s regs=%x stack=%llx marks\n",
				new_marks ? "didn't have" : "already had",
				reg_mask, stack_mask);
		}

		if (!reg_mask && !stack_mask)
			break;
		if (!new_marks)
			break;

		last_idx = st->last_insn_idx;
		first_idx = st->first_insn_idx;
	}
	return 0;
}

static int mark_chain_precision(struct bpf_verifier_env *env, int regno)
{
	return __mark_chain_precision(env, regno, -1);
}

static int mark_chain_precision_stack(struct bpf_verifier_env *env, int spi)
{
	return __mark_chain_precision(env, -1, spi);
}

static bool is_spillable_regtype(enum bpf_reg_type type)
{
	switch (type) {
	case PTR_TO_MAP_VALUE:
	case PTR_TO_MAP_VALUE_OR_NULL:
	case PTR_TO_STACK:
	case PTR_TO_CTX:
	case PTR_TO_PACKET:
	case PTR_TO_PACKET_META:
	case PTR_TO_PACKET_END:
	case PTR_TO_FLOW_KEYS:
	case CONST_PTR_TO_MAP:
	case PTR_TO_SOCKET:
	case PTR_TO_SOCKET_OR_NULL:
	case PTR_TO_SOCK_COMMON:
	case PTR_TO_SOCK_COMMON_OR_NULL:
	case PTR_TO_TCP_SOCK:
	case PTR_TO_TCP_SOCK_OR_NULL:
	case PTR_TO_XDP_SOCK:
	case PTR_TO_BTF_ID:
	case PTR_TO_BTF_ID_OR_NULL:
	case PTR_TO_RDONLY_BUF:
	case PTR_TO_RDONLY_BUF_OR_NULL:
	case PTR_TO_RDWR_BUF:
	case PTR_TO_RDWR_BUF_OR_NULL:
	case PTR_TO_PERCPU_BTF_ID:
	case PTR_TO_MEM:
	case PTR_TO_MEM_OR_NULL:
		return true;
	default:
		return false;
	}
}

/* Does this register contain a constant zero? */
static bool register_is_null(struct bpf_reg_state *reg)
{
	return reg->type == SCALAR_VALUE && tnum_equals_const(reg->var_off, 0);
}

static bool register_is_const(struct bpf_reg_state *reg)
{
	return reg->type == SCALAR_VALUE && tnum_is_const(reg->var_off);
}

static bool __is_scalar_unbounded(struct bpf_reg_state *reg)
{
	return tnum_is_unknown(reg->var_off) &&
	       reg->smin_value == S64_MIN && reg->smax_value == S64_MAX &&
	       reg->umin_value == 0 && reg->umax_value == U64_MAX &&
	       reg->s32_min_value == S32_MIN && reg->s32_max_value == S32_MAX &&
	       reg->u32_min_value == 0 && reg->u32_max_value == U32_MAX;
}

static bool register_is_bounded(struct bpf_reg_state *reg)
{
	return reg->type == SCALAR_VALUE && !__is_scalar_unbounded(reg);
}

static bool __is_pointer_value(bool allow_ptr_leaks,
			       const struct bpf_reg_state *reg)
{
	if (allow_ptr_leaks)
		return false;

	return reg->type != SCALAR_VALUE;
}

static void save_register_state(struct bpf_func_state *state,
				int spi, struct bpf_reg_state *reg)
{
	int i;

	state->stack[spi].spilled_ptr = *reg;
	state->stack[spi].spilled_ptr.live |= REG_LIVE_WRITTEN;

	for (i = 0; i < BPF_REG_SIZE; i++)
		state->stack[spi].slot_type[i] = STACK_SPILL;
}

/* check_stack_{read,write}_fixed_off functions track spill/fill of registers,
 * stack boundary and alignment are checked in check_mem_access()
 */
static int check_stack_write_fixed_off(struct bpf_verifier_env *env,
				       /* stack frame we're writing to */
				       struct bpf_func_state *state,
				       int off, int size, int value_regno,
				       int insn_idx)
{
	struct bpf_func_state *cur; /* state of the current function */
	int i, slot = -off - 1, spi = slot / BPF_REG_SIZE, err;
	u32 dst_reg = env->prog->insnsi[insn_idx].dst_reg;
	struct bpf_reg_state *reg = NULL;

	err = realloc_func_state(state, round_up(slot + 1, BPF_REG_SIZE),
				 state->acquired_refs, true);
	if (err)
		return err;
	/* caller checked that off % size == 0 and -MAX_BPF_STACK <= off < 0,
	 * so it's aligned access and [off, off + size) are within stack limits
	 */
	if (!env->allow_ptr_leaks &&
	    state->stack[spi].slot_type[0] == STACK_SPILL &&
	    size != BPF_REG_SIZE) {
		verbose(env, "attempt to corrupt spilled pointer on stack\n");
		return -EACCES;
	}

	cur = env->cur_state->frame[env->cur_state->curframe];
	if (value_regno >= 0)
		reg = &cur->regs[value_regno];

	if (reg && size == BPF_REG_SIZE && register_is_bounded(reg) &&
	    !register_is_null(reg) && env->bpf_capable) {
		if (dst_reg != BPF_REG_FP) {
			/* The backtracking logic can only recognize explicit
			 * stack slot address like [fp - 8]. Other spill of
			 * scalar via different register has to be conervative.
			 * Backtrack from here and mark all registers as precise
			 * that contributed into 'reg' being a constant.
			 */
			err = mark_chain_precision(env, value_regno);
			if (err)
				return err;
		}
		save_register_state(state, spi, reg);
	} else if (reg && is_spillable_regtype(reg->type)) {
		/* register containing pointer is being spilled into stack */
		if (size != BPF_REG_SIZE) {
			verbose_linfo(env, insn_idx, "; ");
			verbose(env, "invalid size of register spill\n");
			return -EACCES;
		}

		if (state != cur && reg->type == PTR_TO_STACK) {
			verbose(env, "cannot spill pointers to stack into stack frame of the caller\n");
			return -EINVAL;
		}

		if (!env->bypass_spec_v4) {
			bool sanitize = false;

			if (state->stack[spi].slot_type[0] == STACK_SPILL &&
			    register_is_const(&state->stack[spi].spilled_ptr))
				sanitize = true;
			for (i = 0; i < BPF_REG_SIZE; i++)
				if (state->stack[spi].slot_type[i] == STACK_MISC) {
					sanitize = true;
					break;
				}
			if (sanitize) {
				int *poff = &env->insn_aux_data[insn_idx].sanitize_stack_off;
				int soff = (-spi - 1) * BPF_REG_SIZE;

				/* detected reuse of integer stack slot with a pointer
				 * which means either llvm is reusing stack slot or
				 * an attacker is trying to exploit CVE-2018-3639
				 * (speculative store bypass)
				 * Have to sanitize that slot with preemptive
				 * store of zero.
				 */
				if (*poff && *poff != soff) {
					/* disallow programs where single insn stores
					 * into two different stack slots, since verifier
					 * cannot sanitize them
					 */
					verbose(env,
						"insn %d cannot access two stack slots fp%d and fp%d",
						insn_idx, *poff, soff);
					return -EINVAL;
				}
				*poff = soff;
			}
		}
		save_register_state(state, spi, reg);
	} else {
		u8 type = STACK_MISC;

		/* regular write of data into stack destroys any spilled ptr */
		state->stack[spi].spilled_ptr.type = NOT_INIT;
		/* Mark slots as STACK_MISC if they belonged to spilled ptr. */
		if (state->stack[spi].slot_type[0] == STACK_SPILL)
			for (i = 0; i < BPF_REG_SIZE; i++)
				state->stack[spi].slot_type[i] = STACK_MISC;

		/* only mark the slot as written if all 8 bytes were written
		 * otherwise read propagation may incorrectly stop too soon
		 * when stack slots are partially written.
		 * This heuristic means that read propagation will be
		 * conservative, since it will add reg_live_read marks
		 * to stack slots all the way to first state when programs
		 * writes+reads less than 8 bytes
		 */
		if (size == BPF_REG_SIZE)
			state->stack[spi].spilled_ptr.live |= REG_LIVE_WRITTEN;

		/* when we zero initialize stack slots mark them as such */
		if (reg && register_is_null(reg)) {
			/* backtracking doesn't work for STACK_ZERO yet. */
			err = mark_chain_precision(env, value_regno);
			if (err)
				return err;
			type = STACK_ZERO;
		}

		/* Mark slots affected by this stack write. */
		for (i = 0; i < size; i++)
			state->stack[spi].slot_type[(slot - i) % BPF_REG_SIZE] =
				type;
	}
	return 0;
}

/* Write the stack: 'stack[ptr_regno + off] = value_regno'. 'ptr_regno' is
 * known to contain a variable offset.
 * This function checks whether the write is permitted and conservatively
 * tracks the effects of the write, considering that each stack slot in the
 * dynamic range is potentially written to.
 *
 * 'off' includes 'regno->off'.
 * 'value_regno' can be -1, meaning that an unknown value is being written to
 * the stack.
 *
 * Spilled pointers in range are not marked as written because we don't know
 * what's going to be actually written. This means that read propagation for
 * future reads cannot be terminated by this write.
 *
 * For privileged programs, uninitialized stack slots are considered
 * initialized by this write (even though we don't know exactly what offsets
 * are going to be written to). The idea is that we don't want the verifier to
 * reject future reads that access slots written to through variable offsets.
 */
static int check_stack_write_var_off(struct bpf_verifier_env *env,
				     /* func where register points to */
				     struct bpf_func_state *state,
				     int ptr_regno, int off, int size,
				     int value_regno, int insn_idx)
{
	struct bpf_func_state *cur; /* state of the current function */
	int min_off, max_off;
	int i, err;
	struct bpf_reg_state *ptr_reg = NULL, *value_reg = NULL;
	bool writing_zero = false;
	/* set if the fact that we're writing a zero is used to let any
	 * stack slots remain STACK_ZERO
	 */
	bool zero_used = false;

	cur = env->cur_state->frame[env->cur_state->curframe];
	ptr_reg = &cur->regs[ptr_regno];
	min_off = ptr_reg->smin_value + off;
	max_off = ptr_reg->smax_value + off + size;
	if (value_regno >= 0)
		value_reg = &cur->regs[value_regno];
	if (value_reg && register_is_null(value_reg))
		writing_zero = true;

	err = realloc_func_state(state, round_up(-min_off, BPF_REG_SIZE),
				 state->acquired_refs, true);
	if (err)
		return err;


	/* Variable offset writes destroy any spilled pointers in range. */
	for (i = min_off; i < max_off; i++) {
		u8 new_type, *stype;
		int slot, spi;

		slot = -i - 1;
		spi = slot / BPF_REG_SIZE;
		stype = &state->stack[spi].slot_type[slot % BPF_REG_SIZE];

		if (!env->allow_ptr_leaks
				&& *stype != NOT_INIT
				&& *stype != SCALAR_VALUE) {
			/* Reject the write if there's are spilled pointers in
			 * range. If we didn't reject here, the ptr status
			 * would be erased below (even though not all slots are
			 * actually overwritten), possibly opening the door to
			 * leaks.
			 */
			verbose(env, "spilled ptr in range of var-offset stack write; insn %d, ptr off: %d",
				insn_idx, i);
			return -EINVAL;
		}

		/* Erase all spilled pointers. */
		state->stack[spi].spilled_ptr.type = NOT_INIT;

		/* Update the slot type. */
		new_type = STACK_MISC;
		if (writing_zero && *stype == STACK_ZERO) {
			new_type = STACK_ZERO;
			zero_used = true;
		}
		/* If the slot is STACK_INVALID, we check whether it's OK to
		 * pretend that it will be initialized by this write. The slot
		 * might not actually be written to, and so if we mark it as
		 * initialized future reads might leak uninitialized memory.
		 * For privileged programs, we will accept such reads to slots
		 * that may or may not be written because, if we're reject
		 * them, the error would be too confusing.
		 */
		if (*stype == STACK_INVALID && !env->allow_uninit_stack) {
			verbose(env, "uninit stack in range of var-offset write prohibited for !root; insn %d, off: %d",
					insn_idx, i);
			return -EINVAL;
		}
		*stype = new_type;
	}
	if (zero_used) {
		/* backtracking doesn't work for STACK_ZERO yet. */
		err = mark_chain_precision(env, value_regno);
		if (err)
			return err;
	}
	return 0;
}

/* When register 'dst_regno' is assigned some values from stack[min_off,
 * max_off), we set the register's type according to the types of the
 * respective stack slots. If all the stack values are known to be zeros, then
 * so is the destination reg. Otherwise, the register is considered to be
 * SCALAR. This function does not deal with register filling; the caller must
 * ensure that all spilled registers in the stack range have been marked as
 * read.
 */
static void mark_reg_stack_read(struct bpf_verifier_env *env,
				/* func where src register points to */
				struct bpf_func_state *ptr_state,
				int min_off, int max_off, int dst_regno)
{
	struct bpf_verifier_state *vstate = env->cur_state;
	struct bpf_func_state *state = vstate->frame[vstate->curframe];
	int i, slot, spi;
	u8 *stype;
	int zeros = 0;

	for (i = min_off; i < max_off; i++) {
		slot = -i - 1;
		spi = slot / BPF_REG_SIZE;
		stype = ptr_state->stack[spi].slot_type;
		if (stype[slot % BPF_REG_SIZE] != STACK_ZERO)
			break;
		zeros++;
	}
	if (zeros == max_off - min_off) {
		/* any access_size read into register is zero extended,
		 * so the whole register == const_zero
		 */
		__mark_reg_const_zero(&state->regs[dst_regno]);
		/* backtracking doesn't support STACK_ZERO yet,
		 * so mark it precise here, so that later
		 * backtracking can stop here.
		 * Backtracking may not need this if this register
		 * doesn't participate in pointer adjustment.
		 * Forward propagation of precise flag is not
		 * necessary either. This mark is only to stop
		 * backtracking. Any register that contributed
		 * to const 0 was marked precise before spill.
		 */
		state->regs[dst_regno].precise = true;
	} else {
		/* have read misc data from the stack */
		mark_reg_unknown(env, state->regs, dst_regno);
	}
	state->regs[dst_regno].live |= REG_LIVE_WRITTEN;
}

/* Read the stack at 'off' and put the results into the register indicated by
 * 'dst_regno'. It handles reg filling if the addressed stack slot is a
 * spilled reg.
 *
 * 'dst_regno' can be -1, meaning that the read value is not going to a
 * register.
 *
 * The access is assumed to be within the current stack bounds.
 */
static int check_stack_read_fixed_off(struct bpf_verifier_env *env,
				      /* func where src register points to */
				      struct bpf_func_state *reg_state,
				      int off, int size, int dst_regno)
{
	struct bpf_verifier_state *vstate = env->cur_state;
	struct bpf_func_state *state = vstate->frame[vstate->curframe];
	int i, slot = -off - 1, spi = slot / BPF_REG_SIZE;
	struct bpf_reg_state *reg;
	u8 *stype;

	stype = reg_state->stack[spi].slot_type;
	reg = &reg_state->stack[spi].spilled_ptr;

	if (stype[0] == STACK_SPILL) {
		if (size != BPF_REG_SIZE) {
			if (reg->type != SCALAR_VALUE) {
				verbose_linfo(env, env->insn_idx, "; ");
				verbose(env, "invalid size of register fill\n");
				return -EACCES;
			}
			if (dst_regno >= 0) {
				mark_reg_unknown(env, state->regs, dst_regno);
				state->regs[dst_regno].live |= REG_LIVE_WRITTEN;
			}
			mark_reg_read(env, reg, reg->parent, REG_LIVE_READ64);
			return 0;
		}
		for (i = 1; i < BPF_REG_SIZE; i++) {
			if (stype[(slot - i) % BPF_REG_SIZE] != STACK_SPILL) {
				verbose(env, "corrupted spill memory\n");
				return -EACCES;
			}
		}

		if (dst_regno >= 0) {
			/* restore register state from stack */
			state->regs[dst_regno] = *reg;
			/* mark reg as written since spilled pointer state likely
			 * has its liveness marks cleared by is_state_visited()
			 * which resets stack/reg liveness for state transitions
			 */
			state->regs[dst_regno].live |= REG_LIVE_WRITTEN;
		} else if (__is_pointer_value(env->allow_ptr_leaks, reg)) {
			/* If dst_regno==-1, the caller is asking us whether
			 * it is acceptable to use this value as a SCALAR_VALUE
			 * (e.g. for XADD).
			 * We must not allow unprivileged callers to do that
			 * with spilled pointers.
			 */
			verbose(env, "leaking pointer from stack off %d\n",
				off);
			return -EACCES;
		}
		mark_reg_read(env, reg, reg->parent, REG_LIVE_READ64);
	} else {
		u8 type;

		for (i = 0; i < size; i++) {
			type = stype[(slot - i) % BPF_REG_SIZE];
			if (type == STACK_MISC)
				continue;
			if (type == STACK_ZERO)
				continue;
			verbose(env, "invalid read from stack off %d+%d size %d\n",
				off, i, size);
			return -EACCES;
		}
		mark_reg_read(env, reg, reg->parent, REG_LIVE_READ64);
		if (dst_regno >= 0)
			mark_reg_stack_read(env, reg_state, off, off + size, dst_regno);
	}
	return 0;
}

enum stack_access_src {
	ACCESS_DIRECT = 1,  /* the access is performed by an instruction */
	ACCESS_HELPER = 2,  /* the access is performed by a helper */
};

static int check_stack_range_initialized(struct bpf_verifier_env *env,
					 int regno, int off, int access_size,
					 bool zero_size_allowed,
					 enum stack_access_src type,
					 struct bpf_call_arg_meta *meta);

static struct bpf_reg_state *reg_state(struct bpf_verifier_env *env, int regno)
{
	return cur_regs(env) + regno;
}

/* Read the stack at 'ptr_regno + off' and put the result into the register
 * 'dst_regno'.
 * 'off' includes the pointer register's fixed offset(i.e. 'ptr_regno.off'),
 * but not its variable offset.
 * 'size' is assumed to be <= reg size and the access is assumed to be aligned.
 *
 * As opposed to check_stack_read_fixed_off, this function doesn't deal with
 * filling registers (i.e. reads of spilled register cannot be detected when
 * the offset is not fixed). We conservatively mark 'dst_regno' as containing
 * SCALAR_VALUE. That's why we assert that the 'ptr_regno' has a variable
 * offset; for a fixed offset check_stack_read_fixed_off should be used
 * instead.
 */
static int check_stack_read_var_off(struct bpf_verifier_env *env,
				    int ptr_regno, int off, int size, int dst_regno)
{
	/* The state of the source register. */
	struct bpf_reg_state *reg = reg_state(env, ptr_regno);
	struct bpf_func_state *ptr_state = func(env, reg);
	int err;
	int min_off, max_off;

	/* Note that we pass a NULL meta, so raw access will not be permitted.
	 */
	err = check_stack_range_initialized(env, ptr_regno, off, size,
					    false, ACCESS_DIRECT, NULL);
	if (err)
		return err;

	min_off = reg->smin_value + off;
	max_off = reg->smax_value + off;
	mark_reg_stack_read(env, ptr_state, min_off, max_off + size, dst_regno);
	return 0;
}

/* check_stack_read dispatches to check_stack_read_fixed_off or
 * check_stack_read_var_off.
 *
 * The caller must ensure that the offset falls within the allocated stack
 * bounds.
 *
 * 'dst_regno' is a register which will receive the value from the stack. It
 * can be -1, meaning that the read value is not going to a register.
 */
static int check_stack_read(struct bpf_verifier_env *env,
			    int ptr_regno, int off, int size,
			    int dst_regno)
{
	struct bpf_reg_state *reg = reg_state(env, ptr_regno);
	struct bpf_func_state *state = func(env, reg);
	int err;
	/* Some accesses are only permitted with a static offset. */
	bool var_off = !tnum_is_const(reg->var_off);

	/* The offset is required to be static when reads don't go to a
	 * register, in order to not leak pointers (see
	 * check_stack_read_fixed_off).
	 */
	if (dst_regno < 0 && var_off) {
		char tn_buf[48];

		tnum_strn(tn_buf, sizeof(tn_buf), reg->var_off);
		verbose(env, "variable offset stack pointer cannot be passed into helper function; var_off=%s off=%d size=%d\n",
			tn_buf, off, size);
		return -EACCES;
	}
	/* Variable offset is prohibited for unprivileged mode for simplicity
	 * since it requires corresponding support in Spectre masking for stack
	 * ALU. See also retrieve_ptr_limit().
	 */
	if (!env->bypass_spec_v1 && var_off) {
		char tn_buf[48];

		tnum_strn(tn_buf, sizeof(tn_buf), reg->var_off);
		verbose(env, "R%d variable offset stack access prohibited for !root, var_off=%s\n",
				ptr_regno, tn_buf);
		return -EACCES;
	}

	if (!var_off) {
		off += reg->var_off.value;
		err = check_stack_read_fixed_off(env, state, off, size,
						 dst_regno);
	} else {
		/* Variable offset stack reads need more conservative handling
		 * than fixed offset ones. Note that dst_regno >= 0 on this
		 * branch.
		 */
		err = check_stack_read_var_off(env, ptr_regno, off, size,
					       dst_regno);
	}
	return err;
}


/* check_stack_write dispatches to check_stack_write_fixed_off or
 * check_stack_write_var_off.
 *
 * 'ptr_regno' is the register used as a pointer into the stack.
 * 'off' includes 'ptr_regno->off', but not its variable offset (if any).
 * 'value_regno' is the register whose value we're writing to the stack. It can
 * be -1, meaning that we're not writing from a register.
 *
 * The caller must ensure that the offset falls within the maximum stack size.
 */
static int check_stack_write(struct bpf_verifier_env *env,
			     int ptr_regno, int off, int size,
			     int value_regno, int insn_idx)
{
	struct bpf_reg_state *reg = reg_state(env, ptr_regno);
	struct bpf_func_state *state = func(env, reg);
	int err;

	if (tnum_is_const(reg->var_off)) {
		off += reg->var_off.value;
		err = check_stack_write_fixed_off(env, state, off, size,
						  value_regno, insn_idx);
	} else {
		/* Variable offset stack reads need more conservative handling
		 * than fixed offset ones.
		 */
		err = check_stack_write_var_off(env, state,
						ptr_regno, off, size,
						value_regno, insn_idx);
	}
	return err;
}

static int check_map_access_type(struct bpf_verifier_env *env, u32 regno,
				 int off, int size, enum bpf_access_type type)
{
	struct bpf_reg_state *regs = cur_regs(env);
	struct bpf_map *map = regs[regno].map_ptr;
	u32 cap = bpf_map_flags_to_cap(map);

	if (type == BPF_WRITE && !(cap & BPF_MAP_CAN_WRITE)) {
		verbose(env, "write into map forbidden, value_size=%d off=%d size=%d\n",
			map->value_size, off, size);
		return -EACCES;
	}

	if (type == BPF_READ && !(cap & BPF_MAP_CAN_READ)) {
		verbose(env, "read from map forbidden, value_size=%d off=%d size=%d\n",
			map->value_size, off, size);
		return -EACCES;
	}

	return 0;
}

/* check read/write into memory region (e.g., map value, ringbuf sample, etc) */
static int __check_mem_access(struct bpf_verifier_env *env, int regno,
			      int off, int size, u32 mem_size,
			      bool zero_size_allowed)
{
	bool size_ok = size > 0 || (size == 0 && zero_size_allowed);
	struct bpf_reg_state *reg;

	if (off >= 0 && size_ok && (u64)off + size <= mem_size)
		return 0;

	reg = &cur_regs(env)[regno];
	switch (reg->type) {
	case PTR_TO_MAP_VALUE:
		verbose(env, "invalid access to map value, value_size=%d off=%d size=%d\n",
			mem_size, off, size);
		break;
	case PTR_TO_PACKET:
	case PTR_TO_PACKET_META:
	case PTR_TO_PACKET_END:
		verbose(env, "invalid access to packet, off=%d size=%d, R%d(id=%d,off=%d,r=%d)\n",
			off, size, regno, reg->id, off, mem_size);
		break;
	case PTR_TO_MEM:
	default:
		verbose(env, "invalid access to memory, mem_size=%u off=%d size=%d\n",
			mem_size, off, size);
	}

	return -EACCES;
}

/* check read/write into a memory region with possible variable offset */
static int check_mem_region_access(struct bpf_verifier_env *env, u32 regno,
				   int off, int size, u32 mem_size,
				   bool zero_size_allowed)
{
	struct bpf_verifier_state *vstate = env->cur_state;
	struct bpf_func_state *state = vstate->frame[vstate->curframe];
	struct bpf_reg_state *reg = &state->regs[regno];
	int err;

	/* We may have adjusted the register pointing to memory region, so we
	 * need to try adding each of min_value and max_value to off
	 * to make sure our theoretical access will be safe.
	 */
	if (env->log.level & BPF_LOG_LEVEL)
		print_verifier_state(env, state);

	/* The minimum value is only important with signed
	 * comparisons where we can't assume the floor of a
	 * value is 0.  If we are using signed variables for our
	 * index'es we need to make sure that whatever we use
	 * will have a set floor within our range.
	 */
	if (reg->smin_value < 0 &&
	    (reg->smin_value == S64_MIN ||
	     (off + reg->smin_value != (s64)(s32)(off + reg->smin_value)) ||
	      reg->smin_value + off < 0)) {
		verbose(env, "R%d min value is negative, either use unsigned index or do a if (index >=0) check.\n",
			regno);
		return -EACCES;
	}
	err = __check_mem_access(env, regno, reg->smin_value + off, size,
				 mem_size, zero_size_allowed);
	if (err) {
		verbose(env, "R%d min value is outside of the allowed memory range\n",
			regno);
		return err;
	}

	/* If we haven't set a max value then we need to bail since we can't be
	 * sure we won't do bad things.
	 * If reg->umax_value + off could overflow, treat that as unbounded too.
	 */
	if (reg->umax_value >= BPF_MAX_VAR_OFF) {
		verbose(env, "R%d unbounded memory access, make sure to bounds check any such access\n",
			regno);
		return -EACCES;
	}
	err = __check_mem_access(env, regno, reg->umax_value + off, size,
				 mem_size, zero_size_allowed);
	if (err) {
		verbose(env, "R%d max value is outside of the allowed memory range\n",
			regno);
		return err;
	}

	return 0;
}

/* check read/write into a map element with possible variable offset */
static int check_map_access(struct bpf_verifier_env *env, u32 regno,
			    int off, int size, bool zero_size_allowed)
{
	struct bpf_verifier_state *vstate = env->cur_state;
	struct bpf_func_state *state = vstate->frame[vstate->curframe];
	struct bpf_reg_state *reg = &state->regs[regno];
	struct bpf_map *map = reg->map_ptr;
	int err;

	err = check_mem_region_access(env, regno, off, size, map->value_size,
				      zero_size_allowed);
	if (err)
		return err;

	if (map_value_has_spin_lock(map)) {
		u32 lock = map->spin_lock_off;

		/* if any part of struct bpf_spin_lock can be touched by
		 * load/store reject this program.
		 * To check that [x1, x2) overlaps with [y1, y2)
		 * it is sufficient to check x1 < y2 && y1 < x2.
		 */
		if (reg->smin_value + off < lock + sizeof(struct bpf_spin_lock) &&
		     lock < reg->umax_value + off + size) {
			verbose(env, "bpf_spin_lock cannot be accessed directly by load/store\n");
			return -EACCES;
		}
	}
	return err;
}

#define MAX_PACKET_OFF 0xffff

static enum bpf_prog_type resolve_prog_type(struct bpf_prog *prog)
{
	return prog->aux->dst_prog ? prog->aux->dst_prog->type : prog->type;
}

static bool may_access_direct_pkt_data(struct bpf_verifier_env *env,
				       const struct bpf_call_arg_meta *meta,
				       enum bpf_access_type t)
{
	enum bpf_prog_type prog_type = resolve_prog_type(env->prog);

	switch (prog_type) {
	/* Program types only with direct read access go here! */
	case BPF_PROG_TYPE_LWT_IN:
	case BPF_PROG_TYPE_LWT_OUT:
	case BPF_PROG_TYPE_LWT_SEG6LOCAL:
	case BPF_PROG_TYPE_SK_REUSEPORT:
	case BPF_PROG_TYPE_FLOW_DISSECTOR:
	case BPF_PROG_TYPE_CGROUP_SKB:
		if (t == BPF_WRITE)
			return false;
		fallthrough;

	/* Program types with direct read + write access go here! */
	case BPF_PROG_TYPE_SCHED_CLS:
	case BPF_PROG_TYPE_SCHED_ACT:
	case BPF_PROG_TYPE_XDP:
	case BPF_PROG_TYPE_LWT_XMIT:
	case BPF_PROG_TYPE_SK_SKB:
	case BPF_PROG_TYPE_SK_MSG:
		if (meta)
			return meta->pkt_access;

		env->seen_direct_write = true;
		return true;

	case BPF_PROG_TYPE_CGROUP_SOCKOPT:
		if (t == BPF_WRITE)
			env->seen_direct_write = true;

		return true;

	default:
		return false;
	}
}

static int check_packet_access(struct bpf_verifier_env *env, u32 regno, int off,
			       int size, bool zero_size_allowed)
{
	struct bpf_reg_state *regs = cur_regs(env);
	struct bpf_reg_state *reg = &regs[regno];
	int err;

	/* We may have added a variable offset to the packet pointer; but any
	 * reg->range we have comes after that.  We are only checking the fixed
	 * offset.
	 */

	/* We don't allow negative numbers, because we aren't tracking enough
	 * detail to prove they're safe.
	 */
	if (reg->smin_value < 0) {
		verbose(env, "R%d min value is negative, either use unsigned index or do a if (index >=0) check.\n",
			regno);
		return -EACCES;
	}

	err = reg->range < 0 ? -EINVAL :
	      __check_mem_access(env, regno, off, size, reg->range,
				 zero_size_allowed);
	if (err) {
		verbose(env, "R%d offset is outside of the packet\n", regno);
		return err;
	}

	/* __check_mem_access has made sure "off + size - 1" is within u16.
	 * reg->umax_value can't be bigger than MAX_PACKET_OFF which is 0xffff,
	 * otherwise find_good_pkt_pointers would have refused to set range info
	 * that __check_mem_access would have rejected this pkt access.
	 * Therefore, "off + reg->umax_value + size - 1" won't overflow u32.
	 */
	env->prog->aux->max_pkt_offset =
		max_t(u32, env->prog->aux->max_pkt_offset,
		      off + reg->umax_value + size - 1);

	return err;
}

/* check access to 'struct bpf_context' fields.  Supports fixed offsets only */
static int check_ctx_access(struct bpf_verifier_env *env, int insn_idx, int off, int size,
			    enum bpf_access_type t, enum bpf_reg_type *reg_type,
			    struct btf **btf, u32 *btf_id)
{
	struct bpf_insn_access_aux info = {
		.reg_type = *reg_type,
		.log = &env->log,
	};

	if (env->ops->is_valid_access &&
	    env->ops->is_valid_access(off, size, t, env->prog, &info)) {
		/* A non zero info.ctx_field_size indicates that this field is a
		 * candidate for later verifier transformation to load the whole
		 * field and then apply a mask when accessed with a narrower
		 * access than actual ctx access size. A zero info.ctx_field_size
		 * will only allow for whole field access and rejects any other
		 * type of narrower access.
		 */
		*reg_type = info.reg_type;

		if (*reg_type == PTR_TO_BTF_ID || *reg_type == PTR_TO_BTF_ID_OR_NULL) {
			*btf = info.btf;
			*btf_id = info.btf_id;
		} else {
			env->insn_aux_data[insn_idx].ctx_field_size = info.ctx_field_size;
		}
		/* remember the offset of last byte accessed in ctx */
		if (env->prog->aux->max_ctx_offset < off + size)
			env->prog->aux->max_ctx_offset = off + size;
		return 0;
	}

	verbose(env, "invalid bpf_context access off=%d size=%d\n", off, size);
	return -EACCES;
}

static int check_flow_keys_access(struct bpf_verifier_env *env, int off,
				  int size)
{
	if (size < 0 || off < 0 ||
	    (u64)off + size > sizeof(struct bpf_flow_keys)) {
		verbose(env, "invalid access to flow keys off=%d size=%d\n",
			off, size);
		return -EACCES;
	}
	return 0;
}

static int check_sock_access(struct bpf_verifier_env *env, int insn_idx,
			     u32 regno, int off, int size,
			     enum bpf_access_type t)
{
	struct bpf_reg_state *regs = cur_regs(env);
	struct bpf_reg_state *reg = &regs[regno];
	struct bpf_insn_access_aux info = {};
	bool valid;

	if (reg->smin_value < 0) {
		verbose(env, "R%d min value is negative, either use unsigned index or do a if (index >=0) check.\n",
			regno);
		return -EACCES;
	}

	switch (reg->type) {
	case PTR_TO_SOCK_COMMON:
		valid = bpf_sock_common_is_valid_access(off, size, t, &info);
		break;
	case PTR_TO_SOCKET:
		valid = bpf_sock_is_valid_access(off, size, t, &info);
		break;
	case PTR_TO_TCP_SOCK:
		valid = bpf_tcp_sock_is_valid_access(off, size, t, &info);
		break;
	case PTR_TO_XDP_SOCK:
		valid = bpf_xdp_sock_is_valid_access(off, size, t, &info);
		break;
	default:
		valid = false;
	}


	if (valid) {
		env->insn_aux_data[insn_idx].ctx_field_size =
			info.ctx_field_size;
		return 0;
	}

	verbose(env, "R%d invalid %s access off=%d size=%d\n",
		regno, reg_type_str[reg->type], off, size);

	return -EACCES;
}

static bool is_pointer_value(struct bpf_verifier_env *env, int regno)
{
	return __is_pointer_value(env->allow_ptr_leaks, reg_state(env, regno));
}

static bool is_ctx_reg(struct bpf_verifier_env *env, int regno)
{
	const struct bpf_reg_state *reg = reg_state(env, regno);

	return reg->type == PTR_TO_CTX;
}

static bool is_sk_reg(struct bpf_verifier_env *env, int regno)
{
	const struct bpf_reg_state *reg = reg_state(env, regno);

	return type_is_sk_pointer(reg->type);
}

static bool is_pkt_reg(struct bpf_verifier_env *env, int regno)
{
	const struct bpf_reg_state *reg = reg_state(env, regno);

	return type_is_pkt_pointer(reg->type);
}

static bool is_flow_key_reg(struct bpf_verifier_env *env, int regno)
{
	const struct bpf_reg_state *reg = reg_state(env, regno);

	/* Separate to is_ctx_reg() since we still want to allow BPF_ST here. */
	return reg->type == PTR_TO_FLOW_KEYS;
}

static int check_pkt_ptr_alignment(struct bpf_verifier_env *env,
				   const struct bpf_reg_state *reg,
				   int off, int size, bool strict)
{
	struct tnum reg_off;
	int ip_align;

	/* Byte size accesses are always allowed. */
	if (!strict || size == 1)
		return 0;

	/* For platforms that do not have a Kconfig enabling
	 * CONFIG_HAVE_EFFICIENT_UNALIGNED_ACCESS the value of
	 * NET_IP_ALIGN is universally set to '2'.  And on platforms
	 * that do set CONFIG_HAVE_EFFICIENT_UNALIGNED_ACCESS, we get
	 * to this code only in strict mode where we want to emulate
	 * the NET_IP_ALIGN==2 checking.  Therefore use an
	 * unconditional IP align value of '2'.
	 */
	ip_align = 2;

	reg_off = tnum_add(reg->var_off, tnum_const(ip_align + reg->off + off));
	if (!tnum_is_aligned(reg_off, size)) {
		char tn_buf[48];

		tnum_strn(tn_buf, sizeof(tn_buf), reg->var_off);
		verbose(env,
			"misaligned packet access off %d+%s+%d+%d size %d\n",
			ip_align, tn_buf, reg->off, off, size);
		return -EACCES;
	}

	return 0;
}

static int check_generic_ptr_alignment(struct bpf_verifier_env *env,
				       const struct bpf_reg_state *reg,
				       const char *pointer_desc,
				       int off, int size, bool strict)
{
	struct tnum reg_off;

	/* Byte size accesses are always allowed. */
	if (!strict || size == 1)
		return 0;

	reg_off = tnum_add(reg->var_off, tnum_const(reg->off + off));
	if (!tnum_is_aligned(reg_off, size)) {
		char tn_buf[48];

		tnum_strn(tn_buf, sizeof(tn_buf), reg->var_off);
		verbose(env, "misaligned %saccess off %s+%d+%d size %d\n",
			pointer_desc, tn_buf, reg->off, off, size);
		return -EACCES;
	}

	return 0;
}

static int check_ptr_alignment(struct bpf_verifier_env *env,
			       const struct bpf_reg_state *reg, int off,
			       int size, bool strict_alignment_once)
{
	bool strict = env->strict_alignment || strict_alignment_once;
	const char *pointer_desc = "";

	switch (reg->type) {
	case PTR_TO_PACKET:
	case PTR_TO_PACKET_META:
		/* Special case, because of NET_IP_ALIGN. Given metadata sits
		 * right in front, treat it the very same way.
		 */
		return check_pkt_ptr_alignment(env, reg, off, size, strict);
	case PTR_TO_FLOW_KEYS:
		pointer_desc = "flow keys ";
		break;
	case PTR_TO_MAP_VALUE:
		pointer_desc = "value ";
		break;
	case PTR_TO_CTX:
		pointer_desc = "context ";
		break;
	case PTR_TO_STACK:
		pointer_desc = "stack ";
		/* The stack spill tracking logic in check_stack_write_fixed_off()
		 * and check_stack_read_fixed_off() relies on stack accesses being
		 * aligned.
		 */
		strict = true;
		break;
	case PTR_TO_SOCKET:
		pointer_desc = "sock ";
		break;
	case PTR_TO_SOCK_COMMON:
		pointer_desc = "sock_common ";
		break;
	case PTR_TO_TCP_SOCK:
		pointer_desc = "tcp_sock ";
		break;
	case PTR_TO_XDP_SOCK:
		pointer_desc = "xdp_sock ";
		break;
	default:
		break;
	}
	return check_generic_ptr_alignment(env, reg, pointer_desc, off, size,
					   strict);
}

static int update_stack_depth(struct bpf_verifier_env *env,
			      const struct bpf_func_state *func,
			      int off)
{
	u16 stack = env->subprog_info[func->subprogno].stack_depth;

	if (stack >= -off)
		return 0;

	/* update known max for given subprogram */
	env->subprog_info[func->subprogno].stack_depth = -off;
	return 0;
}

/* starting from main bpf function walk all instructions of the function
 * and recursively walk all callees that given function can call.
 * Ignore jump and exit insns.
 * Since recursion is prevented by check_cfg() this algorithm
 * only needs a local stack of MAX_CALL_FRAMES to remember callsites
 */
static int check_max_stack_depth(struct bpf_verifier_env *env)
{
	int depth = 0, frame = 0, idx = 0, i = 0, subprog_end;
	struct bpf_subprog_info *subprog = env->subprog_info;
	struct bpf_insn *insn = env->prog->insnsi;
	bool tail_call_reachable = false;
	int ret_insn[MAX_CALL_FRAMES];
	int ret_prog[MAX_CALL_FRAMES];
	int j;

process_func:
	/* protect against potential stack overflow that might happen when
	 * bpf2bpf calls get combined with tailcalls. Limit the caller's stack
	 * depth for such case down to 256 so that the worst case scenario
	 * would result in 8k stack size (32 which is tailcall limit * 256 =
	 * 8k).
	 *
	 * To get the idea what might happen, see an example:
	 * func1 -> sub rsp, 128
	 *  subfunc1 -> sub rsp, 256
	 *  tailcall1 -> add rsp, 256
	 *   func2 -> sub rsp, 192 (total stack size = 128 + 192 = 320)
	 *   subfunc2 -> sub rsp, 64
	 *   subfunc22 -> sub rsp, 128
	 *   tailcall2 -> add rsp, 128
	 *    func3 -> sub rsp, 32 (total stack size 128 + 192 + 64 + 32 = 416)
	 *
	 * tailcall will unwind the current stack frame but it will not get rid
	 * of caller's stack as shown on the example above.
	 */
	if (idx && subprog[idx].has_tail_call && depth >= 256) {
		verbose(env,
			"tail_calls are not allowed when call stack of previous frames is %d bytes. Too large\n",
			depth);
		return -EACCES;
	}
	/* round up to 32-bytes, since this is granularity
	 * of interpreter stack size
	 */
	depth += round_up(max_t(u32, subprog[idx].stack_depth, 1), 32);
	if (depth > MAX_BPF_STACK) {
		verbose(env, "combined stack size of %d calls is %d. Too large\n",
			frame + 1, depth);
		return -EACCES;
	}
continue_func:
	subprog_end = subprog[idx + 1].start;
	for (; i < subprog_end; i++) {
		if (!bpf_pseudo_call(insn + i))
			continue;
		/* remember insn and function to return to */
		ret_insn[frame] = i + 1;
		ret_prog[frame] = idx;

		/* find the callee */
		i = i + insn[i].imm + 1;
		idx = find_subprog(env, i);
		if (idx < 0) {
			WARN_ONCE(1, "verifier bug. No program starts at insn %d\n",
				  i);
			return -EFAULT;
		}

		if (subprog[idx].has_tail_call)
			tail_call_reachable = true;

		frame++;
		if (frame >= MAX_CALL_FRAMES) {
			verbose(env, "the call stack of %d frames is too deep !\n",
				frame);
			return -E2BIG;
		}
		goto process_func;
	}
	/* if tail call got detected across bpf2bpf calls then mark each of the
	 * currently present subprog frames as tail call reachable subprogs;
	 * this info will be utilized by JIT so that we will be preserving the
	 * tail call counter throughout bpf2bpf calls combined with tailcalls
	 */
	if (tail_call_reachable)
		for (j = 0; j < frame; j++)
			subprog[ret_prog[j]].tail_call_reachable = true;

	/* end of for() loop means the last insn of the 'subprog'
	 * was reached. Doesn't matter whether it was JA or EXIT
	 */
	if (frame == 0)
		return 0;
	depth -= round_up(max_t(u32, subprog[idx].stack_depth, 1), 32);
	frame--;
	i = ret_insn[frame];
	idx = ret_prog[frame];
	goto continue_func;
}

#ifndef CONFIG_BPF_JIT_ALWAYS_ON
static int get_callee_stack_depth(struct bpf_verifier_env *env,
				  const struct bpf_insn *insn, int idx)
{
	int start = idx + insn->imm + 1, subprog;

	subprog = find_subprog(env, start);
	if (subprog < 0) {
		WARN_ONCE(1, "verifier bug. No program starts at insn %d\n",
			  start);
		return -EFAULT;
	}
	return env->subprog_info[subprog].stack_depth;
}
#endif

int check_ctx_reg(struct bpf_verifier_env *env,
		  const struct bpf_reg_state *reg, int regno)
{
	/* Access to ctx or passing it to a helper is only allowed in
	 * its original, unmodified form.
	 */

	if (reg->off) {
		verbose(env, "dereference of modified ctx ptr R%d off=%d disallowed\n",
			regno, reg->off);
		return -EACCES;
	}

	if (!tnum_is_const(reg->var_off) || reg->var_off.value) {
		char tn_buf[48];

		tnum_strn(tn_buf, sizeof(tn_buf), reg->var_off);
		verbose(env, "variable ctx access var_off=%s disallowed\n", tn_buf);
		return -EACCES;
	}

	return 0;
}

static int __check_buffer_access(struct bpf_verifier_env *env,
				 const char *buf_info,
				 const struct bpf_reg_state *reg,
				 int regno, int off, int size)
{
	if (off < 0) {
		verbose(env,
			"R%d invalid %s buffer access: off=%d, size=%d\n",
			regno, buf_info, off, size);
		return -EACCES;
	}
	if (!tnum_is_const(reg->var_off) || reg->var_off.value) {
		char tn_buf[48];

		tnum_strn(tn_buf, sizeof(tn_buf), reg->var_off);
		verbose(env,
			"R%d invalid variable buffer offset: off=%d, var_off=%s\n",
			regno, off, tn_buf);
		return -EACCES;
	}

	return 0;
}

static int check_tp_buffer_access(struct bpf_verifier_env *env,
				  const struct bpf_reg_state *reg,
				  int regno, int off, int size)
{
	int err;

	err = __check_buffer_access(env, "tracepoint", reg, regno, off, size);
	if (err)
		return err;

	if (off + size > env->prog->aux->max_tp_access)
		env->prog->aux->max_tp_access = off + size;

	return 0;
}

static int check_buffer_access(struct bpf_verifier_env *env,
			       const struct bpf_reg_state *reg,
			       int regno, int off, int size,
			       bool zero_size_allowed,
			       const char *buf_info,
			       u32 *max_access)
{
	int err;

	err = __check_buffer_access(env, buf_info, reg, regno, off, size);
	if (err)
		return err;

	if (off + size > *max_access)
		*max_access = off + size;

	return 0;
}

/* BPF architecture zero extends alu32 ops into 64-bit registesr */
static void zext_32_to_64(struct bpf_reg_state *reg)
{
	reg->var_off = tnum_subreg(reg->var_off);
	__reg_assign_32_into_64(reg);
}

/* truncate register to smaller size (in bytes)
 * must be called with size < BPF_REG_SIZE
 */
static void coerce_reg_to_size(struct bpf_reg_state *reg, int size)
{
	u64 mask;

	/* clear high bits in bit representation */
	reg->var_off = tnum_cast(reg->var_off, size);

	/* fix arithmetic bounds */
	mask = ((u64)1 << (size * 8)) - 1;
	if ((reg->umin_value & ~mask) == (reg->umax_value & ~mask)) {
		reg->umin_value &= mask;
		reg->umax_value &= mask;
	} else {
		reg->umin_value = 0;
		reg->umax_value = mask;
	}
	reg->smin_value = reg->umin_value;
	reg->smax_value = reg->umax_value;

	/* If size is smaller than 32bit register the 32bit register
	 * values are also truncated so we push 64-bit bounds into
	 * 32-bit bounds. Above were truncated < 32-bits already.
	 */
	if (size >= 4)
		return;
	__reg_combine_64_into_32(reg);
}

static bool bpf_map_is_rdonly(const struct bpf_map *map)
{
	return (map->map_flags & BPF_F_RDONLY_PROG) && map->frozen;
}

static int bpf_map_direct_read(struct bpf_map *map, int off, int size, u64 *val)
{
	void *ptr;
	u64 addr;
	int err;

	err = map->ops->map_direct_value_addr(map, &addr, off);
	if (err)
		return err;
	ptr = (void *)(long)addr + off;

	switch (size) {
	case sizeof(u8):
		*val = (u64)*(u8 *)ptr;
		break;
	case sizeof(u16):
		*val = (u64)*(u16 *)ptr;
		break;
	case sizeof(u32):
		*val = (u64)*(u32 *)ptr;
		break;
	case sizeof(u64):
		*val = *(u64 *)ptr;
		break;
	default:
		return -EINVAL;
	}
	return 0;
}

static int check_ptr_to_btf_access(struct bpf_verifier_env *env,
				   struct bpf_reg_state *regs,
				   int regno, int off, int size,
				   enum bpf_access_type atype,
				   int value_regno)
{
	struct bpf_reg_state *reg = regs + regno;
	const struct btf_type *t = btf_type_by_id(reg->btf, reg->btf_id);
	const char *tname = btf_name_by_offset(reg->btf, t->name_off);
	u32 btf_id;
	int ret;

	if (off < 0) {
		verbose(env,
			"R%d is ptr_%s invalid negative access: off=%d\n",
			regno, tname, off);
		return -EACCES;
	}
	if (!tnum_is_const(reg->var_off) || reg->var_off.value) {
		char tn_buf[48];

		tnum_strn(tn_buf, sizeof(tn_buf), reg->var_off);
		verbose(env,
			"R%d is ptr_%s invalid variable offset: off=%d, var_off=%s\n",
			regno, tname, off, tn_buf);
		return -EACCES;
	}

	if (env->ops->btf_struct_access) {
		ret = env->ops->btf_struct_access(&env->log, reg->btf, t,
						  off, size, atype, &btf_id);
	} else {
		if (atype != BPF_READ) {
			verbose(env, "only read is supported\n");
			return -EACCES;
		}

		ret = btf_struct_access(&env->log, reg->btf, t, off, size,
					atype, &btf_id);
	}

	if (ret < 0)
		return ret;

	if (atype == BPF_READ && value_regno >= 0)
		mark_btf_ld_reg(env, regs, value_regno, ret, reg->btf, btf_id);

	return 0;
}

static int check_ptr_to_map_access(struct bpf_verifier_env *env,
				   struct bpf_reg_state *regs,
				   int regno, int off, int size,
				   enum bpf_access_type atype,
				   int value_regno)
{
	struct bpf_reg_state *reg = regs + regno;
	struct bpf_map *map = reg->map_ptr;
	const struct btf_type *t;
	const char *tname;
	u32 btf_id;
	int ret;

	if (!btf_vmlinux) {
		verbose(env, "map_ptr access not supported without CONFIG_DEBUG_INFO_BTF\n");
		return -ENOTSUPP;
	}

	if (!map->ops->map_btf_id || !*map->ops->map_btf_id) {
		verbose(env, "map_ptr access not supported for map type %d\n",
			map->map_type);
		return -ENOTSUPP;
	}

	t = btf_type_by_id(btf_vmlinux, *map->ops->map_btf_id);
	tname = btf_name_by_offset(btf_vmlinux, t->name_off);

	if (!env->allow_ptr_to_map_access) {
		verbose(env,
			"%s access is allowed only to CAP_PERFMON and CAP_SYS_ADMIN\n",
			tname);
		return -EPERM;
	}

	if (off < 0) {
		verbose(env, "R%d is %s invalid negative access: off=%d\n",
			regno, tname, off);
		return -EACCES;
	}

	if (atype != BPF_READ) {
		verbose(env, "only read from %s is supported\n", tname);
		return -EACCES;
	}

	ret = btf_struct_access(&env->log, btf_vmlinux, t, off, size, atype, &btf_id);
	if (ret < 0)
		return ret;

	if (value_regno >= 0)
		mark_btf_ld_reg(env, regs, value_regno, ret, btf_vmlinux, btf_id);
<<<<<<< HEAD
=======

	return 0;
}
>>>>>>> 7aef27f0

/* Check that the stack access at the given offset is within bounds. The
 * maximum valid offset is -1.
 *
 * The minimum valid offset is -MAX_BPF_STACK for writes, and
 * -state->allocated_stack for reads.
 */
static int check_stack_slot_within_bounds(int off,
					  struct bpf_func_state *state,
					  enum bpf_access_type t)
{
	int min_valid_off;

	if (t == BPF_WRITE)
		min_valid_off = -MAX_BPF_STACK;
	else
		min_valid_off = -state->allocated_stack;

	if (off < min_valid_off || off > -1)
		return -EACCES;
	return 0;
}

<<<<<<< HEAD
/* Check that the stack access at the given offset is within bounds. The
 * maximum valid offset is -1.
 *
 * The minimum valid offset is -MAX_BPF_STACK for writes, and
 * -state->allocated_stack for reads.
 */
static int check_stack_slot_within_bounds(int off,
					  struct bpf_func_state *state,
					  enum bpf_access_type t)
{
	int min_valid_off;

	if (t == BPF_WRITE)
		min_valid_off = -MAX_BPF_STACK;
	else
		min_valid_off = -state->allocated_stack;

	if (off < min_valid_off || off > -1)
		return -EACCES;
	return 0;
}

=======
>>>>>>> 7aef27f0
/* Check that the stack access at 'regno + off' falls within the maximum stack
 * bounds.
 *
 * 'off' includes `regno->offset`, but not its dynamic part (if any).
 */
static int check_stack_access_within_bounds(
		struct bpf_verifier_env *env,
		int regno, int off, int access_size,
		enum stack_access_src src, enum bpf_access_type type)
{
	struct bpf_reg_state *regs = cur_regs(env);
	struct bpf_reg_state *reg = regs + regno;
	struct bpf_func_state *state = func(env, reg);
	int min_off, max_off;
	int err;
	char *err_extra;

	if (src == ACCESS_HELPER)
		/* We don't know if helpers are reading or writing (or both). */
		err_extra = " indirect access to";
	else if (type == BPF_READ)
		err_extra = " read from";
	else
		err_extra = " write to";

	if (tnum_is_const(reg->var_off)) {
		min_off = reg->var_off.value + off;
		if (access_size > 0)
			max_off = min_off + access_size - 1;
		else
			max_off = min_off;
	} else {
		if (reg->smax_value >= BPF_MAX_VAR_OFF ||
		    reg->smin_value <= -BPF_MAX_VAR_OFF) {
			verbose(env, "invalid unbounded variable-offset%s stack R%d\n",
				err_extra, regno);
			return -EACCES;
		}
		min_off = reg->smin_value + off;
		if (access_size > 0)
			max_off = reg->smax_value + off + access_size - 1;
		else
			max_off = min_off;
	}

	err = check_stack_slot_within_bounds(min_off, state, type);
	if (!err)
		err = check_stack_slot_within_bounds(max_off, state, type);

	if (err) {
		if (tnum_is_const(reg->var_off)) {
			verbose(env, "invalid%s stack R%d off=%d size=%d\n",
				err_extra, regno, off, access_size);
		} else {
			char tn_buf[48];

			tnum_strn(tn_buf, sizeof(tn_buf), reg->var_off);
			verbose(env, "invalid variable-offset%s stack R%d var_off=%s size=%d\n",
				err_extra, regno, tn_buf, access_size);
		}
	}
	return err;
}

/* check whether memory at (regno + off) is accessible for t = (read | write)
 * if t==write, value_regno is a register which value is stored into memory
 * if t==read, value_regno is a register which will receive the value from memory
 * if t==write && value_regno==-1, some unknown value is stored into memory
 * if t==read && value_regno==-1, don't care what we read from memory
 */
static int check_mem_access(struct bpf_verifier_env *env, int insn_idx, u32 regno,
			    int off, int bpf_size, enum bpf_access_type t,
			    int value_regno, bool strict_alignment_once)
{
	struct bpf_reg_state *regs = cur_regs(env);
	struct bpf_reg_state *reg = regs + regno;
	struct bpf_func_state *state;
	int size, err = 0;

	size = bpf_size_to_bytes(bpf_size);
	if (size < 0)
		return size;

	/* alignment checks will add in reg->off themselves */
	err = check_ptr_alignment(env, reg, off, size, strict_alignment_once);
	if (err)
		return err;

	/* for access checks, reg->off is just part of off */
	off += reg->off;

	if (reg->type == PTR_TO_MAP_VALUE) {
		if (t == BPF_WRITE && value_regno >= 0 &&
		    is_pointer_value(env, value_regno)) {
			verbose(env, "R%d leaks addr into map\n", value_regno);
			return -EACCES;
		}
		err = check_map_access_type(env, regno, off, size, t);
		if (err)
			return err;
		err = check_map_access(env, regno, off, size, false);
		if (!err && t == BPF_READ && value_regno >= 0) {
			struct bpf_map *map = reg->map_ptr;

			/* if map is read-only, track its contents as scalars */
			if (tnum_is_const(reg->var_off) &&
			    bpf_map_is_rdonly(map) &&
			    map->ops->map_direct_value_addr) {
				int map_off = off + reg->var_off.value;
				u64 val = 0;

				err = bpf_map_direct_read(map, map_off, size,
							  &val);
				if (err)
					return err;

				regs[value_regno].type = SCALAR_VALUE;
				__mark_reg_known(&regs[value_regno], val);
			} else {
				mark_reg_unknown(env, regs, value_regno);
			}
		}
	} else if (reg->type == PTR_TO_MEM) {
		if (t == BPF_WRITE && value_regno >= 0 &&
		    is_pointer_value(env, value_regno)) {
			verbose(env, "R%d leaks addr into mem\n", value_regno);
			return -EACCES;
		}
		err = check_mem_region_access(env, regno, off, size,
					      reg->mem_size, false);
		if (!err && t == BPF_READ && value_regno >= 0)
			mark_reg_unknown(env, regs, value_regno);
	} else if (reg->type == PTR_TO_CTX) {
		enum bpf_reg_type reg_type = SCALAR_VALUE;
		struct btf *btf = NULL;
		u32 btf_id = 0;

		if (t == BPF_WRITE && value_regno >= 0 &&
		    is_pointer_value(env, value_regno)) {
			verbose(env, "R%d leaks addr into ctx\n", value_regno);
			return -EACCES;
		}

		err = check_ctx_reg(env, reg, regno);
		if (err < 0)
			return err;

		err = check_ctx_access(env, insn_idx, off, size, t, &reg_type, &btf, &btf_id);
		if (err)
			verbose_linfo(env, insn_idx, "; ");
		if (!err && t == BPF_READ && value_regno >= 0) {
			/* ctx access returns either a scalar, or a
			 * PTR_TO_PACKET[_META,_END]. In the latter
			 * case, we know the offset is zero.
			 */
			if (reg_type == SCALAR_VALUE) {
				mark_reg_unknown(env, regs, value_regno);
			} else {
				mark_reg_known_zero(env, regs,
						    value_regno);
				if (reg_type_may_be_null(reg_type))
					regs[value_regno].id = ++env->id_gen;
				/* A load of ctx field could have different
				 * actual load size with the one encoded in the
				 * insn. When the dst is PTR, it is for sure not
				 * a sub-register.
				 */
				regs[value_regno].subreg_def = DEF_NOT_SUBREG;
				if (reg_type == PTR_TO_BTF_ID ||
				    reg_type == PTR_TO_BTF_ID_OR_NULL) {
					regs[value_regno].btf = btf;
					regs[value_regno].btf_id = btf_id;
				}
			}
			regs[value_regno].type = reg_type;
		}

	} else if (reg->type == PTR_TO_STACK) {
		/* Basic bounds checks. */
		err = check_stack_access_within_bounds(env, regno, off, size, ACCESS_DIRECT, t);
		if (err)
			return err;

		state = func(env, reg);
		err = update_stack_depth(env, state, off);
		if (err)
			return err;

		if (t == BPF_READ)
			err = check_stack_read(env, regno, off, size,
					       value_regno);
		else
			err = check_stack_write(env, regno, off, size,
						value_regno, insn_idx);
	} else if (reg_is_pkt_pointer(reg)) {
		if (t == BPF_WRITE && !may_access_direct_pkt_data(env, NULL, t)) {
			verbose(env, "cannot write into packet\n");
			return -EACCES;
		}
		if (t == BPF_WRITE && value_regno >= 0 &&
		    is_pointer_value(env, value_regno)) {
			verbose(env, "R%d leaks addr into packet\n",
				value_regno);
			return -EACCES;
		}
		err = check_packet_access(env, regno, off, size, false);
		if (!err && t == BPF_READ && value_regno >= 0)
			mark_reg_unknown(env, regs, value_regno);
	} else if (reg->type == PTR_TO_FLOW_KEYS) {
		if (t == BPF_WRITE && value_regno >= 0 &&
		    is_pointer_value(env, value_regno)) {
			verbose(env, "R%d leaks addr into flow keys\n",
				value_regno);
			return -EACCES;
		}

		err = check_flow_keys_access(env, off, size);
		if (!err && t == BPF_READ && value_regno >= 0)
			mark_reg_unknown(env, regs, value_regno);
	} else if (type_is_sk_pointer(reg->type)) {
		if (t == BPF_WRITE) {
			verbose(env, "R%d cannot write into %s\n",
				regno, reg_type_str[reg->type]);
			return -EACCES;
		}
		err = check_sock_access(env, insn_idx, regno, off, size, t);
		if (!err && value_regno >= 0)
			mark_reg_unknown(env, regs, value_regno);
	} else if (reg->type == PTR_TO_TP_BUFFER) {
		err = check_tp_buffer_access(env, reg, regno, off, size);
		if (!err && t == BPF_READ && value_regno >= 0)
			mark_reg_unknown(env, regs, value_regno);
	} else if (reg->type == PTR_TO_BTF_ID) {
		err = check_ptr_to_btf_access(env, regs, regno, off, size, t,
					      value_regno);
	} else if (reg->type == CONST_PTR_TO_MAP) {
		err = check_ptr_to_map_access(env, regs, regno, off, size, t,
					      value_regno);
	} else if (reg->type == PTR_TO_RDONLY_BUF) {
		if (t == BPF_WRITE) {
			verbose(env, "R%d cannot write into %s\n",
				regno, reg_type_str[reg->type]);
			return -EACCES;
		}
		err = check_buffer_access(env, reg, regno, off, size, false,
					  "rdonly",
					  &env->prog->aux->max_rdonly_access);
		if (!err && value_regno >= 0)
			mark_reg_unknown(env, regs, value_regno);
	} else if (reg->type == PTR_TO_RDWR_BUF) {
		err = check_buffer_access(env, reg, regno, off, size, false,
					  "rdwr",
					  &env->prog->aux->max_rdwr_access);
		if (!err && t == BPF_READ && value_regno >= 0)
			mark_reg_unknown(env, regs, value_regno);
	} else {
		verbose(env, "R%d invalid mem access '%s'\n", regno,
			reg_type_str[reg->type]);
		return -EACCES;
	}

	if (!err && size < BPF_REG_SIZE && value_regno >= 0 && t == BPF_READ &&
	    regs[value_regno].type == SCALAR_VALUE) {
		/* b/h/w load zero-extends, mark upper bits as known 0 */
		coerce_reg_to_size(&regs[value_regno], size);
	}
	return err;
}

static int check_atomic(struct bpf_verifier_env *env, int insn_idx, struct bpf_insn *insn)
{
	int load_reg;
	int err;

	switch (insn->imm) {
	case BPF_ADD:
	case BPF_ADD | BPF_FETCH:
	case BPF_AND:
	case BPF_AND | BPF_FETCH:
	case BPF_OR:
	case BPF_OR | BPF_FETCH:
	case BPF_XOR:
	case BPF_XOR | BPF_FETCH:
	case BPF_XCHG:
	case BPF_CMPXCHG:
		break;
	default:
		verbose(env, "BPF_ATOMIC uses invalid atomic opcode %02x\n", insn->imm);
		return -EINVAL;
	}

	if (BPF_SIZE(insn->code) != BPF_W && BPF_SIZE(insn->code) != BPF_DW) {
		verbose(env, "invalid atomic operand size\n");
		return -EINVAL;
	}

	/* check src1 operand */
	err = check_reg_arg(env, insn->src_reg, SRC_OP);
	if (err)
		return err;

	/* check src2 operand */
	err = check_reg_arg(env, insn->dst_reg, SRC_OP);
	if (err)
		return err;

	if (insn->imm == BPF_CMPXCHG) {
		/* Check comparison of R0 with memory location */
		err = check_reg_arg(env, BPF_REG_0, SRC_OP);
		if (err)
			return err;
	}

	if (is_pointer_value(env, insn->src_reg)) {
		verbose(env, "R%d leaks addr into mem\n", insn->src_reg);
		return -EACCES;
	}

	if (is_ctx_reg(env, insn->dst_reg) ||
	    is_pkt_reg(env, insn->dst_reg) ||
	    is_flow_key_reg(env, insn->dst_reg) ||
	    is_sk_reg(env, insn->dst_reg)) {
		verbose(env, "BPF_ATOMIC stores into R%d %s is not allowed\n",
			insn->dst_reg,
			reg_type_str[reg_state(env, insn->dst_reg)->type]);
		return -EACCES;
	}

	if (insn->imm & BPF_FETCH) {
		if (insn->imm == BPF_CMPXCHG)
			load_reg = BPF_REG_0;
		else
			load_reg = insn->src_reg;

		/* check and record load of old value */
		err = check_reg_arg(env, load_reg, DST_OP);
		if (err)
			return err;
	} else {
		/* This instruction accesses a memory location but doesn't
		 * actually load it into a register.
		 */
		load_reg = -1;
	}

	/* check whether we can read the memory */
	err = check_mem_access(env, insn_idx, insn->dst_reg, insn->off,
			       BPF_SIZE(insn->code), BPF_READ, load_reg, true);
	if (err)
		return err;

	/* check whether we can write into the same memory */
	err = check_mem_access(env, insn_idx, insn->dst_reg, insn->off,
			       BPF_SIZE(insn->code), BPF_WRITE, -1, true);
	if (err)
		return err;

	return 0;
}

/* When register 'regno' is used to read the stack (either directly or through
 * a helper function) make sure that it's within stack boundary and, depending
 * on the access type, that all elements of the stack are initialized.
 *
 * 'off' includes 'regno->off', but not its dynamic part (if any).
 *
 * All registers that have been spilled on the stack in the slots within the
 * read offsets are marked as read.
 */
static int check_stack_range_initialized(
		struct bpf_verifier_env *env, int regno, int off,
		int access_size, bool zero_size_allowed,
		enum stack_access_src type, struct bpf_call_arg_meta *meta)
{
	struct bpf_reg_state *reg = reg_state(env, regno);
	struct bpf_func_state *state = func(env, reg);
	int err, min_off, max_off, i, j, slot, spi;
	char *err_extra = type == ACCESS_HELPER ? " indirect" : "";
	enum bpf_access_type bounds_check_type;
	/* Some accesses can write anything into the stack, others are
	 * read-only.
	 */
	bool clobber = false;

	if (access_size == 0 && !zero_size_allowed) {
		verbose(env, "invalid zero-sized read\n");
		return -EACCES;
	}

	if (type == ACCESS_HELPER) {
		/* The bounds checks for writes are more permissive than for
		 * reads. However, if raw_mode is not set, we'll do extra
		 * checks below.
		 */
		bounds_check_type = BPF_WRITE;
		clobber = true;
	} else {
		bounds_check_type = BPF_READ;
	}
	err = check_stack_access_within_bounds(env, regno, off, access_size,
					       type, bounds_check_type);
	if (err)
		return err;


	if (tnum_is_const(reg->var_off)) {
		min_off = max_off = reg->var_off.value + off;
	} else {
		/* Variable offset is prohibited for unprivileged mode for
		 * simplicity since it requires corresponding support in
		 * Spectre masking for stack ALU.
		 * See also retrieve_ptr_limit().
		 */
		if (!env->bypass_spec_v1) {
			char tn_buf[48];

			tnum_strn(tn_buf, sizeof(tn_buf), reg->var_off);
			verbose(env, "R%d%s variable offset stack access prohibited for !root, var_off=%s\n",
				regno, err_extra, tn_buf);
			return -EACCES;
		}
		/* Only initialized buffer on stack is allowed to be accessed
		 * with variable offset. With uninitialized buffer it's hard to
		 * guarantee that whole memory is marked as initialized on
		 * helper return since specific bounds are unknown what may
		 * cause uninitialized stack leaking.
		 */
		if (meta && meta->raw_mode)
			meta = NULL;

		min_off = reg->smin_value + off;
		max_off = reg->smax_value + off;
	}

	if (meta && meta->raw_mode) {
		meta->access_size = access_size;
		meta->regno = regno;
		return 0;
	}

	for (i = min_off; i < max_off + access_size; i++) {
		u8 *stype;

		slot = -i - 1;
		spi = slot / BPF_REG_SIZE;
		if (state->allocated_stack <= slot)
			goto err;
		stype = &state->stack[spi].slot_type[slot % BPF_REG_SIZE];
		if (*stype == STACK_MISC)
			goto mark;
		if (*stype == STACK_ZERO) {
			if (clobber) {
				/* helper can write anything into the stack */
				*stype = STACK_MISC;
			}
			goto mark;
		}

		if (state->stack[spi].slot_type[0] == STACK_SPILL &&
		    state->stack[spi].spilled_ptr.type == PTR_TO_BTF_ID)
			goto mark;

		if (state->stack[spi].slot_type[0] == STACK_SPILL &&
		    (state->stack[spi].spilled_ptr.type == SCALAR_VALUE ||
		     env->allow_ptr_leaks)) {
			if (clobber) {
				__mark_reg_unknown(env, &state->stack[spi].spilled_ptr);
				for (j = 0; j < BPF_REG_SIZE; j++)
					state->stack[spi].slot_type[j] = STACK_MISC;
			}
			goto mark;
		}

err:
		if (tnum_is_const(reg->var_off)) {
			verbose(env, "invalid%s read from stack R%d off %d+%d size %d\n",
				err_extra, regno, min_off, i - min_off, access_size);
		} else {
			char tn_buf[48];

			tnum_strn(tn_buf, sizeof(tn_buf), reg->var_off);
			verbose(env, "invalid%s read from stack R%d var_off %s+%d size %d\n",
				err_extra, regno, tn_buf, i - min_off, access_size);
		}
		return -EACCES;
mark:
		/* reading any byte out of 8-byte 'spill_slot' will cause
		 * the whole slot to be marked as 'read'
		 */
		mark_reg_read(env, &state->stack[spi].spilled_ptr,
			      state->stack[spi].spilled_ptr.parent,
			      REG_LIVE_READ64);
	}
	return update_stack_depth(env, state, min_off);
}

static int check_helper_mem_access(struct bpf_verifier_env *env, int regno,
				   int access_size, bool zero_size_allowed,
				   struct bpf_call_arg_meta *meta)
{
	struct bpf_reg_state *regs = cur_regs(env), *reg = &regs[regno];

	switch (reg->type) {
	case PTR_TO_PACKET:
	case PTR_TO_PACKET_META:
		return check_packet_access(env, regno, reg->off, access_size,
					   zero_size_allowed);
	case PTR_TO_MAP_VALUE:
		if (check_map_access_type(env, regno, reg->off, access_size,
					  meta && meta->raw_mode ? BPF_WRITE :
					  BPF_READ))
			return -EACCES;
		return check_map_access(env, regno, reg->off, access_size,
					zero_size_allowed);
	case PTR_TO_MEM:
		return check_mem_region_access(env, regno, reg->off,
					       access_size, reg->mem_size,
					       zero_size_allowed);
	case PTR_TO_RDONLY_BUF:
		if (meta && meta->raw_mode)
			return -EACCES;
		return check_buffer_access(env, reg, regno, reg->off,
					   access_size, zero_size_allowed,
					   "rdonly",
					   &env->prog->aux->max_rdonly_access);
	case PTR_TO_RDWR_BUF:
		return check_buffer_access(env, reg, regno, reg->off,
					   access_size, zero_size_allowed,
					   "rdwr",
					   &env->prog->aux->max_rdwr_access);
	case PTR_TO_STACK:
		return check_stack_range_initialized(
				env,
				regno, reg->off, access_size,
				zero_size_allowed, ACCESS_HELPER, meta);
	default: /* scalar_value or invalid ptr */
		/* Allow zero-byte read from NULL, regardless of pointer type */
		if (zero_size_allowed && access_size == 0 &&
		    register_is_null(reg))
			return 0;

		verbose(env, "R%d type=%s expected=%s\n", regno,
			reg_type_str[reg->type],
			reg_type_str[PTR_TO_STACK]);
		return -EACCES;
	}
}

int check_mem_reg(struct bpf_verifier_env *env, struct bpf_reg_state *reg,
		   u32 regno, u32 mem_size)
{
	if (register_is_null(reg))
		return 0;

	if (reg_type_may_be_null(reg->type)) {
		/* Assuming that the register contains a value check if the memory
		 * access is safe. Temporarily save and restore the register's state as
		 * the conversion shouldn't be visible to a caller.
		 */
		const struct bpf_reg_state saved_reg = *reg;
		int rv;

		mark_ptr_not_null_reg(reg);
		rv = check_helper_mem_access(env, regno, mem_size, true, NULL);
		*reg = saved_reg;
		return rv;
	}

	return check_helper_mem_access(env, regno, mem_size, true, NULL);
}

/* Implementation details:
 * bpf_map_lookup returns PTR_TO_MAP_VALUE_OR_NULL
 * Two bpf_map_lookups (even with the same key) will have different reg->id.
 * For traditional PTR_TO_MAP_VALUE the verifier clears reg->id after
 * value_or_null->value transition, since the verifier only cares about
 * the range of access to valid map value pointer and doesn't care about actual
 * address of the map element.
 * For maps with 'struct bpf_spin_lock' inside map value the verifier keeps
 * reg->id > 0 after value_or_null->value transition. By doing so
 * two bpf_map_lookups will be considered two different pointers that
 * point to different bpf_spin_locks.
 * The verifier allows taking only one bpf_spin_lock at a time to avoid
 * dead-locks.
 * Since only one bpf_spin_lock is allowed the checks are simpler than
 * reg_is_refcounted() logic. The verifier needs to remember only
 * one spin_lock instead of array of acquired_refs.
 * cur_state->active_spin_lock remembers which map value element got locked
 * and clears it after bpf_spin_unlock.
 */
static int process_spin_lock(struct bpf_verifier_env *env, int regno,
			     bool is_lock)
{
	struct bpf_reg_state *regs = cur_regs(env), *reg = &regs[regno];
	struct bpf_verifier_state *cur = env->cur_state;
	bool is_const = tnum_is_const(reg->var_off);
	struct bpf_map *map = reg->map_ptr;
	u64 val = reg->var_off.value;

	if (!is_const) {
		verbose(env,
			"R%d doesn't have constant offset. bpf_spin_lock has to be at the constant offset\n",
			regno);
		return -EINVAL;
	}
	if (!map->btf) {
		verbose(env,
			"map '%s' has to have BTF in order to use bpf_spin_lock\n",
			map->name);
		return -EINVAL;
	}
	if (!map_value_has_spin_lock(map)) {
		if (map->spin_lock_off == -E2BIG)
			verbose(env,
				"map '%s' has more than one 'struct bpf_spin_lock'\n",
				map->name);
		else if (map->spin_lock_off == -ENOENT)
			verbose(env,
				"map '%s' doesn't have 'struct bpf_spin_lock'\n",
				map->name);
		else
			verbose(env,
				"map '%s' is not a struct type or bpf_spin_lock is mangled\n",
				map->name);
		return -EINVAL;
	}
	if (map->spin_lock_off != val + reg->off) {
		verbose(env, "off %lld doesn't point to 'struct bpf_spin_lock'\n",
			val + reg->off);
		return -EINVAL;
	}
	if (is_lock) {
		if (cur->active_spin_lock) {
			verbose(env,
				"Locking two bpf_spin_locks are not allowed\n");
			return -EINVAL;
		}
		cur->active_spin_lock = reg->id;
	} else {
		if (!cur->active_spin_lock) {
			verbose(env, "bpf_spin_unlock without taking a lock\n");
			return -EINVAL;
		}
		if (cur->active_spin_lock != reg->id) {
			verbose(env, "bpf_spin_unlock of different lock\n");
			return -EINVAL;
		}
		cur->active_spin_lock = 0;
	}
	return 0;
}

static bool arg_type_is_mem_ptr(enum bpf_arg_type type)
{
	return type == ARG_PTR_TO_MEM ||
	       type == ARG_PTR_TO_MEM_OR_NULL ||
	       type == ARG_PTR_TO_UNINIT_MEM;
}

static bool arg_type_is_mem_size(enum bpf_arg_type type)
{
	return type == ARG_CONST_SIZE ||
	       type == ARG_CONST_SIZE_OR_ZERO;
}

static bool arg_type_is_alloc_size(enum bpf_arg_type type)
{
	return type == ARG_CONST_ALLOC_SIZE_OR_ZERO;
}

static bool arg_type_is_int_ptr(enum bpf_arg_type type)
{
	return type == ARG_PTR_TO_INT ||
	       type == ARG_PTR_TO_LONG;
}

static int int_ptr_type_to_size(enum bpf_arg_type type)
{
	if (type == ARG_PTR_TO_INT)
		return sizeof(u32);
	else if (type == ARG_PTR_TO_LONG)
		return sizeof(u64);

	return -EINVAL;
}

static int resolve_map_arg_type(struct bpf_verifier_env *env,
				 const struct bpf_call_arg_meta *meta,
				 enum bpf_arg_type *arg_type)
{
	if (!meta->map_ptr) {
		/* kernel subsystem misconfigured verifier */
		verbose(env, "invalid map_ptr to access map->type\n");
		return -EACCES;
	}

	switch (meta->map_ptr->map_type) {
	case BPF_MAP_TYPE_SOCKMAP:
	case BPF_MAP_TYPE_SOCKHASH:
		if (*arg_type == ARG_PTR_TO_MAP_VALUE) {
			*arg_type = ARG_PTR_TO_BTF_ID_SOCK_COMMON;
		} else {
			verbose(env, "invalid arg_type for sockmap/sockhash\n");
			return -EINVAL;
		}
		break;

	default:
		break;
	}
	return 0;
}

struct bpf_reg_types {
	const enum bpf_reg_type types[10];
	u32 *btf_id;
};

static const struct bpf_reg_types map_key_value_types = {
	.types = {
		PTR_TO_STACK,
		PTR_TO_PACKET,
		PTR_TO_PACKET_META,
		PTR_TO_MAP_VALUE,
	},
};

static const struct bpf_reg_types sock_types = {
	.types = {
		PTR_TO_SOCK_COMMON,
		PTR_TO_SOCKET,
		PTR_TO_TCP_SOCK,
		PTR_TO_XDP_SOCK,
	},
};

#ifdef CONFIG_NET
static const struct bpf_reg_types btf_id_sock_common_types = {
	.types = {
		PTR_TO_SOCK_COMMON,
		PTR_TO_SOCKET,
		PTR_TO_TCP_SOCK,
		PTR_TO_XDP_SOCK,
		PTR_TO_BTF_ID,
	},
	.btf_id = &btf_sock_ids[BTF_SOCK_TYPE_SOCK_COMMON],
};
#endif

static const struct bpf_reg_types mem_types = {
	.types = {
		PTR_TO_STACK,
		PTR_TO_PACKET,
		PTR_TO_PACKET_META,
		PTR_TO_MAP_VALUE,
		PTR_TO_MEM,
		PTR_TO_RDONLY_BUF,
		PTR_TO_RDWR_BUF,
	},
};

static const struct bpf_reg_types int_ptr_types = {
	.types = {
		PTR_TO_STACK,
		PTR_TO_PACKET,
		PTR_TO_PACKET_META,
		PTR_TO_MAP_VALUE,
	},
};

static const struct bpf_reg_types fullsock_types = { .types = { PTR_TO_SOCKET } };
static const struct bpf_reg_types scalar_types = { .types = { SCALAR_VALUE } };
static const struct bpf_reg_types context_types = { .types = { PTR_TO_CTX } };
static const struct bpf_reg_types alloc_mem_types = { .types = { PTR_TO_MEM } };
static const struct bpf_reg_types const_map_ptr_types = { .types = { CONST_PTR_TO_MAP } };
static const struct bpf_reg_types btf_ptr_types = { .types = { PTR_TO_BTF_ID } };
static const struct bpf_reg_types spin_lock_types = { .types = { PTR_TO_MAP_VALUE } };
static const struct bpf_reg_types percpu_btf_ptr_types = { .types = { PTR_TO_PERCPU_BTF_ID } };

static const struct bpf_reg_types *compatible_reg_types[__BPF_ARG_TYPE_MAX] = {
	[ARG_PTR_TO_MAP_KEY]		= &map_key_value_types,
	[ARG_PTR_TO_MAP_VALUE]		= &map_key_value_types,
	[ARG_PTR_TO_UNINIT_MAP_VALUE]	= &map_key_value_types,
	[ARG_PTR_TO_MAP_VALUE_OR_NULL]	= &map_key_value_types,
	[ARG_CONST_SIZE]		= &scalar_types,
	[ARG_CONST_SIZE_OR_ZERO]	= &scalar_types,
	[ARG_CONST_ALLOC_SIZE_OR_ZERO]	= &scalar_types,
	[ARG_CONST_MAP_PTR]		= &const_map_ptr_types,
	[ARG_PTR_TO_CTX]		= &context_types,
	[ARG_PTR_TO_CTX_OR_NULL]	= &context_types,
	[ARG_PTR_TO_SOCK_COMMON]	= &sock_types,
#ifdef CONFIG_NET
	[ARG_PTR_TO_BTF_ID_SOCK_COMMON]	= &btf_id_sock_common_types,
#endif
	[ARG_PTR_TO_SOCKET]		= &fullsock_types,
	[ARG_PTR_TO_SOCKET_OR_NULL]	= &fullsock_types,
	[ARG_PTR_TO_BTF_ID]		= &btf_ptr_types,
	[ARG_PTR_TO_SPIN_LOCK]		= &spin_lock_types,
	[ARG_PTR_TO_MEM]		= &mem_types,
	[ARG_PTR_TO_MEM_OR_NULL]	= &mem_types,
	[ARG_PTR_TO_UNINIT_MEM]		= &mem_types,
	[ARG_PTR_TO_ALLOC_MEM]		= &alloc_mem_types,
	[ARG_PTR_TO_ALLOC_MEM_OR_NULL]	= &alloc_mem_types,
	[ARG_PTR_TO_INT]		= &int_ptr_types,
	[ARG_PTR_TO_LONG]		= &int_ptr_types,
	[ARG_PTR_TO_PERCPU_BTF_ID]	= &percpu_btf_ptr_types,
};

static int check_reg_type(struct bpf_verifier_env *env, u32 regno,
			  enum bpf_arg_type arg_type,
			  const u32 *arg_btf_id)
{
	struct bpf_reg_state *regs = cur_regs(env), *reg = &regs[regno];
	enum bpf_reg_type expected, type = reg->type;
	const struct bpf_reg_types *compatible;
	int i, j;

	compatible = compatible_reg_types[arg_type];
	if (!compatible) {
		verbose(env, "verifier internal error: unsupported arg type %d\n", arg_type);
		return -EFAULT;
	}

	for (i = 0; i < ARRAY_SIZE(compatible->types); i++) {
		expected = compatible->types[i];
		if (expected == NOT_INIT)
			break;

		if (type == expected)
			goto found;
	}

	verbose(env, "R%d type=%s expected=", regno, reg_type_str[type]);
	for (j = 0; j + 1 < i; j++)
		verbose(env, "%s, ", reg_type_str[compatible->types[j]]);
	verbose(env, "%s\n", reg_type_str[compatible->types[j]]);
	return -EACCES;

found:
	if (type == PTR_TO_BTF_ID) {
		if (!arg_btf_id) {
			if (!compatible->btf_id) {
				verbose(env, "verifier internal error: missing arg compatible BTF ID\n");
				return -EFAULT;
			}
			arg_btf_id = compatible->btf_id;
		}

		if (!btf_struct_ids_match(&env->log, reg->btf, reg->btf_id, reg->off,
					  btf_vmlinux, *arg_btf_id)) {
			verbose(env, "R%d is of type %s but %s is expected\n",
				regno, kernel_type_name(reg->btf, reg->btf_id),
				kernel_type_name(btf_vmlinux, *arg_btf_id));
			return -EACCES;
		}

		if (!tnum_is_const(reg->var_off) || reg->var_off.value) {
			verbose(env, "R%d is a pointer to in-kernel struct with non-zero offset\n",
				regno);
			return -EACCES;
		}
	}

	return 0;
}

static int check_func_arg(struct bpf_verifier_env *env, u32 arg,
			  struct bpf_call_arg_meta *meta,
			  const struct bpf_func_proto *fn)
{
	u32 regno = BPF_REG_1 + arg;
	struct bpf_reg_state *regs = cur_regs(env), *reg = &regs[regno];
	enum bpf_arg_type arg_type = fn->arg_type[arg];
	enum bpf_reg_type type = reg->type;
	int err = 0;

	if (arg_type == ARG_DONTCARE)
		return 0;

	err = check_reg_arg(env, regno, SRC_OP);
	if (err)
		return err;

	if (arg_type == ARG_ANYTHING) {
		if (is_pointer_value(env, regno)) {
			verbose(env, "R%d leaks addr into helper function\n",
				regno);
			return -EACCES;
		}
		return 0;
	}

	if (type_is_pkt_pointer(type) &&
	    !may_access_direct_pkt_data(env, meta, BPF_READ)) {
		verbose(env, "helper access to the packet is not allowed\n");
		return -EACCES;
	}

	if (arg_type == ARG_PTR_TO_MAP_VALUE ||
	    arg_type == ARG_PTR_TO_UNINIT_MAP_VALUE ||
	    arg_type == ARG_PTR_TO_MAP_VALUE_OR_NULL) {
		err = resolve_map_arg_type(env, meta, &arg_type);
		if (err)
			return err;
	}

	if (register_is_null(reg) && arg_type_may_be_null(arg_type))
		/* A NULL register has a SCALAR_VALUE type, so skip
		 * type checking.
		 */
		goto skip_type_check;

	err = check_reg_type(env, regno, arg_type, fn->arg_btf_id[arg]);
	if (err)
		return err;

	if (type == PTR_TO_CTX) {
		err = check_ctx_reg(env, reg, regno);
		if (err < 0)
			return err;
	}

skip_type_check:
	if (reg->ref_obj_id) {
		if (meta->ref_obj_id) {
			verbose(env, "verifier internal error: more than one arg with ref_obj_id R%d %u %u\n",
				regno, reg->ref_obj_id,
				meta->ref_obj_id);
			return -EFAULT;
		}
		meta->ref_obj_id = reg->ref_obj_id;
	}

	if (arg_type == ARG_CONST_MAP_PTR) {
		/* bpf_map_xxx(map_ptr) call: remember that map_ptr */
		meta->map_ptr = reg->map_ptr;
	} else if (arg_type == ARG_PTR_TO_MAP_KEY) {
		/* bpf_map_xxx(..., map_ptr, ..., key) call:
		 * check that [key, key + map->key_size) are within
		 * stack limits and initialized
		 */
		if (!meta->map_ptr) {
			/* in function declaration map_ptr must come before
			 * map_key, so that it's verified and known before
			 * we have to check map_key here. Otherwise it means
			 * that kernel subsystem misconfigured verifier
			 */
			verbose(env, "invalid map_ptr to access map->key\n");
			return -EACCES;
		}
		err = check_helper_mem_access(env, regno,
					      meta->map_ptr->key_size, false,
					      NULL);
	} else if (arg_type == ARG_PTR_TO_MAP_VALUE ||
		   (arg_type == ARG_PTR_TO_MAP_VALUE_OR_NULL &&
		    !register_is_null(reg)) ||
		   arg_type == ARG_PTR_TO_UNINIT_MAP_VALUE) {
		/* bpf_map_xxx(..., map_ptr, ..., value) call:
		 * check [value, value + map->value_size) validity
		 */
		if (!meta->map_ptr) {
			/* kernel subsystem misconfigured verifier */
			verbose(env, "invalid map_ptr to access map->value\n");
			return -EACCES;
		}
		meta->raw_mode = (arg_type == ARG_PTR_TO_UNINIT_MAP_VALUE);
		err = check_helper_mem_access(env, regno,
					      meta->map_ptr->value_size, false,
					      meta);
	} else if (arg_type == ARG_PTR_TO_PERCPU_BTF_ID) {
		if (!reg->btf_id) {
			verbose(env, "Helper has invalid btf_id in R%d\n", regno);
			return -EACCES;
		}
		meta->ret_btf = reg->btf;
		meta->ret_btf_id = reg->btf_id;
	} else if (arg_type == ARG_PTR_TO_SPIN_LOCK) {
		if (meta->func_id == BPF_FUNC_spin_lock) {
			if (process_spin_lock(env, regno, true))
				return -EACCES;
		} else if (meta->func_id == BPF_FUNC_spin_unlock) {
			if (process_spin_lock(env, regno, false))
				return -EACCES;
		} else {
			verbose(env, "verifier internal error\n");
			return -EFAULT;
		}
	} else if (arg_type_is_mem_ptr(arg_type)) {
		/* The access to this pointer is only checked when we hit the
		 * next is_mem_size argument below.
		 */
		meta->raw_mode = (arg_type == ARG_PTR_TO_UNINIT_MEM);
	} else if (arg_type_is_mem_size(arg_type)) {
		bool zero_size_allowed = (arg_type == ARG_CONST_SIZE_OR_ZERO);

		/* This is used to refine r0 return value bounds for helpers
		 * that enforce this value as an upper bound on return values.
		 * See do_refine_retval_range() for helpers that can refine
		 * the return value. C type of helper is u32 so we pull register
		 * bound from umax_value however, if negative verifier errors
		 * out. Only upper bounds can be learned because retval is an
		 * int type and negative retvals are allowed.
		 */
		meta->msize_max_value = reg->umax_value;

		/* The register is SCALAR_VALUE; the access check
		 * happens using its boundaries.
		 */
		if (!tnum_is_const(reg->var_off))
			/* For unprivileged variable accesses, disable raw
			 * mode so that the program is required to
			 * initialize all the memory that the helper could
			 * just partially fill up.
			 */
			meta = NULL;

		if (reg->smin_value < 0) {
			verbose(env, "R%d min value is negative, either use unsigned or 'var &= const'\n",
				regno);
			return -EACCES;
		}

		if (reg->umin_value == 0) {
			err = check_helper_mem_access(env, regno - 1, 0,
						      zero_size_allowed,
						      meta);
			if (err)
				return err;
		}

		if (reg->umax_value >= BPF_MAX_VAR_SIZ) {
			verbose(env, "R%d unbounded memory access, use 'var &= const' or 'if (var < const)'\n",
				regno);
			return -EACCES;
		}
		err = check_helper_mem_access(env, regno - 1,
					      reg->umax_value,
					      zero_size_allowed, meta);
		if (!err)
			err = mark_chain_precision(env, regno);
	} else if (arg_type_is_alloc_size(arg_type)) {
		if (!tnum_is_const(reg->var_off)) {
			verbose(env, "R%d is not a known constant'\n",
				regno);
			return -EACCES;
		}
		meta->mem_size = reg->var_off.value;
	} else if (arg_type_is_int_ptr(arg_type)) {
		int size = int_ptr_type_to_size(arg_type);

		err = check_helper_mem_access(env, regno, size, false, meta);
		if (err)
			return err;
		err = check_ptr_alignment(env, reg, 0, size, true);
	}

	return err;
}

static bool may_update_sockmap(struct bpf_verifier_env *env, int func_id)
{
	enum bpf_attach_type eatype = env->prog->expected_attach_type;
	enum bpf_prog_type type = resolve_prog_type(env->prog);

	if (func_id != BPF_FUNC_map_update_elem)
		return false;

	/* It's not possible to get access to a locked struct sock in these
	 * contexts, so updating is safe.
	 */
	switch (type) {
	case BPF_PROG_TYPE_TRACING:
		if (eatype == BPF_TRACE_ITER)
			return true;
		break;
	case BPF_PROG_TYPE_SOCKET_FILTER:
	case BPF_PROG_TYPE_SCHED_CLS:
	case BPF_PROG_TYPE_SCHED_ACT:
	case BPF_PROG_TYPE_XDP:
	case BPF_PROG_TYPE_SK_REUSEPORT:
	case BPF_PROG_TYPE_FLOW_DISSECTOR:
	case BPF_PROG_TYPE_SK_LOOKUP:
		return true;
	default:
		break;
	}

	verbose(env, "cannot update sockmap in this context\n");
	return false;
}

static bool allow_tail_call_in_subprogs(struct bpf_verifier_env *env)
{
	return env->prog->jit_requested && IS_ENABLED(CONFIG_X86_64);
}

static int check_map_func_compatibility(struct bpf_verifier_env *env,
					struct bpf_map *map, int func_id)
{
	if (!map)
		return 0;

	/* We need a two way check, first is from map perspective ... */
	switch (map->map_type) {
	case BPF_MAP_TYPE_PROG_ARRAY:
		if (func_id != BPF_FUNC_tail_call)
			goto error;
		break;
	case BPF_MAP_TYPE_PERF_EVENT_ARRAY:
		if (func_id != BPF_FUNC_perf_event_read &&
		    func_id != BPF_FUNC_perf_event_output &&
		    func_id != BPF_FUNC_skb_output &&
		    func_id != BPF_FUNC_perf_event_read_value &&
		    func_id != BPF_FUNC_xdp_output)
			goto error;
		break;
	case BPF_MAP_TYPE_RINGBUF:
		if (func_id != BPF_FUNC_ringbuf_output &&
		    func_id != BPF_FUNC_ringbuf_reserve &&
		    func_id != BPF_FUNC_ringbuf_submit &&
		    func_id != BPF_FUNC_ringbuf_discard &&
		    func_id != BPF_FUNC_ringbuf_query)
			goto error;
		break;
	case BPF_MAP_TYPE_STACK_TRACE:
		if (func_id != BPF_FUNC_get_stackid)
			goto error;
		break;
	case BPF_MAP_TYPE_CGROUP_ARRAY:
		if (func_id != BPF_FUNC_skb_under_cgroup &&
		    func_id != BPF_FUNC_current_task_under_cgroup)
			goto error;
		break;
	case BPF_MAP_TYPE_CGROUP_STORAGE:
	case BPF_MAP_TYPE_PERCPU_CGROUP_STORAGE:
		if (func_id != BPF_FUNC_get_local_storage)
			goto error;
		break;
	case BPF_MAP_TYPE_DEVMAP:
	case BPF_MAP_TYPE_DEVMAP_HASH:
		if (func_id != BPF_FUNC_redirect_map &&
		    func_id != BPF_FUNC_map_lookup_elem)
			goto error;
		break;
	/* Restrict bpf side of cpumap and xskmap, open when use-cases
	 * appear.
	 */
	case BPF_MAP_TYPE_CPUMAP:
		if (func_id != BPF_FUNC_redirect_map)
			goto error;
		break;
	case BPF_MAP_TYPE_XSKMAP:
		if (func_id != BPF_FUNC_redirect_map &&
		    func_id != BPF_FUNC_map_lookup_elem)
			goto error;
		break;
	case BPF_MAP_TYPE_ARRAY_OF_MAPS:
	case BPF_MAP_TYPE_HASH_OF_MAPS:
		if (func_id != BPF_FUNC_map_lookup_elem)
			goto error;
		break;
	case BPF_MAP_TYPE_SOCKMAP:
		if (func_id != BPF_FUNC_sk_redirect_map &&
		    func_id != BPF_FUNC_sock_map_update &&
		    func_id != BPF_FUNC_map_delete_elem &&
		    func_id != BPF_FUNC_msg_redirect_map &&
		    func_id != BPF_FUNC_sk_select_reuseport &&
		    func_id != BPF_FUNC_map_lookup_elem &&
		    !may_update_sockmap(env, func_id))
			goto error;
		break;
	case BPF_MAP_TYPE_SOCKHASH:
		if (func_id != BPF_FUNC_sk_redirect_hash &&
		    func_id != BPF_FUNC_sock_hash_update &&
		    func_id != BPF_FUNC_map_delete_elem &&
		    func_id != BPF_FUNC_msg_redirect_hash &&
		    func_id != BPF_FUNC_sk_select_reuseport &&
		    func_id != BPF_FUNC_map_lookup_elem &&
		    !may_update_sockmap(env, func_id))
			goto error;
		break;
	case BPF_MAP_TYPE_REUSEPORT_SOCKARRAY:
		if (func_id != BPF_FUNC_sk_select_reuseport)
			goto error;
		break;
	case BPF_MAP_TYPE_QUEUE:
	case BPF_MAP_TYPE_STACK:
		if (func_id != BPF_FUNC_map_peek_elem &&
		    func_id != BPF_FUNC_map_pop_elem &&
		    func_id != BPF_FUNC_map_push_elem)
			goto error;
		break;
	case BPF_MAP_TYPE_SK_STORAGE:
		if (func_id != BPF_FUNC_sk_storage_get &&
		    func_id != BPF_FUNC_sk_storage_delete)
			goto error;
		break;
	case BPF_MAP_TYPE_INODE_STORAGE:
		if (func_id != BPF_FUNC_inode_storage_get &&
		    func_id != BPF_FUNC_inode_storage_delete)
			goto error;
		break;
	case BPF_MAP_TYPE_TASK_STORAGE:
		if (func_id != BPF_FUNC_task_storage_get &&
		    func_id != BPF_FUNC_task_storage_delete)
			goto error;
		break;
	default:
		break;
	}

	/* ... and second from the function itself. */
	switch (func_id) {
	case BPF_FUNC_tail_call:
		if (map->map_type != BPF_MAP_TYPE_PROG_ARRAY)
			goto error;
		if (env->subprog_cnt > 1 && !allow_tail_call_in_subprogs(env)) {
			verbose(env, "tail_calls are not allowed in non-JITed programs with bpf-to-bpf calls\n");
			return -EINVAL;
		}
		break;
	case BPF_FUNC_perf_event_read:
	case BPF_FUNC_perf_event_output:
	case BPF_FUNC_perf_event_read_value:
	case BPF_FUNC_skb_output:
	case BPF_FUNC_xdp_output:
		if (map->map_type != BPF_MAP_TYPE_PERF_EVENT_ARRAY)
			goto error;
		break;
	case BPF_FUNC_get_stackid:
		if (map->map_type != BPF_MAP_TYPE_STACK_TRACE)
			goto error;
		break;
	case BPF_FUNC_current_task_under_cgroup:
	case BPF_FUNC_skb_under_cgroup:
		if (map->map_type != BPF_MAP_TYPE_CGROUP_ARRAY)
			goto error;
		break;
	case BPF_FUNC_redirect_map:
		if (map->map_type != BPF_MAP_TYPE_DEVMAP &&
		    map->map_type != BPF_MAP_TYPE_DEVMAP_HASH &&
		    map->map_type != BPF_MAP_TYPE_CPUMAP &&
		    map->map_type != BPF_MAP_TYPE_XSKMAP)
			goto error;
		break;
	case BPF_FUNC_sk_redirect_map:
	case BPF_FUNC_msg_redirect_map:
	case BPF_FUNC_sock_map_update:
		if (map->map_type != BPF_MAP_TYPE_SOCKMAP)
			goto error;
		break;
	case BPF_FUNC_sk_redirect_hash:
	case BPF_FUNC_msg_redirect_hash:
	case BPF_FUNC_sock_hash_update:
		if (map->map_type != BPF_MAP_TYPE_SOCKHASH)
			goto error;
		break;
	case BPF_FUNC_get_local_storage:
		if (map->map_type != BPF_MAP_TYPE_CGROUP_STORAGE &&
		    map->map_type != BPF_MAP_TYPE_PERCPU_CGROUP_STORAGE)
			goto error;
		break;
	case BPF_FUNC_sk_select_reuseport:
		if (map->map_type != BPF_MAP_TYPE_REUSEPORT_SOCKARRAY &&
		    map->map_type != BPF_MAP_TYPE_SOCKMAP &&
		    map->map_type != BPF_MAP_TYPE_SOCKHASH)
			goto error;
		break;
	case BPF_FUNC_map_peek_elem:
	case BPF_FUNC_map_pop_elem:
	case BPF_FUNC_map_push_elem:
		if (map->map_type != BPF_MAP_TYPE_QUEUE &&
		    map->map_type != BPF_MAP_TYPE_STACK)
			goto error;
		break;
	case BPF_FUNC_sk_storage_get:
	case BPF_FUNC_sk_storage_delete:
		if (map->map_type != BPF_MAP_TYPE_SK_STORAGE)
			goto error;
		break;
	case BPF_FUNC_inode_storage_get:
	case BPF_FUNC_inode_storage_delete:
		if (map->map_type != BPF_MAP_TYPE_INODE_STORAGE)
			goto error;
		break;
	case BPF_FUNC_task_storage_get:
	case BPF_FUNC_task_storage_delete:
		if (map->map_type != BPF_MAP_TYPE_TASK_STORAGE)
			goto error;
		break;
	default:
		break;
	}

	return 0;
error:
	verbose(env, "cannot pass map_type %d into func %s#%d\n",
		map->map_type, func_id_name(func_id), func_id);
	return -EINVAL;
}

static bool check_raw_mode_ok(const struct bpf_func_proto *fn)
{
	int count = 0;

	if (fn->arg1_type == ARG_PTR_TO_UNINIT_MEM)
		count++;
	if (fn->arg2_type == ARG_PTR_TO_UNINIT_MEM)
		count++;
	if (fn->arg3_type == ARG_PTR_TO_UNINIT_MEM)
		count++;
	if (fn->arg4_type == ARG_PTR_TO_UNINIT_MEM)
		count++;
	if (fn->arg5_type == ARG_PTR_TO_UNINIT_MEM)
		count++;

	/* We only support one arg being in raw mode at the moment,
	 * which is sufficient for the helper functions we have
	 * right now.
	 */
	return count <= 1;
}

static bool check_args_pair_invalid(enum bpf_arg_type arg_curr,
				    enum bpf_arg_type arg_next)
{
	return (arg_type_is_mem_ptr(arg_curr) &&
	        !arg_type_is_mem_size(arg_next)) ||
	       (!arg_type_is_mem_ptr(arg_curr) &&
		arg_type_is_mem_size(arg_next));
}

static bool check_arg_pair_ok(const struct bpf_func_proto *fn)
{
	/* bpf_xxx(..., buf, len) call will access 'len'
	 * bytes from memory 'buf'. Both arg types need
	 * to be paired, so make sure there's no buggy
	 * helper function specification.
	 */
	if (arg_type_is_mem_size(fn->arg1_type) ||
	    arg_type_is_mem_ptr(fn->arg5_type)  ||
	    check_args_pair_invalid(fn->arg1_type, fn->arg2_type) ||
	    check_args_pair_invalid(fn->arg2_type, fn->arg3_type) ||
	    check_args_pair_invalid(fn->arg3_type, fn->arg4_type) ||
	    check_args_pair_invalid(fn->arg4_type, fn->arg5_type))
		return false;

	return true;
}

static bool check_refcount_ok(const struct bpf_func_proto *fn, int func_id)
{
	int count = 0;

	if (arg_type_may_be_refcounted(fn->arg1_type))
		count++;
	if (arg_type_may_be_refcounted(fn->arg2_type))
		count++;
	if (arg_type_may_be_refcounted(fn->arg3_type))
		count++;
	if (arg_type_may_be_refcounted(fn->arg4_type))
		count++;
	if (arg_type_may_be_refcounted(fn->arg5_type))
		count++;

	/* A reference acquiring function cannot acquire
	 * another refcounted ptr.
	 */
	if (may_be_acquire_function(func_id) && count)
		return false;

	/* We only support one arg being unreferenced at the moment,
	 * which is sufficient for the helper functions we have right now.
	 */
	return count <= 1;
}

static bool check_btf_id_ok(const struct bpf_func_proto *fn)
{
	int i;

	for (i = 0; i < ARRAY_SIZE(fn->arg_type); i++) {
		if (fn->arg_type[i] == ARG_PTR_TO_BTF_ID && !fn->arg_btf_id[i])
			return false;

		if (fn->arg_type[i] != ARG_PTR_TO_BTF_ID && fn->arg_btf_id[i])
			return false;
	}

	return true;
}

static int check_func_proto(const struct bpf_func_proto *fn, int func_id)
{
	return check_raw_mode_ok(fn) &&
	       check_arg_pair_ok(fn) &&
	       check_btf_id_ok(fn) &&
	       check_refcount_ok(fn, func_id) ? 0 : -EINVAL;
}

/* Packet data might have moved, any old PTR_TO_PACKET[_META,_END]
 * are now invalid, so turn them into unknown SCALAR_VALUE.
 */
static void __clear_all_pkt_pointers(struct bpf_verifier_env *env,
				     struct bpf_func_state *state)
{
	struct bpf_reg_state *regs = state->regs, *reg;
	int i;

	for (i = 0; i < MAX_BPF_REG; i++)
		if (reg_is_pkt_pointer_any(&regs[i]))
			mark_reg_unknown(env, regs, i);

	bpf_for_each_spilled_reg(i, state, reg) {
		if (!reg)
			continue;
		if (reg_is_pkt_pointer_any(reg))
			__mark_reg_unknown(env, reg);
	}
}

static void clear_all_pkt_pointers(struct bpf_verifier_env *env)
{
	struct bpf_verifier_state *vstate = env->cur_state;
	int i;

	for (i = 0; i <= vstate->curframe; i++)
		__clear_all_pkt_pointers(env, vstate->frame[i]);
}

enum {
	AT_PKT_END = -1,
	BEYOND_PKT_END = -2,
};

static void mark_pkt_end(struct bpf_verifier_state *vstate, int regn, bool range_open)
{
	struct bpf_func_state *state = vstate->frame[vstate->curframe];
	struct bpf_reg_state *reg = &state->regs[regn];

	if (reg->type != PTR_TO_PACKET)
		/* PTR_TO_PACKET_META is not supported yet */
		return;

	/* The 'reg' is pkt > pkt_end or pkt >= pkt_end.
	 * How far beyond pkt_end it goes is unknown.
	 * if (!range_open) it's the case of pkt >= pkt_end
	 * if (range_open) it's the case of pkt > pkt_end
	 * hence this pointer is at least 1 byte bigger than pkt_end
	 */
	if (range_open)
		reg->range = BEYOND_PKT_END;
	else
		reg->range = AT_PKT_END;
}

enum {
	AT_PKT_END = -1,
	BEYOND_PKT_END = -2,
};

static void mark_pkt_end(struct bpf_verifier_state *vstate, int regn, bool range_open)
{
	struct bpf_func_state *state = vstate->frame[vstate->curframe];
	struct bpf_reg_state *reg = &state->regs[regn];

	if (reg->type != PTR_TO_PACKET)
		/* PTR_TO_PACKET_META is not supported yet */
		return;

	/* The 'reg' is pkt > pkt_end or pkt >= pkt_end.
	 * How far beyond pkt_end it goes is unknown.
	 * if (!range_open) it's the case of pkt >= pkt_end
	 * if (range_open) it's the case of pkt > pkt_end
	 * hence this pointer is at least 1 byte bigger than pkt_end
	 */
	if (range_open)
		reg->range = BEYOND_PKT_END;
	else
		reg->range = AT_PKT_END;
}

static void release_reg_references(struct bpf_verifier_env *env,
				   struct bpf_func_state *state,
				   int ref_obj_id)
{
	struct bpf_reg_state *regs = state->regs, *reg;
	int i;

	for (i = 0; i < MAX_BPF_REG; i++)
		if (regs[i].ref_obj_id == ref_obj_id)
			mark_reg_unknown(env, regs, i);

	bpf_for_each_spilled_reg(i, state, reg) {
		if (!reg)
			continue;
		if (reg->ref_obj_id == ref_obj_id)
			__mark_reg_unknown(env, reg);
	}
}

/* The pointer with the specified id has released its reference to kernel
 * resources. Identify all copies of the same pointer and clear the reference.
 */
static int release_reference(struct bpf_verifier_env *env,
			     int ref_obj_id)
{
	struct bpf_verifier_state *vstate = env->cur_state;
	int err;
	int i;

	err = release_reference_state(cur_func(env), ref_obj_id);
	if (err)
		return err;

	for (i = 0; i <= vstate->curframe; i++)
		release_reg_references(env, vstate->frame[i], ref_obj_id);

	return 0;
}

static void clear_caller_saved_regs(struct bpf_verifier_env *env,
				    struct bpf_reg_state *regs)
{
	int i;

	/* after the call registers r0 - r5 were scratched */
	for (i = 0; i < CALLER_SAVED_REGS; i++) {
		mark_reg_not_init(env, regs, caller_saved[i]);
		check_reg_arg(env, caller_saved[i], DST_OP_NO_MARK);
	}
}

static int check_func_call(struct bpf_verifier_env *env, struct bpf_insn *insn,
			   int *insn_idx)
{
	struct bpf_verifier_state *state = env->cur_state;
	struct bpf_func_info_aux *func_info_aux;
	struct bpf_func_state *caller, *callee;
	int i, err, subprog, target_insn;
	bool is_global = false;

	if (state->curframe + 1 >= MAX_CALL_FRAMES) {
		verbose(env, "the call stack of %d frames is too deep\n",
			state->curframe + 2);
		return -E2BIG;
	}

	target_insn = *insn_idx + insn->imm;
	subprog = find_subprog(env, target_insn + 1);
	if (subprog < 0) {
		verbose(env, "verifier bug. No program starts at insn %d\n",
			target_insn + 1);
		return -EFAULT;
	}

	caller = state->frame[state->curframe];
	if (state->frame[state->curframe + 1]) {
		verbose(env, "verifier bug. Frame %d already allocated\n",
			state->curframe + 1);
		return -EFAULT;
	}

	func_info_aux = env->prog->aux->func_info_aux;
	if (func_info_aux)
		is_global = func_info_aux[subprog].linkage == BTF_FUNC_GLOBAL;
	err = btf_check_func_arg_match(env, subprog, caller->regs);
	if (err == -EFAULT)
		return err;
	if (is_global) {
		if (err) {
			verbose(env, "Caller passes invalid args into func#%d\n",
				subprog);
			return err;
		} else {
			if (env->log.level & BPF_LOG_LEVEL)
				verbose(env,
					"Func#%d is global and valid. Skipping.\n",
					subprog);
			clear_caller_saved_regs(env, caller->regs);

			/* All global functions return a 64-bit SCALAR_VALUE */
			mark_reg_unknown(env, caller->regs, BPF_REG_0);
			caller->regs[BPF_REG_0].subreg_def = DEF_NOT_SUBREG;

			/* continue with next insn after call */
			return 0;
		}
	}

	callee = kzalloc(sizeof(*callee), GFP_KERNEL);
	if (!callee)
		return -ENOMEM;
	state->frame[state->curframe + 1] = callee;

	/* callee cannot access r0, r6 - r9 for reading and has to write
	 * into its own stack before reading from it.
	 * callee can read/write into caller's stack
	 */
	init_func_state(env, callee,
			/* remember the callsite, it will be used by bpf_exit */
			*insn_idx /* callsite */,
			state->curframe + 1 /* frameno within this callchain */,
			subprog /* subprog number within this prog */);

	/* Transfer references to the callee */
	err = transfer_reference_state(callee, caller);
	if (err)
		return err;

	/* copy r1 - r5 args that callee can access.  The copy includes parent
	 * pointers, which connects us up to the liveness chain
	 */
	for (i = BPF_REG_1; i <= BPF_REG_5; i++)
		callee->regs[i] = caller->regs[i];

	clear_caller_saved_regs(env, caller->regs);

	/* only increment it after check_reg_arg() finished */
	state->curframe++;

	/* and go analyze first insn of the callee */
	*insn_idx = target_insn;

	if (env->log.level & BPF_LOG_LEVEL) {
		verbose(env, "caller:\n");
		print_verifier_state(env, caller);
		verbose(env, "callee:\n");
		print_verifier_state(env, callee);
	}
	return 0;
}

static int prepare_func_exit(struct bpf_verifier_env *env, int *insn_idx)
{
	struct bpf_verifier_state *state = env->cur_state;
	struct bpf_func_state *caller, *callee;
	struct bpf_reg_state *r0;
	int err;

	callee = state->frame[state->curframe];
	r0 = &callee->regs[BPF_REG_0];
	if (r0->type == PTR_TO_STACK) {
		/* technically it's ok to return caller's stack pointer
		 * (or caller's caller's pointer) back to the caller,
		 * since these pointers are valid. Only current stack
		 * pointer will be invalid as soon as function exits,
		 * but let's be conservative
		 */
		verbose(env, "cannot return stack pointer to the caller\n");
		return -EINVAL;
	}

	state->curframe--;
	caller = state->frame[state->curframe];
	/* return to the caller whatever r0 had in the callee */
	caller->regs[BPF_REG_0] = *r0;

	/* Transfer references to the caller */
	err = transfer_reference_state(caller, callee);
	if (err)
		return err;

	*insn_idx = callee->callsite + 1;
	if (env->log.level & BPF_LOG_LEVEL) {
		verbose(env, "returning from callee:\n");
		print_verifier_state(env, callee);
		verbose(env, "to caller at %d:\n", *insn_idx);
		print_verifier_state(env, caller);
	}
	/* clear everything in the callee */
	free_func_state(callee);
	state->frame[state->curframe + 1] = NULL;
	return 0;
}

static void do_refine_retval_range(struct bpf_reg_state *regs, int ret_type,
				   int func_id,
				   struct bpf_call_arg_meta *meta)
{
	struct bpf_reg_state *ret_reg = &regs[BPF_REG_0];

	if (ret_type != RET_INTEGER ||
	    (func_id != BPF_FUNC_get_stack &&
	     func_id != BPF_FUNC_probe_read_str &&
	     func_id != BPF_FUNC_probe_read_kernel_str &&
	     func_id != BPF_FUNC_probe_read_user_str))
		return;

	ret_reg->smax_value = meta->msize_max_value;
	ret_reg->s32_max_value = meta->msize_max_value;
	ret_reg->smin_value = -MAX_ERRNO;
	ret_reg->s32_min_value = -MAX_ERRNO;
	__reg_deduce_bounds(ret_reg);
	__reg_bound_offset(ret_reg);
	__update_reg_bounds(ret_reg);
}

static int
record_func_map(struct bpf_verifier_env *env, struct bpf_call_arg_meta *meta,
		int func_id, int insn_idx)
{
	struct bpf_insn_aux_data *aux = &env->insn_aux_data[insn_idx];
	struct bpf_map *map = meta->map_ptr;

	if (func_id != BPF_FUNC_tail_call &&
	    func_id != BPF_FUNC_map_lookup_elem &&
	    func_id != BPF_FUNC_map_update_elem &&
	    func_id != BPF_FUNC_map_delete_elem &&
	    func_id != BPF_FUNC_map_push_elem &&
	    func_id != BPF_FUNC_map_pop_elem &&
	    func_id != BPF_FUNC_map_peek_elem)
		return 0;

	if (map == NULL) {
		verbose(env, "kernel subsystem misconfigured verifier\n");
		return -EINVAL;
	}

	/* In case of read-only, some additional restrictions
	 * need to be applied in order to prevent altering the
	 * state of the map from program side.
	 */
	if ((map->map_flags & BPF_F_RDONLY_PROG) &&
	    (func_id == BPF_FUNC_map_delete_elem ||
	     func_id == BPF_FUNC_map_update_elem ||
	     func_id == BPF_FUNC_map_push_elem ||
	     func_id == BPF_FUNC_map_pop_elem)) {
		verbose(env, "write into map forbidden\n");
		return -EACCES;
	}

	if (!BPF_MAP_PTR(aux->map_ptr_state))
		bpf_map_ptr_store(aux, meta->map_ptr,
				  !meta->map_ptr->bypass_spec_v1);
	else if (BPF_MAP_PTR(aux->map_ptr_state) != meta->map_ptr)
		bpf_map_ptr_store(aux, BPF_MAP_PTR_POISON,
				  !meta->map_ptr->bypass_spec_v1);
	return 0;
}

static int
record_func_key(struct bpf_verifier_env *env, struct bpf_call_arg_meta *meta,
		int func_id, int insn_idx)
{
	struct bpf_insn_aux_data *aux = &env->insn_aux_data[insn_idx];
	struct bpf_reg_state *regs = cur_regs(env), *reg;
	struct bpf_map *map = meta->map_ptr;
	struct tnum range;
	u64 val;
	int err;

	if (func_id != BPF_FUNC_tail_call)
		return 0;
	if (!map || map->map_type != BPF_MAP_TYPE_PROG_ARRAY) {
		verbose(env, "kernel subsystem misconfigured verifier\n");
		return -EINVAL;
	}

	range = tnum_range(0, map->max_entries - 1);
	reg = &regs[BPF_REG_3];

	if (!register_is_const(reg) || !tnum_in(range, reg->var_off)) {
		bpf_map_key_store(aux, BPF_MAP_KEY_POISON);
		return 0;
	}

	err = mark_chain_precision(env, BPF_REG_3);
	if (err)
		return err;

	val = reg->var_off.value;
	if (bpf_map_key_unseen(aux))
		bpf_map_key_store(aux, val);
	else if (!bpf_map_key_poisoned(aux) &&
		  bpf_map_key_immediate(aux) != val)
		bpf_map_key_store(aux, BPF_MAP_KEY_POISON);
	return 0;
}

static int check_reference_leak(struct bpf_verifier_env *env)
{
	struct bpf_func_state *state = cur_func(env);
	int i;

	for (i = 0; i < state->acquired_refs; i++) {
		verbose(env, "Unreleased reference id=%d alloc_insn=%d\n",
			state->refs[i].id, state->refs[i].insn_idx);
	}
	return state->acquired_refs ? -EINVAL : 0;
}

static int check_helper_call(struct bpf_verifier_env *env, int func_id, int insn_idx)
{
	const struct bpf_func_proto *fn = NULL;
	struct bpf_reg_state *regs;
	struct bpf_call_arg_meta meta;
	bool changes_data;
	int i, err;

	/* find function prototype */
	if (func_id < 0 || func_id >= __BPF_FUNC_MAX_ID) {
		verbose(env, "invalid func %s#%d\n", func_id_name(func_id),
			func_id);
		return -EINVAL;
	}

	if (env->ops->get_func_proto)
		fn = env->ops->get_func_proto(func_id, env->prog);
	if (!fn) {
		verbose(env, "unknown func %s#%d\n", func_id_name(func_id),
			func_id);
		return -EINVAL;
	}

	/* eBPF programs must be GPL compatible to use GPL-ed functions */
	if (!env->prog->gpl_compatible && fn->gpl_only) {
		verbose(env, "cannot call GPL-restricted function from non-GPL compatible program\n");
		return -EINVAL;
	}

	if (fn->allowed && !fn->allowed(env->prog)) {
		verbose(env, "helper call is not allowed in probe\n");
		return -EINVAL;
	}

	/* With LD_ABS/IND some JITs save/restore skb from r1. */
	changes_data = bpf_helper_changes_pkt_data(fn->func);
	if (changes_data && fn->arg1_type != ARG_PTR_TO_CTX) {
		verbose(env, "kernel subsystem misconfigured func %s#%d: r1 != ctx\n",
			func_id_name(func_id), func_id);
		return -EINVAL;
	}

	memset(&meta, 0, sizeof(meta));
	meta.pkt_access = fn->pkt_access;

	err = check_func_proto(fn, func_id);
	if (err) {
		verbose(env, "kernel subsystem misconfigured func %s#%d\n",
			func_id_name(func_id), func_id);
		return err;
	}

	meta.func_id = func_id;
	/* check args */
	for (i = 0; i < 5; i++) {
		err = check_func_arg(env, i, &meta, fn);
		if (err)
			return err;
	}

	err = record_func_map(env, &meta, func_id, insn_idx);
	if (err)
		return err;

	err = record_func_key(env, &meta, func_id, insn_idx);
	if (err)
		return err;

	/* Mark slots with STACK_MISC in case of raw mode, stack offset
	 * is inferred from register state.
	 */
	for (i = 0; i < meta.access_size; i++) {
		err = check_mem_access(env, insn_idx, meta.regno, i, BPF_B,
				       BPF_WRITE, -1, false);
		if (err)
			return err;
	}

	if (func_id == BPF_FUNC_tail_call) {
		err = check_reference_leak(env);
		if (err) {
			verbose(env, "tail_call would lead to reference leak\n");
			return err;
		}
	} else if (is_release_function(func_id)) {
		err = release_reference(env, meta.ref_obj_id);
		if (err) {
			verbose(env, "func %s#%d reference has not been acquired before\n",
				func_id_name(func_id), func_id);
			return err;
		}
	}

	regs = cur_regs(env);

	/* check that flags argument in get_local_storage(map, flags) is 0,
	 * this is required because get_local_storage() can't return an error.
	 */
	if (func_id == BPF_FUNC_get_local_storage &&
	    !register_is_null(&regs[BPF_REG_2])) {
		verbose(env, "get_local_storage() doesn't support non-zero flags\n");
		return -EINVAL;
	}

	/* reset caller saved regs */
	for (i = 0; i < CALLER_SAVED_REGS; i++) {
		mark_reg_not_init(env, regs, caller_saved[i]);
		check_reg_arg(env, caller_saved[i], DST_OP_NO_MARK);
	}

	/* helper call returns 64-bit value. */
	regs[BPF_REG_0].subreg_def = DEF_NOT_SUBREG;

	/* update return register (already marked as written above) */
	if (fn->ret_type == RET_INTEGER) {
		/* sets type to SCALAR_VALUE */
		mark_reg_unknown(env, regs, BPF_REG_0);
	} else if (fn->ret_type == RET_VOID) {
		regs[BPF_REG_0].type = NOT_INIT;
	} else if (fn->ret_type == RET_PTR_TO_MAP_VALUE_OR_NULL ||
		   fn->ret_type == RET_PTR_TO_MAP_VALUE) {
		/* There is no offset yet applied, variable or fixed */
		mark_reg_known_zero(env, regs, BPF_REG_0);
		/* remember map_ptr, so that check_map_access()
		 * can check 'value_size' boundary of memory access
		 * to map element returned from bpf_map_lookup_elem()
		 */
		if (meta.map_ptr == NULL) {
			verbose(env,
				"kernel subsystem misconfigured verifier\n");
			return -EINVAL;
		}
		regs[BPF_REG_0].map_ptr = meta.map_ptr;
		if (fn->ret_type == RET_PTR_TO_MAP_VALUE) {
			regs[BPF_REG_0].type = PTR_TO_MAP_VALUE;
			if (map_value_has_spin_lock(meta.map_ptr))
				regs[BPF_REG_0].id = ++env->id_gen;
		} else {
			regs[BPF_REG_0].type = PTR_TO_MAP_VALUE_OR_NULL;
		}
	} else if (fn->ret_type == RET_PTR_TO_SOCKET_OR_NULL) {
		mark_reg_known_zero(env, regs, BPF_REG_0);
		regs[BPF_REG_0].type = PTR_TO_SOCKET_OR_NULL;
	} else if (fn->ret_type == RET_PTR_TO_SOCK_COMMON_OR_NULL) {
		mark_reg_known_zero(env, regs, BPF_REG_0);
		regs[BPF_REG_0].type = PTR_TO_SOCK_COMMON_OR_NULL;
	} else if (fn->ret_type == RET_PTR_TO_TCP_SOCK_OR_NULL) {
		mark_reg_known_zero(env, regs, BPF_REG_0);
		regs[BPF_REG_0].type = PTR_TO_TCP_SOCK_OR_NULL;
	} else if (fn->ret_type == RET_PTR_TO_ALLOC_MEM_OR_NULL) {
		mark_reg_known_zero(env, regs, BPF_REG_0);
		regs[BPF_REG_0].type = PTR_TO_MEM_OR_NULL;
		regs[BPF_REG_0].mem_size = meta.mem_size;
	} else if (fn->ret_type == RET_PTR_TO_MEM_OR_BTF_ID_OR_NULL ||
		   fn->ret_type == RET_PTR_TO_MEM_OR_BTF_ID) {
		const struct btf_type *t;

		mark_reg_known_zero(env, regs, BPF_REG_0);
		t = btf_type_skip_modifiers(meta.ret_btf, meta.ret_btf_id, NULL);
		if (!btf_type_is_struct(t)) {
			u32 tsize;
			const struct btf_type *ret;
			const char *tname;

			/* resolve the type size of ksym. */
			ret = btf_resolve_size(meta.ret_btf, t, &tsize);
			if (IS_ERR(ret)) {
				tname = btf_name_by_offset(meta.ret_btf, t->name_off);
				verbose(env, "unable to resolve the size of type '%s': %ld\n",
					tname, PTR_ERR(ret));
				return -EINVAL;
			}
			regs[BPF_REG_0].type =
				fn->ret_type == RET_PTR_TO_MEM_OR_BTF_ID ?
				PTR_TO_MEM : PTR_TO_MEM_OR_NULL;
			regs[BPF_REG_0].mem_size = tsize;
		} else {
			regs[BPF_REG_0].type =
				fn->ret_type == RET_PTR_TO_MEM_OR_BTF_ID ?
				PTR_TO_BTF_ID : PTR_TO_BTF_ID_OR_NULL;
			regs[BPF_REG_0].btf = meta.ret_btf;
			regs[BPF_REG_0].btf_id = meta.ret_btf_id;
		}
	} else if (fn->ret_type == RET_PTR_TO_BTF_ID_OR_NULL ||
		   fn->ret_type == RET_PTR_TO_BTF_ID) {
		int ret_btf_id;

		mark_reg_known_zero(env, regs, BPF_REG_0);
		regs[BPF_REG_0].type = fn->ret_type == RET_PTR_TO_BTF_ID ?
						     PTR_TO_BTF_ID :
						     PTR_TO_BTF_ID_OR_NULL;
		ret_btf_id = *fn->ret_btf_id;
		if (ret_btf_id == 0) {
			verbose(env, "invalid return type %d of func %s#%d\n",
				fn->ret_type, func_id_name(func_id), func_id);
			return -EINVAL;
		}
		/* current BPF helper definitions are only coming from
		 * built-in code with type IDs from  vmlinux BTF
		 */
		regs[BPF_REG_0].btf = btf_vmlinux;
		regs[BPF_REG_0].btf_id = ret_btf_id;
	} else {
		verbose(env, "unknown return type %d of func %s#%d\n",
			fn->ret_type, func_id_name(func_id), func_id);
		return -EINVAL;
	}

	if (reg_type_may_be_null(regs[BPF_REG_0].type))
		regs[BPF_REG_0].id = ++env->id_gen;

	if (is_ptr_cast_function(func_id)) {
		/* For release_reference() */
		regs[BPF_REG_0].ref_obj_id = meta.ref_obj_id;
	} else if (is_acquire_function(func_id, meta.map_ptr)) {
		int id = acquire_reference_state(env, insn_idx);

		if (id < 0)
			return id;
		/* For mark_ptr_or_null_reg() */
		regs[BPF_REG_0].id = id;
		/* For release_reference() */
		regs[BPF_REG_0].ref_obj_id = id;
	}

	do_refine_retval_range(regs, fn->ret_type, func_id, &meta);

	err = check_map_func_compatibility(env, meta.map_ptr, func_id);
	if (err)
		return err;

	if ((func_id == BPF_FUNC_get_stack ||
	     func_id == BPF_FUNC_get_task_stack) &&
	    !env->prog->has_callchain_buf) {
		const char *err_str;

#ifdef CONFIG_PERF_EVENTS
		err = get_callchain_buffers(sysctl_perf_event_max_stack);
		err_str = "cannot get callchain buffer for func %s#%d\n";
#else
		err = -ENOTSUPP;
		err_str = "func %s#%d not supported without CONFIG_PERF_EVENTS\n";
#endif
		if (err) {
			verbose(env, err_str, func_id_name(func_id), func_id);
			return err;
		}

		env->prog->has_callchain_buf = true;
	}

	if (func_id == BPF_FUNC_get_stackid || func_id == BPF_FUNC_get_stack)
		env->prog->call_get_stack = true;

	if (changes_data)
		clear_all_pkt_pointers(env);
	return 0;
}

static bool signed_add_overflows(s64 a, s64 b)
{
	/* Do the add in u64, where overflow is well-defined */
	s64 res = (s64)((u64)a + (u64)b);

	if (b < 0)
		return res > a;
	return res < a;
}

static bool signed_add32_overflows(s32 a, s32 b)
{
	/* Do the add in u32, where overflow is well-defined */
	s32 res = (s32)((u32)a + (u32)b);

	if (b < 0)
		return res > a;
	return res < a;
}

static bool signed_sub_overflows(s64 a, s64 b)
{
	/* Do the sub in u64, where overflow is well-defined */
	s64 res = (s64)((u64)a - (u64)b);

	if (b < 0)
		return res < a;
	return res > a;
}

static bool signed_sub32_overflows(s32 a, s32 b)
{
	/* Do the sub in u32, where overflow is well-defined */
	s32 res = (s32)((u32)a - (u32)b);

	if (b < 0)
		return res < a;
	return res > a;
}

static bool check_reg_sane_offset(struct bpf_verifier_env *env,
				  const struct bpf_reg_state *reg,
				  enum bpf_reg_type type)
{
	bool known = tnum_is_const(reg->var_off);
	s64 val = reg->var_off.value;
	s64 smin = reg->smin_value;

	if (known && (val >= BPF_MAX_VAR_OFF || val <= -BPF_MAX_VAR_OFF)) {
		verbose(env, "math between %s pointer and %lld is not allowed\n",
			reg_type_str[type], val);
		return false;
	}

	if (reg->off >= BPF_MAX_VAR_OFF || reg->off <= -BPF_MAX_VAR_OFF) {
		verbose(env, "%s pointer offset %d is not allowed\n",
			reg_type_str[type], reg->off);
		return false;
	}

	if (smin == S64_MIN) {
		verbose(env, "math between %s pointer and register with unbounded min value is not allowed\n",
			reg_type_str[type]);
		return false;
	}

	if (smin >= BPF_MAX_VAR_OFF || smin <= -BPF_MAX_VAR_OFF) {
		verbose(env, "value %lld makes %s pointer be out of bounds\n",
			smin, reg_type_str[type]);
		return false;
	}

	return true;
}

static struct bpf_insn_aux_data *cur_aux(struct bpf_verifier_env *env)
{
	return &env->insn_aux_data[env->insn_idx];
}

static int retrieve_ptr_limit(const struct bpf_reg_state *ptr_reg,
			      u32 *ptr_limit, u8 opcode, bool off_is_neg)
{
	bool mask_to_left = (opcode == BPF_ADD &&  off_is_neg) ||
			    (opcode == BPF_SUB && !off_is_neg);
	u32 off, max;

	switch (ptr_reg->type) {
	case PTR_TO_STACK:
		/* Offset 0 is out-of-bounds, but acceptable start for the
		 * left direction, see BPF_REG_FP.
		 */
		max = MAX_BPF_STACK + mask_to_left;
		/* Indirect variable offset stack access is prohibited in
		 * unprivileged mode so it's not handled here.
		 */
		off = ptr_reg->off + ptr_reg->var_off.value;
		if (mask_to_left)
			*ptr_limit = MAX_BPF_STACK + off;
		else
			*ptr_limit = -off - 1;
		return *ptr_limit >= max ? -ERANGE : 0;
	case PTR_TO_MAP_VALUE:
		max = ptr_reg->map_ptr->value_size;
		if (mask_to_left) {
			*ptr_limit = ptr_reg->umax_value + ptr_reg->off;
		} else {
			off = ptr_reg->smin_value + ptr_reg->off;
			*ptr_limit = ptr_reg->map_ptr->value_size - off - 1;
		}
		return *ptr_limit >= max ? -ERANGE : 0;
	default:
		return -EINVAL;
	}
}

static bool can_skip_alu_sanitation(const struct bpf_verifier_env *env,
				    const struct bpf_insn *insn)
{
	return env->bypass_spec_v1 || BPF_SRC(insn->code) == BPF_K;
}

static int update_alu_sanitation_state(struct bpf_insn_aux_data *aux,
				       u32 alu_state, u32 alu_limit)
{
	/* If we arrived here from different branches with different
	 * state or limits to sanitize, then this won't work.
	 */
	if (aux->alu_state &&
	    (aux->alu_state != alu_state ||
	     aux->alu_limit != alu_limit))
		return -EACCES;

	/* Corresponding fixup done in fixup_bpf_calls(). */
	aux->alu_state = alu_state;
	aux->alu_limit = alu_limit;
	return 0;
}

static int sanitize_val_alu(struct bpf_verifier_env *env,
			    struct bpf_insn *insn)
{
	struct bpf_insn_aux_data *aux = cur_aux(env);

	if (can_skip_alu_sanitation(env, insn))
		return 0;

	return update_alu_sanitation_state(aux, BPF_ALU_NON_POINTER, 0);
}

static int sanitize_ptr_alu(struct bpf_verifier_env *env,
			    struct bpf_insn *insn,
			    const struct bpf_reg_state *ptr_reg,
			    struct bpf_reg_state *dst_reg,
			    bool off_is_neg)
{
	struct bpf_verifier_state *vstate = env->cur_state;
	struct bpf_insn_aux_data *aux = cur_aux(env);
	bool ptr_is_dst_reg = ptr_reg == dst_reg;
	u8 opcode = BPF_OP(insn->code);
	u32 alu_state, alu_limit;
	struct bpf_reg_state tmp;
	bool ret;
	int err;

	if (can_skip_alu_sanitation(env, insn))
		return 0;

	/* We already marked aux for masking from non-speculative
	 * paths, thus we got here in the first place. We only care
	 * to explore bad access from here.
	 */
	if (vstate->speculative)
		goto do_sim;

	alu_state  = off_is_neg ? BPF_ALU_NEG_VALUE : 0;
	alu_state |= ptr_is_dst_reg ?
		     BPF_ALU_SANITIZE_SRC : BPF_ALU_SANITIZE_DST;

	err = retrieve_ptr_limit(ptr_reg, &alu_limit, opcode, off_is_neg);
	if (err < 0)
		return err;

	err = update_alu_sanitation_state(aux, alu_state, alu_limit);
	if (err < 0)
		return err;
do_sim:
	/* Simulate and find potential out-of-bounds access under
	 * speculative execution from truncation as a result of
	 * masking when off was not within expected range. If off
	 * sits in dst, then we temporarily need to move ptr there
	 * to simulate dst (== 0) +/-= ptr. Needed, for example,
	 * for cases where we use K-based arithmetic in one direction
	 * and truncated reg-based in the other in order to explore
	 * bad access.
	 */
	if (!ptr_is_dst_reg) {
		tmp = *dst_reg;
		*dst_reg = *ptr_reg;
	}
	ret = push_stack(env, env->insn_idx + 1, env->insn_idx, true);
	if (!ptr_is_dst_reg && ret)
		*dst_reg = tmp;
	return !ret ? -EFAULT : 0;
}

/* check that stack access falls within stack limits and that 'reg' doesn't
 * have a variable offset.
 *
 * Variable offset is prohibited for unprivileged mode for simplicity since it
 * requires corresponding support in Spectre masking for stack ALU.  See also
 * retrieve_ptr_limit().
 *
 *
 * 'off' includes 'reg->off'.
 */
static int check_stack_access_for_ptr_arithmetic(
				struct bpf_verifier_env *env,
				int regno,
				const struct bpf_reg_state *reg,
				int off)
{
	if (!tnum_is_const(reg->var_off)) {
		char tn_buf[48];

		tnum_strn(tn_buf, sizeof(tn_buf), reg->var_off);
		verbose(env, "R%d variable stack access prohibited for !root, var_off=%s off=%d\n",
			regno, tn_buf, off);
		return -EACCES;
	}

	if (off >= 0 || off < -MAX_BPF_STACK) {
		verbose(env, "R%d stack pointer arithmetic goes out of range, "
			"prohibited for !root; off=%d\n", regno, off);
		return -EACCES;
	}

	return 0;
}


/* Handles arithmetic on a pointer and a scalar: computes new min/max and var_off.
 * Caller should also handle BPF_MOV case separately.
 * If we return -EACCES, caller may want to try again treating pointer as a
 * scalar.  So we only emit a diagnostic if !env->allow_ptr_leaks.
 */
static int adjust_ptr_min_max_vals(struct bpf_verifier_env *env,
				   struct bpf_insn *insn,
				   const struct bpf_reg_state *ptr_reg,
				   const struct bpf_reg_state *off_reg)
{
	struct bpf_verifier_state *vstate = env->cur_state;
	struct bpf_func_state *state = vstate->frame[vstate->curframe];
	struct bpf_reg_state *regs = state->regs, *dst_reg;
	bool known = tnum_is_const(off_reg->var_off);
	s64 smin_val = off_reg->smin_value, smax_val = off_reg->smax_value,
	    smin_ptr = ptr_reg->smin_value, smax_ptr = ptr_reg->smax_value;
	u64 umin_val = off_reg->umin_value, umax_val = off_reg->umax_value,
	    umin_ptr = ptr_reg->umin_value, umax_ptr = ptr_reg->umax_value;
	u32 dst = insn->dst_reg, src = insn->src_reg;
	u8 opcode = BPF_OP(insn->code);
	int ret;

	dst_reg = &regs[dst];

	if ((known && (smin_val != smax_val || umin_val != umax_val)) ||
	    smin_val > smax_val || umin_val > umax_val) {
		/* Taint dst register if offset had invalid bounds derived from
		 * e.g. dead branches.
		 */
		__mark_reg_unknown(env, dst_reg);
		return 0;
	}

	if (BPF_CLASS(insn->code) != BPF_ALU64) {
		/* 32-bit ALU ops on pointers produce (meaningless) scalars */
		if (opcode == BPF_SUB && env->allow_ptr_leaks) {
			__mark_reg_unknown(env, dst_reg);
			return 0;
		}

		verbose(env,
			"R%d 32-bit pointer arithmetic prohibited\n",
			dst);
		return -EACCES;
	}

	switch (ptr_reg->type) {
	case PTR_TO_MAP_VALUE_OR_NULL:
		verbose(env, "R%d pointer arithmetic on %s prohibited, null-check it first\n",
			dst, reg_type_str[ptr_reg->type]);
		return -EACCES;
	case CONST_PTR_TO_MAP:
		/* smin_val represents the known value */
		if (known && smin_val == 0 && opcode == BPF_ADD)
			break;
		fallthrough;
	case PTR_TO_PACKET_END:
	case PTR_TO_SOCKET:
	case PTR_TO_SOCKET_OR_NULL:
	case PTR_TO_SOCK_COMMON:
	case PTR_TO_SOCK_COMMON_OR_NULL:
	case PTR_TO_TCP_SOCK:
	case PTR_TO_TCP_SOCK_OR_NULL:
	case PTR_TO_XDP_SOCK:
		verbose(env, "R%d pointer arithmetic on %s prohibited\n",
			dst, reg_type_str[ptr_reg->type]);
		return -EACCES;
	case PTR_TO_MAP_VALUE:
		if (!env->allow_ptr_leaks && !known && (smin_val < 0) != (smax_val < 0)) {
			verbose(env, "R%d has unknown scalar with mixed signed bounds, pointer arithmetic with it prohibited for !root\n",
				off_reg == dst_reg ? dst : src);
			return -EACCES;
		}
		fallthrough;
	default:
		break;
	}

	/* In case of 'scalar += pointer', dst_reg inherits pointer type and id.
	 * The id may be overwritten later if we create a new variable offset.
	 */
	dst_reg->type = ptr_reg->type;
	dst_reg->id = ptr_reg->id;

	if (!check_reg_sane_offset(env, off_reg, ptr_reg->type) ||
	    !check_reg_sane_offset(env, ptr_reg, ptr_reg->type))
		return -EINVAL;

	/* pointer types do not carry 32-bit bounds at the moment. */
	__mark_reg32_unbounded(dst_reg);

	switch (opcode) {
	case BPF_ADD:
		ret = sanitize_ptr_alu(env, insn, ptr_reg, dst_reg, smin_val < 0);
		if (ret < 0) {
			verbose(env, "R%d tried to add from different maps, paths, or prohibited types\n", dst);
			return ret;
		}
		/* We can take a fixed offset as long as it doesn't overflow
		 * the s32 'off' field
		 */
		if (known && (ptr_reg->off + smin_val ==
			      (s64)(s32)(ptr_reg->off + smin_val))) {
			/* pointer += K.  Accumulate it into fixed offset */
			dst_reg->smin_value = smin_ptr;
			dst_reg->smax_value = smax_ptr;
			dst_reg->umin_value = umin_ptr;
			dst_reg->umax_value = umax_ptr;
			dst_reg->var_off = ptr_reg->var_off;
			dst_reg->off = ptr_reg->off + smin_val;
			dst_reg->raw = ptr_reg->raw;
			break;
		}
		/* A new variable offset is created.  Note that off_reg->off
		 * == 0, since it's a scalar.
		 * dst_reg gets the pointer type and since some positive
		 * integer value was added to the pointer, give it a new 'id'
		 * if it's a PTR_TO_PACKET.
		 * this creates a new 'base' pointer, off_reg (variable) gets
		 * added into the variable offset, and we copy the fixed offset
		 * from ptr_reg.
		 */
		if (signed_add_overflows(smin_ptr, smin_val) ||
		    signed_add_overflows(smax_ptr, smax_val)) {
			dst_reg->smin_value = S64_MIN;
			dst_reg->smax_value = S64_MAX;
		} else {
			dst_reg->smin_value = smin_ptr + smin_val;
			dst_reg->smax_value = smax_ptr + smax_val;
		}
		if (umin_ptr + umin_val < umin_ptr ||
		    umax_ptr + umax_val < umax_ptr) {
			dst_reg->umin_value = 0;
			dst_reg->umax_value = U64_MAX;
		} else {
			dst_reg->umin_value = umin_ptr + umin_val;
			dst_reg->umax_value = umax_ptr + umax_val;
		}
		dst_reg->var_off = tnum_add(ptr_reg->var_off, off_reg->var_off);
		dst_reg->off = ptr_reg->off;
		dst_reg->raw = ptr_reg->raw;
		if (reg_is_pkt_pointer(ptr_reg)) {
			dst_reg->id = ++env->id_gen;
			/* something was added to pkt_ptr, set range to zero */
			memset(&dst_reg->raw, 0, sizeof(dst_reg->raw));
		}
		break;
	case BPF_SUB:
		ret = sanitize_ptr_alu(env, insn, ptr_reg, dst_reg, smin_val < 0);
		if (ret < 0) {
			verbose(env, "R%d tried to sub from different maps, paths, or prohibited types\n", dst);
			return ret;
		}
		if (dst_reg == off_reg) {
			/* scalar -= pointer.  Creates an unknown scalar */
			verbose(env, "R%d tried to subtract pointer from scalar\n",
				dst);
			return -EACCES;
		}
		/* We don't allow subtraction from FP, because (according to
		 * test_verifier.c test "invalid fp arithmetic", JITs might not
		 * be able to deal with it.
		 */
		if (ptr_reg->type == PTR_TO_STACK) {
			verbose(env, "R%d subtraction from stack pointer prohibited\n",
				dst);
			return -EACCES;
		}
		if (known && (ptr_reg->off - smin_val ==
			      (s64)(s32)(ptr_reg->off - smin_val))) {
			/* pointer -= K.  Subtract it from fixed offset */
			dst_reg->smin_value = smin_ptr;
			dst_reg->smax_value = smax_ptr;
			dst_reg->umin_value = umin_ptr;
			dst_reg->umax_value = umax_ptr;
			dst_reg->var_off = ptr_reg->var_off;
			dst_reg->id = ptr_reg->id;
			dst_reg->off = ptr_reg->off - smin_val;
			dst_reg->raw = ptr_reg->raw;
			break;
		}
		/* A new variable offset is created.  If the subtrahend is known
		 * nonnegative, then any reg->range we had before is still good.
		 */
		if (signed_sub_overflows(smin_ptr, smax_val) ||
		    signed_sub_overflows(smax_ptr, smin_val)) {
			/* Overflow possible, we know nothing */
			dst_reg->smin_value = S64_MIN;
			dst_reg->smax_value = S64_MAX;
		} else {
			dst_reg->smin_value = smin_ptr - smax_val;
			dst_reg->smax_value = smax_ptr - smin_val;
		}
		if (umin_ptr < umax_val) {
			/* Overflow possible, we know nothing */
			dst_reg->umin_value = 0;
			dst_reg->umax_value = U64_MAX;
		} else {
			/* Cannot overflow (as long as bounds are consistent) */
			dst_reg->umin_value = umin_ptr - umax_val;
			dst_reg->umax_value = umax_ptr - umin_val;
		}
		dst_reg->var_off = tnum_sub(ptr_reg->var_off, off_reg->var_off);
		dst_reg->off = ptr_reg->off;
		dst_reg->raw = ptr_reg->raw;
		if (reg_is_pkt_pointer(ptr_reg)) {
			dst_reg->id = ++env->id_gen;
			/* something was added to pkt_ptr, set range to zero */
			if (smin_val < 0)
				memset(&dst_reg->raw, 0, sizeof(dst_reg->raw));
		}
		break;
	case BPF_AND:
	case BPF_OR:
	case BPF_XOR:
		/* bitwise ops on pointers are troublesome, prohibit. */
		verbose(env, "R%d bitwise operator %s on pointer prohibited\n",
			dst, bpf_alu_string[opcode >> 4]);
		return -EACCES;
	default:
		/* other operators (e.g. MUL,LSH) produce non-pointer results */
		verbose(env, "R%d pointer arithmetic with %s operator prohibited\n",
			dst, bpf_alu_string[opcode >> 4]);
		return -EACCES;
	}

	if (!check_reg_sane_offset(env, dst_reg, ptr_reg->type))
		return -EINVAL;

	__update_reg_bounds(dst_reg);
	__reg_deduce_bounds(dst_reg);
	__reg_bound_offset(dst_reg);

	/* For unprivileged we require that resulting offset must be in bounds
	 * in order to be able to sanitize access later on.
	 */
	if (!env->bypass_spec_v1) {
		if (dst_reg->type == PTR_TO_MAP_VALUE &&
		    check_map_access(env, dst, dst_reg->off, 1, false)) {
			verbose(env, "R%d pointer arithmetic of map value goes out of range, "
				"prohibited for !root\n", dst);
			return -EACCES;
		} else if (dst_reg->type == PTR_TO_STACK &&
			   check_stack_access_for_ptr_arithmetic(
				   env, dst, dst_reg, dst_reg->off +
				   dst_reg->var_off.value)) {
			return -EACCES;
		}
	}

	return 0;
}

static void scalar32_min_max_add(struct bpf_reg_state *dst_reg,
				 struct bpf_reg_state *src_reg)
{
	s32 smin_val = src_reg->s32_min_value;
	s32 smax_val = src_reg->s32_max_value;
	u32 umin_val = src_reg->u32_min_value;
	u32 umax_val = src_reg->u32_max_value;

	if (signed_add32_overflows(dst_reg->s32_min_value, smin_val) ||
	    signed_add32_overflows(dst_reg->s32_max_value, smax_val)) {
		dst_reg->s32_min_value = S32_MIN;
		dst_reg->s32_max_value = S32_MAX;
	} else {
		dst_reg->s32_min_value += smin_val;
		dst_reg->s32_max_value += smax_val;
	}
	if (dst_reg->u32_min_value + umin_val < umin_val ||
	    dst_reg->u32_max_value + umax_val < umax_val) {
		dst_reg->u32_min_value = 0;
		dst_reg->u32_max_value = U32_MAX;
	} else {
		dst_reg->u32_min_value += umin_val;
		dst_reg->u32_max_value += umax_val;
	}
}

static void scalar_min_max_add(struct bpf_reg_state *dst_reg,
			       struct bpf_reg_state *src_reg)
{
	s64 smin_val = src_reg->smin_value;
	s64 smax_val = src_reg->smax_value;
	u64 umin_val = src_reg->umin_value;
	u64 umax_val = src_reg->umax_value;

	if (signed_add_overflows(dst_reg->smin_value, smin_val) ||
	    signed_add_overflows(dst_reg->smax_value, smax_val)) {
		dst_reg->smin_value = S64_MIN;
		dst_reg->smax_value = S64_MAX;
	} else {
		dst_reg->smin_value += smin_val;
		dst_reg->smax_value += smax_val;
	}
	if (dst_reg->umin_value + umin_val < umin_val ||
	    dst_reg->umax_value + umax_val < umax_val) {
		dst_reg->umin_value = 0;
		dst_reg->umax_value = U64_MAX;
	} else {
		dst_reg->umin_value += umin_val;
		dst_reg->umax_value += umax_val;
	}
}

static void scalar32_min_max_sub(struct bpf_reg_state *dst_reg,
				 struct bpf_reg_state *src_reg)
{
	s32 smin_val = src_reg->s32_min_value;
	s32 smax_val = src_reg->s32_max_value;
	u32 umin_val = src_reg->u32_min_value;
	u32 umax_val = src_reg->u32_max_value;

	if (signed_sub32_overflows(dst_reg->s32_min_value, smax_val) ||
	    signed_sub32_overflows(dst_reg->s32_max_value, smin_val)) {
		/* Overflow possible, we know nothing */
		dst_reg->s32_min_value = S32_MIN;
		dst_reg->s32_max_value = S32_MAX;
	} else {
		dst_reg->s32_min_value -= smax_val;
		dst_reg->s32_max_value -= smin_val;
	}
	if (dst_reg->u32_min_value < umax_val) {
		/* Overflow possible, we know nothing */
		dst_reg->u32_min_value = 0;
		dst_reg->u32_max_value = U32_MAX;
	} else {
		/* Cannot overflow (as long as bounds are consistent) */
		dst_reg->u32_min_value -= umax_val;
		dst_reg->u32_max_value -= umin_val;
	}
}

static void scalar_min_max_sub(struct bpf_reg_state *dst_reg,
			       struct bpf_reg_state *src_reg)
{
	s64 smin_val = src_reg->smin_value;
	s64 smax_val = src_reg->smax_value;
	u64 umin_val = src_reg->umin_value;
	u64 umax_val = src_reg->umax_value;

	if (signed_sub_overflows(dst_reg->smin_value, smax_val) ||
	    signed_sub_overflows(dst_reg->smax_value, smin_val)) {
		/* Overflow possible, we know nothing */
		dst_reg->smin_value = S64_MIN;
		dst_reg->smax_value = S64_MAX;
	} else {
		dst_reg->smin_value -= smax_val;
		dst_reg->smax_value -= smin_val;
	}
	if (dst_reg->umin_value < umax_val) {
		/* Overflow possible, we know nothing */
		dst_reg->umin_value = 0;
		dst_reg->umax_value = U64_MAX;
	} else {
		/* Cannot overflow (as long as bounds are consistent) */
		dst_reg->umin_value -= umax_val;
		dst_reg->umax_value -= umin_val;
	}
}

static void scalar32_min_max_mul(struct bpf_reg_state *dst_reg,
				 struct bpf_reg_state *src_reg)
{
	s32 smin_val = src_reg->s32_min_value;
	u32 umin_val = src_reg->u32_min_value;
	u32 umax_val = src_reg->u32_max_value;

	if (smin_val < 0 || dst_reg->s32_min_value < 0) {
		/* Ain't nobody got time to multiply that sign */
		__mark_reg32_unbounded(dst_reg);
		return;
	}
	/* Both values are positive, so we can work with unsigned and
	 * copy the result to signed (unless it exceeds S32_MAX).
	 */
	if (umax_val > U16_MAX || dst_reg->u32_max_value > U16_MAX) {
		/* Potential overflow, we know nothing */
		__mark_reg32_unbounded(dst_reg);
		return;
	}
	dst_reg->u32_min_value *= umin_val;
	dst_reg->u32_max_value *= umax_val;
	if (dst_reg->u32_max_value > S32_MAX) {
		/* Overflow possible, we know nothing */
		dst_reg->s32_min_value = S32_MIN;
		dst_reg->s32_max_value = S32_MAX;
	} else {
		dst_reg->s32_min_value = dst_reg->u32_min_value;
		dst_reg->s32_max_value = dst_reg->u32_max_value;
	}
}

static void scalar_min_max_mul(struct bpf_reg_state *dst_reg,
			       struct bpf_reg_state *src_reg)
{
	s64 smin_val = src_reg->smin_value;
	u64 umin_val = src_reg->umin_value;
	u64 umax_val = src_reg->umax_value;

	if (smin_val < 0 || dst_reg->smin_value < 0) {
		/* Ain't nobody got time to multiply that sign */
		__mark_reg64_unbounded(dst_reg);
		return;
	}
	/* Both values are positive, so we can work with unsigned and
	 * copy the result to signed (unless it exceeds S64_MAX).
	 */
	if (umax_val > U32_MAX || dst_reg->umax_value > U32_MAX) {
		/* Potential overflow, we know nothing */
		__mark_reg64_unbounded(dst_reg);
		return;
	}
	dst_reg->umin_value *= umin_val;
	dst_reg->umax_value *= umax_val;
	if (dst_reg->umax_value > S64_MAX) {
		/* Overflow possible, we know nothing */
		dst_reg->smin_value = S64_MIN;
		dst_reg->smax_value = S64_MAX;
	} else {
		dst_reg->smin_value = dst_reg->umin_value;
		dst_reg->smax_value = dst_reg->umax_value;
	}
}

static void scalar32_min_max_and(struct bpf_reg_state *dst_reg,
				 struct bpf_reg_state *src_reg)
{
	bool src_known = tnum_subreg_is_const(src_reg->var_off);
	bool dst_known = tnum_subreg_is_const(dst_reg->var_off);
	struct tnum var32_off = tnum_subreg(dst_reg->var_off);
	s32 smin_val = src_reg->s32_min_value;
	u32 umax_val = src_reg->u32_max_value;

	/* Assuming scalar64_min_max_and will be called so its safe
	 * to skip updating register for known 32-bit case.
	 */
	if (src_known && dst_known)
		return;

	/* We get our minimum from the var_off, since that's inherently
	 * bitwise.  Our maximum is the minimum of the operands' maxima.
	 */
	dst_reg->u32_min_value = var32_off.value;
	dst_reg->u32_max_value = min(dst_reg->u32_max_value, umax_val);
	if (dst_reg->s32_min_value < 0 || smin_val < 0) {
		/* Lose signed bounds when ANDing negative numbers,
		 * ain't nobody got time for that.
		 */
		dst_reg->s32_min_value = S32_MIN;
		dst_reg->s32_max_value = S32_MAX;
	} else {
		/* ANDing two positives gives a positive, so safe to
		 * cast result into s64.
		 */
		dst_reg->s32_min_value = dst_reg->u32_min_value;
		dst_reg->s32_max_value = dst_reg->u32_max_value;
	}

}

static void scalar_min_max_and(struct bpf_reg_state *dst_reg,
			       struct bpf_reg_state *src_reg)
{
	bool src_known = tnum_is_const(src_reg->var_off);
	bool dst_known = tnum_is_const(dst_reg->var_off);
	s64 smin_val = src_reg->smin_value;
	u64 umax_val = src_reg->umax_value;

	if (src_known && dst_known) {
		__mark_reg_known(dst_reg, dst_reg->var_off.value);
		return;
	}

	/* We get our minimum from the var_off, since that's inherently
	 * bitwise.  Our maximum is the minimum of the operands' maxima.
	 */
	dst_reg->umin_value = dst_reg->var_off.value;
	dst_reg->umax_value = min(dst_reg->umax_value, umax_val);
	if (dst_reg->smin_value < 0 || smin_val < 0) {
		/* Lose signed bounds when ANDing negative numbers,
		 * ain't nobody got time for that.
		 */
		dst_reg->smin_value = S64_MIN;
		dst_reg->smax_value = S64_MAX;
	} else {
		/* ANDing two positives gives a positive, so safe to
		 * cast result into s64.
		 */
		dst_reg->smin_value = dst_reg->umin_value;
		dst_reg->smax_value = dst_reg->umax_value;
	}
	/* We may learn something more from the var_off */
	__update_reg_bounds(dst_reg);
}

static void scalar32_min_max_or(struct bpf_reg_state *dst_reg,
				struct bpf_reg_state *src_reg)
{
	bool src_known = tnum_subreg_is_const(src_reg->var_off);
	bool dst_known = tnum_subreg_is_const(dst_reg->var_off);
	struct tnum var32_off = tnum_subreg(dst_reg->var_off);
	s32 smin_val = src_reg->s32_min_value;
	u32 umin_val = src_reg->u32_min_value;

	/* Assuming scalar64_min_max_or will be called so it is safe
	 * to skip updating register for known case.
	 */
	if (src_known && dst_known)
		return;

	/* We get our maximum from the var_off, and our minimum is the
	 * maximum of the operands' minima
	 */
	dst_reg->u32_min_value = max(dst_reg->u32_min_value, umin_val);
	dst_reg->u32_max_value = var32_off.value | var32_off.mask;
	if (dst_reg->s32_min_value < 0 || smin_val < 0) {
		/* Lose signed bounds when ORing negative numbers,
		 * ain't nobody got time for that.
		 */
		dst_reg->s32_min_value = S32_MIN;
		dst_reg->s32_max_value = S32_MAX;
	} else {
		/* ORing two positives gives a positive, so safe to
		 * cast result into s64.
		 */
		dst_reg->s32_min_value = dst_reg->u32_min_value;
		dst_reg->s32_max_value = dst_reg->u32_max_value;
	}
}

static void scalar_min_max_or(struct bpf_reg_state *dst_reg,
			      struct bpf_reg_state *src_reg)
{
	bool src_known = tnum_is_const(src_reg->var_off);
	bool dst_known = tnum_is_const(dst_reg->var_off);
	s64 smin_val = src_reg->smin_value;
	u64 umin_val = src_reg->umin_value;

	if (src_known && dst_known) {
		__mark_reg_known(dst_reg, dst_reg->var_off.value);
		return;
	}

	/* We get our maximum from the var_off, and our minimum is the
	 * maximum of the operands' minima
	 */
	dst_reg->umin_value = max(dst_reg->umin_value, umin_val);
	dst_reg->umax_value = dst_reg->var_off.value | dst_reg->var_off.mask;
	if (dst_reg->smin_value < 0 || smin_val < 0) {
		/* Lose signed bounds when ORing negative numbers,
		 * ain't nobody got time for that.
		 */
		dst_reg->smin_value = S64_MIN;
		dst_reg->smax_value = S64_MAX;
	} else {
		/* ORing two positives gives a positive, so safe to
		 * cast result into s64.
		 */
		dst_reg->smin_value = dst_reg->umin_value;
		dst_reg->smax_value = dst_reg->umax_value;
	}
	/* We may learn something more from the var_off */
	__update_reg_bounds(dst_reg);
}

static void scalar32_min_max_xor(struct bpf_reg_state *dst_reg,
				 struct bpf_reg_state *src_reg)
{
	bool src_known = tnum_subreg_is_const(src_reg->var_off);
	bool dst_known = tnum_subreg_is_const(dst_reg->var_off);
	struct tnum var32_off = tnum_subreg(dst_reg->var_off);
	s32 smin_val = src_reg->s32_min_value;

	/* Assuming scalar64_min_max_xor will be called so it is safe
	 * to skip updating register for known case.
	 */
	if (src_known && dst_known)
		return;

	/* We get both minimum and maximum from the var32_off. */
	dst_reg->u32_min_value = var32_off.value;
	dst_reg->u32_max_value = var32_off.value | var32_off.mask;

	if (dst_reg->s32_min_value >= 0 && smin_val >= 0) {
		/* XORing two positive sign numbers gives a positive,
		 * so safe to cast u32 result into s32.
		 */
		dst_reg->s32_min_value = dst_reg->u32_min_value;
		dst_reg->s32_max_value = dst_reg->u32_max_value;
	} else {
		dst_reg->s32_min_value = S32_MIN;
		dst_reg->s32_max_value = S32_MAX;
	}
}

static void scalar_min_max_xor(struct bpf_reg_state *dst_reg,
			       struct bpf_reg_state *src_reg)
{
	bool src_known = tnum_is_const(src_reg->var_off);
	bool dst_known = tnum_is_const(dst_reg->var_off);
	s64 smin_val = src_reg->smin_value;

	if (src_known && dst_known) {
		/* dst_reg->var_off.value has been updated earlier */
		__mark_reg_known(dst_reg, dst_reg->var_off.value);
		return;
	}

	/* We get both minimum and maximum from the var_off. */
	dst_reg->umin_value = dst_reg->var_off.value;
	dst_reg->umax_value = dst_reg->var_off.value | dst_reg->var_off.mask;

	if (dst_reg->smin_value >= 0 && smin_val >= 0) {
		/* XORing two positive sign numbers gives a positive,
		 * so safe to cast u64 result into s64.
		 */
		dst_reg->smin_value = dst_reg->umin_value;
		dst_reg->smax_value = dst_reg->umax_value;
	} else {
		dst_reg->smin_value = S64_MIN;
		dst_reg->smax_value = S64_MAX;
	}

	__update_reg_bounds(dst_reg);
}

static void __scalar32_min_max_lsh(struct bpf_reg_state *dst_reg,
				   u64 umin_val, u64 umax_val)
{
	/* We lose all sign bit information (except what we can pick
	 * up from var_off)
	 */
	dst_reg->s32_min_value = S32_MIN;
	dst_reg->s32_max_value = S32_MAX;
	/* If we might shift our top bit out, then we know nothing */
	if (umax_val > 31 || dst_reg->u32_max_value > 1ULL << (31 - umax_val)) {
		dst_reg->u32_min_value = 0;
		dst_reg->u32_max_value = U32_MAX;
	} else {
		dst_reg->u32_min_value <<= umin_val;
		dst_reg->u32_max_value <<= umax_val;
	}
}

static void scalar32_min_max_lsh(struct bpf_reg_state *dst_reg,
				 struct bpf_reg_state *src_reg)
{
	u32 umax_val = src_reg->u32_max_value;
	u32 umin_val = src_reg->u32_min_value;
	/* u32 alu operation will zext upper bits */
	struct tnum subreg = tnum_subreg(dst_reg->var_off);

	__scalar32_min_max_lsh(dst_reg, umin_val, umax_val);
	dst_reg->var_off = tnum_subreg(tnum_lshift(subreg, umin_val));
	/* Not required but being careful mark reg64 bounds as unknown so
	 * that we are forced to pick them up from tnum and zext later and
	 * if some path skips this step we are still safe.
	 */
	__mark_reg64_unbounded(dst_reg);
	__update_reg32_bounds(dst_reg);
}

static void __scalar64_min_max_lsh(struct bpf_reg_state *dst_reg,
				   u64 umin_val, u64 umax_val)
{
	/* Special case <<32 because it is a common compiler pattern to sign
	 * extend subreg by doing <<32 s>>32. In this case if 32bit bounds are
	 * positive we know this shift will also be positive so we can track
	 * bounds correctly. Otherwise we lose all sign bit information except
	 * what we can pick up from var_off. Perhaps we can generalize this
	 * later to shifts of any length.
	 */
	if (umin_val == 32 && umax_val == 32 && dst_reg->s32_max_value >= 0)
		dst_reg->smax_value = (s64)dst_reg->s32_max_value << 32;
	else
		dst_reg->smax_value = S64_MAX;

	if (umin_val == 32 && umax_val == 32 && dst_reg->s32_min_value >= 0)
		dst_reg->smin_value = (s64)dst_reg->s32_min_value << 32;
	else
		dst_reg->smin_value = S64_MIN;

	/* If we might shift our top bit out, then we know nothing */
	if (dst_reg->umax_value > 1ULL << (63 - umax_val)) {
		dst_reg->umin_value = 0;
		dst_reg->umax_value = U64_MAX;
	} else {
		dst_reg->umin_value <<= umin_val;
		dst_reg->umax_value <<= umax_val;
	}
}

static void scalar_min_max_lsh(struct bpf_reg_state *dst_reg,
			       struct bpf_reg_state *src_reg)
{
	u64 umax_val = src_reg->umax_value;
	u64 umin_val = src_reg->umin_value;

	/* scalar64 calc uses 32bit unshifted bounds so must be called first */
	__scalar64_min_max_lsh(dst_reg, umin_val, umax_val);
	__scalar32_min_max_lsh(dst_reg, umin_val, umax_val);

	dst_reg->var_off = tnum_lshift(dst_reg->var_off, umin_val);
	/* We may learn something more from the var_off */
	__update_reg_bounds(dst_reg);
}

static void scalar32_min_max_rsh(struct bpf_reg_state *dst_reg,
				 struct bpf_reg_state *src_reg)
{
	struct tnum subreg = tnum_subreg(dst_reg->var_off);
	u32 umax_val = src_reg->u32_max_value;
	u32 umin_val = src_reg->u32_min_value;

	/* BPF_RSH is an unsigned shift.  If the value in dst_reg might
	 * be negative, then either:
	 * 1) src_reg might be zero, so the sign bit of the result is
	 *    unknown, so we lose our signed bounds
	 * 2) it's known negative, thus the unsigned bounds capture the
	 *    signed bounds
	 * 3) the signed bounds cross zero, so they tell us nothing
	 *    about the result
	 * If the value in dst_reg is known nonnegative, then again the
	 * unsigned bounds capture the signed bounds.
	 * Thus, in all cases it suffices to blow away our signed bounds
	 * and rely on inferring new ones from the unsigned bounds and
	 * var_off of the result.
	 */
	dst_reg->s32_min_value = S32_MIN;
	dst_reg->s32_max_value = S32_MAX;

	dst_reg->var_off = tnum_rshift(subreg, umin_val);
	dst_reg->u32_min_value >>= umax_val;
	dst_reg->u32_max_value >>= umin_val;

	__mark_reg64_unbounded(dst_reg);
	__update_reg32_bounds(dst_reg);
}

static void scalar_min_max_rsh(struct bpf_reg_state *dst_reg,
			       struct bpf_reg_state *src_reg)
{
	u64 umax_val = src_reg->umax_value;
	u64 umin_val = src_reg->umin_value;

	/* BPF_RSH is an unsigned shift.  If the value in dst_reg might
	 * be negative, then either:
	 * 1) src_reg might be zero, so the sign bit of the result is
	 *    unknown, so we lose our signed bounds
	 * 2) it's known negative, thus the unsigned bounds capture the
	 *    signed bounds
	 * 3) the signed bounds cross zero, so they tell us nothing
	 *    about the result
	 * If the value in dst_reg is known nonnegative, then again the
	 * unsigned bounds capture the signed bounds.
	 * Thus, in all cases it suffices to blow away our signed bounds
	 * and rely on inferring new ones from the unsigned bounds and
	 * var_off of the result.
	 */
	dst_reg->smin_value = S64_MIN;
	dst_reg->smax_value = S64_MAX;
	dst_reg->var_off = tnum_rshift(dst_reg->var_off, umin_val);
	dst_reg->umin_value >>= umax_val;
	dst_reg->umax_value >>= umin_val;

	/* Its not easy to operate on alu32 bounds here because it depends
	 * on bits being shifted in. Take easy way out and mark unbounded
	 * so we can recalculate later from tnum.
	 */
	__mark_reg32_unbounded(dst_reg);
	__update_reg_bounds(dst_reg);
}

static void scalar32_min_max_arsh(struct bpf_reg_state *dst_reg,
				  struct bpf_reg_state *src_reg)
{
	u64 umin_val = src_reg->u32_min_value;

	/* Upon reaching here, src_known is true and
	 * umax_val is equal to umin_val.
	 */
	dst_reg->s32_min_value = (u32)(((s32)dst_reg->s32_min_value) >> umin_val);
	dst_reg->s32_max_value = (u32)(((s32)dst_reg->s32_max_value) >> umin_val);

	dst_reg->var_off = tnum_arshift(tnum_subreg(dst_reg->var_off), umin_val, 32);

	/* blow away the dst_reg umin_value/umax_value and rely on
	 * dst_reg var_off to refine the result.
	 */
	dst_reg->u32_min_value = 0;
	dst_reg->u32_max_value = U32_MAX;

	__mark_reg64_unbounded(dst_reg);
	__update_reg32_bounds(dst_reg);
}

static void scalar_min_max_arsh(struct bpf_reg_state *dst_reg,
				struct bpf_reg_state *src_reg)
{
	u64 umin_val = src_reg->umin_value;

	/* Upon reaching here, src_known is true and umax_val is equal
	 * to umin_val.
	 */
	dst_reg->smin_value >>= umin_val;
	dst_reg->smax_value >>= umin_val;

	dst_reg->var_off = tnum_arshift(dst_reg->var_off, umin_val, 64);

	/* blow away the dst_reg umin_value/umax_value and rely on
	 * dst_reg var_off to refine the result.
	 */
	dst_reg->umin_value = 0;
	dst_reg->umax_value = U64_MAX;

	/* Its not easy to operate on alu32 bounds here because it depends
	 * on bits being shifted in from upper 32-bits. Take easy way out
	 * and mark unbounded so we can recalculate later from tnum.
	 */
	__mark_reg32_unbounded(dst_reg);
	__update_reg_bounds(dst_reg);
}

/* WARNING: This function does calculations on 64-bit values, but the actual
 * execution may occur on 32-bit values. Therefore, things like bitshifts
 * need extra checks in the 32-bit case.
 */
static int adjust_scalar_min_max_vals(struct bpf_verifier_env *env,
				      struct bpf_insn *insn,
				      struct bpf_reg_state *dst_reg,
				      struct bpf_reg_state src_reg)
{
	struct bpf_reg_state *regs = cur_regs(env);
	u8 opcode = BPF_OP(insn->code);
	bool src_known;
	s64 smin_val, smax_val;
	u64 umin_val, umax_val;
	s32 s32_min_val, s32_max_val;
	u32 u32_min_val, u32_max_val;
	u64 insn_bitness = (BPF_CLASS(insn->code) == BPF_ALU64) ? 64 : 32;
	u32 dst = insn->dst_reg;
	int ret;
	bool alu32 = (BPF_CLASS(insn->code) != BPF_ALU64);

	smin_val = src_reg.smin_value;
	smax_val = src_reg.smax_value;
	umin_val = src_reg.umin_value;
	umax_val = src_reg.umax_value;

	s32_min_val = src_reg.s32_min_value;
	s32_max_val = src_reg.s32_max_value;
	u32_min_val = src_reg.u32_min_value;
	u32_max_val = src_reg.u32_max_value;

	if (alu32) {
		src_known = tnum_subreg_is_const(src_reg.var_off);
		if ((src_known &&
		     (s32_min_val != s32_max_val || u32_min_val != u32_max_val)) ||
		    s32_min_val > s32_max_val || u32_min_val > u32_max_val) {
			/* Taint dst register if offset had invalid bounds
			 * derived from e.g. dead branches.
			 */
			__mark_reg_unknown(env, dst_reg);
			return 0;
		}
	} else {
		src_known = tnum_is_const(src_reg.var_off);
		if ((src_known &&
		     (smin_val != smax_val || umin_val != umax_val)) ||
		    smin_val > smax_val || umin_val > umax_val) {
			/* Taint dst register if offset had invalid bounds
			 * derived from e.g. dead branches.
			 */
			__mark_reg_unknown(env, dst_reg);
			return 0;
		}
	}

	if (!src_known &&
	    opcode != BPF_ADD && opcode != BPF_SUB && opcode != BPF_AND) {
		__mark_reg_unknown(env, dst_reg);
		return 0;
	}

	/* Calculate sign/unsigned bounds and tnum for alu32 and alu64 bit ops.
	 * There are two classes of instructions: The first class we track both
	 * alu32 and alu64 sign/unsigned bounds independently this provides the
	 * greatest amount of precision when alu operations are mixed with jmp32
	 * operations. These operations are BPF_ADD, BPF_SUB, BPF_MUL, BPF_ADD,
	 * and BPF_OR. This is possible because these ops have fairly easy to
	 * understand and calculate behavior in both 32-bit and 64-bit alu ops.
	 * See alu32 verifier tests for examples. The second class of
	 * operations, BPF_LSH, BPF_RSH, and BPF_ARSH, however are not so easy
	 * with regards to tracking sign/unsigned bounds because the bits may
	 * cross subreg boundaries in the alu64 case. When this happens we mark
	 * the reg unbounded in the subreg bound space and use the resulting
	 * tnum to calculate an approximation of the sign/unsigned bounds.
	 */
	switch (opcode) {
	case BPF_ADD:
		ret = sanitize_val_alu(env, insn);
		if (ret < 0) {
			verbose(env, "R%d tried to add from different pointers or scalars\n", dst);
			return ret;
		}
		scalar32_min_max_add(dst_reg, &src_reg);
		scalar_min_max_add(dst_reg, &src_reg);
		dst_reg->var_off = tnum_add(dst_reg->var_off, src_reg.var_off);
		break;
	case BPF_SUB:
		ret = sanitize_val_alu(env, insn);
		if (ret < 0) {
			verbose(env, "R%d tried to sub from different pointers or scalars\n", dst);
			return ret;
		}
		scalar32_min_max_sub(dst_reg, &src_reg);
		scalar_min_max_sub(dst_reg, &src_reg);
		dst_reg->var_off = tnum_sub(dst_reg->var_off, src_reg.var_off);
		break;
	case BPF_MUL:
		dst_reg->var_off = tnum_mul(dst_reg->var_off, src_reg.var_off);
		scalar32_min_max_mul(dst_reg, &src_reg);
		scalar_min_max_mul(dst_reg, &src_reg);
		break;
	case BPF_AND:
		dst_reg->var_off = tnum_and(dst_reg->var_off, src_reg.var_off);
		scalar32_min_max_and(dst_reg, &src_reg);
		scalar_min_max_and(dst_reg, &src_reg);
		break;
	case BPF_OR:
		dst_reg->var_off = tnum_or(dst_reg->var_off, src_reg.var_off);
		scalar32_min_max_or(dst_reg, &src_reg);
		scalar_min_max_or(dst_reg, &src_reg);
		break;
	case BPF_XOR:
		dst_reg->var_off = tnum_xor(dst_reg->var_off, src_reg.var_off);
		scalar32_min_max_xor(dst_reg, &src_reg);
		scalar_min_max_xor(dst_reg, &src_reg);
		break;
	case BPF_LSH:
		if (umax_val >= insn_bitness) {
			/* Shifts greater than 31 or 63 are undefined.
			 * This includes shifts by a negative number.
			 */
			mark_reg_unknown(env, regs, insn->dst_reg);
			break;
		}
		if (alu32)
			scalar32_min_max_lsh(dst_reg, &src_reg);
		else
			scalar_min_max_lsh(dst_reg, &src_reg);
		break;
	case BPF_RSH:
		if (umax_val >= insn_bitness) {
			/* Shifts greater than 31 or 63 are undefined.
			 * This includes shifts by a negative number.
			 */
			mark_reg_unknown(env, regs, insn->dst_reg);
			break;
		}
		if (alu32)
			scalar32_min_max_rsh(dst_reg, &src_reg);
		else
			scalar_min_max_rsh(dst_reg, &src_reg);
		break;
	case BPF_ARSH:
		if (umax_val >= insn_bitness) {
			/* Shifts greater than 31 or 63 are undefined.
			 * This includes shifts by a negative number.
			 */
			mark_reg_unknown(env, regs, insn->dst_reg);
			break;
		}
		if (alu32)
			scalar32_min_max_arsh(dst_reg, &src_reg);
		else
			scalar_min_max_arsh(dst_reg, &src_reg);
		break;
	default:
		mark_reg_unknown(env, regs, insn->dst_reg);
		break;
	}

	/* ALU32 ops are zero extended into 64bit register */
	if (alu32)
		zext_32_to_64(dst_reg);

	__update_reg_bounds(dst_reg);
	__reg_deduce_bounds(dst_reg);
	__reg_bound_offset(dst_reg);
	return 0;
}

/* Handles ALU ops other than BPF_END, BPF_NEG and BPF_MOV: computes new min/max
 * and var_off.
 */
static int adjust_reg_min_max_vals(struct bpf_verifier_env *env,
				   struct bpf_insn *insn)
{
	struct bpf_verifier_state *vstate = env->cur_state;
	struct bpf_func_state *state = vstate->frame[vstate->curframe];
	struct bpf_reg_state *regs = state->regs, *dst_reg, *src_reg;
	struct bpf_reg_state *ptr_reg = NULL, off_reg = {0};
	u8 opcode = BPF_OP(insn->code);
	int err;

	dst_reg = &regs[insn->dst_reg];
	src_reg = NULL;
	if (dst_reg->type != SCALAR_VALUE)
		ptr_reg = dst_reg;
	else
		/* Make sure ID is cleared otherwise dst_reg min/max could be
		 * incorrectly propagated into other registers by find_equal_scalars()
		 */
		dst_reg->id = 0;
	if (BPF_SRC(insn->code) == BPF_X) {
		src_reg = &regs[insn->src_reg];
		if (src_reg->type != SCALAR_VALUE) {
			if (dst_reg->type != SCALAR_VALUE) {
				/* Combining two pointers by any ALU op yields
				 * an arbitrary scalar. Disallow all math except
				 * pointer subtraction
				 */
				if (opcode == BPF_SUB && env->allow_ptr_leaks) {
					mark_reg_unknown(env, regs, insn->dst_reg);
					return 0;
				}
				verbose(env, "R%d pointer %s pointer prohibited\n",
					insn->dst_reg,
					bpf_alu_string[opcode >> 4]);
				return -EACCES;
			} else {
				/* scalar += pointer
				 * This is legal, but we have to reverse our
				 * src/dest handling in computing the range
				 */
				err = mark_chain_precision(env, insn->dst_reg);
				if (err)
					return err;
				return adjust_ptr_min_max_vals(env, insn,
							       src_reg, dst_reg);
			}
		} else if (ptr_reg) {
			/* pointer += scalar */
			err = mark_chain_precision(env, insn->src_reg);
			if (err)
				return err;
			return adjust_ptr_min_max_vals(env, insn,
						       dst_reg, src_reg);
		}
	} else {
		/* Pretend the src is a reg with a known value, since we only
		 * need to be able to read from this state.
		 */
		off_reg.type = SCALAR_VALUE;
		__mark_reg_known(&off_reg, insn->imm);
		src_reg = &off_reg;
		if (ptr_reg) /* pointer += K */
			return adjust_ptr_min_max_vals(env, insn,
						       ptr_reg, src_reg);
	}

	/* Got here implies adding two SCALAR_VALUEs */
	if (WARN_ON_ONCE(ptr_reg)) {
		print_verifier_state(env, state);
		verbose(env, "verifier internal error: unexpected ptr_reg\n");
		return -EINVAL;
	}
	if (WARN_ON(!src_reg)) {
		print_verifier_state(env, state);
		verbose(env, "verifier internal error: no src_reg\n");
		return -EINVAL;
	}
	return adjust_scalar_min_max_vals(env, insn, dst_reg, *src_reg);
}

/* check validity of 32-bit and 64-bit arithmetic operations */
static int check_alu_op(struct bpf_verifier_env *env, struct bpf_insn *insn)
{
	struct bpf_reg_state *regs = cur_regs(env);
	u8 opcode = BPF_OP(insn->code);
	int err;

	if (opcode == BPF_END || opcode == BPF_NEG) {
		if (opcode == BPF_NEG) {
			if (BPF_SRC(insn->code) != 0 ||
			    insn->src_reg != BPF_REG_0 ||
			    insn->off != 0 || insn->imm != 0) {
				verbose(env, "BPF_NEG uses reserved fields\n");
				return -EINVAL;
			}
		} else {
			if (insn->src_reg != BPF_REG_0 || insn->off != 0 ||
			    (insn->imm != 16 && insn->imm != 32 && insn->imm != 64) ||
			    BPF_CLASS(insn->code) == BPF_ALU64) {
				verbose(env, "BPF_END uses reserved fields\n");
				return -EINVAL;
			}
		}

		/* check src operand */
		err = check_reg_arg(env, insn->dst_reg, SRC_OP);
		if (err)
			return err;

		if (is_pointer_value(env, insn->dst_reg)) {
			verbose(env, "R%d pointer arithmetic prohibited\n",
				insn->dst_reg);
			return -EACCES;
		}

		/* check dest operand */
		err = check_reg_arg(env, insn->dst_reg, DST_OP);
		if (err)
			return err;

	} else if (opcode == BPF_MOV) {

		if (BPF_SRC(insn->code) == BPF_X) {
			if (insn->imm != 0 || insn->off != 0) {
				verbose(env, "BPF_MOV uses reserved fields\n");
				return -EINVAL;
			}

			/* check src operand */
			err = check_reg_arg(env, insn->src_reg, SRC_OP);
			if (err)
				return err;
		} else {
			if (insn->src_reg != BPF_REG_0 || insn->off != 0) {
				verbose(env, "BPF_MOV uses reserved fields\n");
				return -EINVAL;
			}
		}

		/* check dest operand, mark as required later */
		err = check_reg_arg(env, insn->dst_reg, DST_OP_NO_MARK);
		if (err)
			return err;

		if (BPF_SRC(insn->code) == BPF_X) {
			struct bpf_reg_state *src_reg = regs + insn->src_reg;
			struct bpf_reg_state *dst_reg = regs + insn->dst_reg;

			if (BPF_CLASS(insn->code) == BPF_ALU64) {
				/* case: R1 = R2
				 * copy register state to dest reg
				 */
				if (src_reg->type == SCALAR_VALUE && !src_reg->id)
					/* Assign src and dst registers the same ID
					 * that will be used by find_equal_scalars()
					 * to propagate min/max range.
					 */
					src_reg->id = ++env->id_gen;
				*dst_reg = *src_reg;
				dst_reg->live |= REG_LIVE_WRITTEN;
				dst_reg->subreg_def = DEF_NOT_SUBREG;
			} else {
				/* R1 = (u32) R2 */
				if (is_pointer_value(env, insn->src_reg)) {
					verbose(env,
						"R%d partial copy of pointer\n",
						insn->src_reg);
					return -EACCES;
				} else if (src_reg->type == SCALAR_VALUE) {
					*dst_reg = *src_reg;
					/* Make sure ID is cleared otherwise
					 * dst_reg min/max could be incorrectly
					 * propagated into src_reg by find_equal_scalars()
					 */
					dst_reg->id = 0;
					dst_reg->live |= REG_LIVE_WRITTEN;
					dst_reg->subreg_def = env->insn_idx + 1;
				} else {
					mark_reg_unknown(env, regs,
							 insn->dst_reg);
				}
				zext_32_to_64(dst_reg);
			}
		} else {
			/* case: R = imm
			 * remember the value we stored into this reg
			 */
			/* clear any state __mark_reg_known doesn't set */
			mark_reg_unknown(env, regs, insn->dst_reg);
			regs[insn->dst_reg].type = SCALAR_VALUE;
			if (BPF_CLASS(insn->code) == BPF_ALU64) {
				__mark_reg_known(regs + insn->dst_reg,
						 insn->imm);
			} else {
				__mark_reg_known(regs + insn->dst_reg,
						 (u32)insn->imm);
			}
		}

	} else if (opcode > BPF_END) {
		verbose(env, "invalid BPF_ALU opcode %x\n", opcode);
		return -EINVAL;

	} else {	/* all other ALU ops: and, sub, xor, add, ... */

		if (BPF_SRC(insn->code) == BPF_X) {
			if (insn->imm != 0 || insn->off != 0) {
				verbose(env, "BPF_ALU uses reserved fields\n");
				return -EINVAL;
			}
			/* check src1 operand */
			err = check_reg_arg(env, insn->src_reg, SRC_OP);
			if (err)
				return err;
		} else {
			if (insn->src_reg != BPF_REG_0 || insn->off != 0) {
				verbose(env, "BPF_ALU uses reserved fields\n");
				return -EINVAL;
			}
		}

		/* check src2 operand */
		err = check_reg_arg(env, insn->dst_reg, SRC_OP);
		if (err)
			return err;

		if ((opcode == BPF_MOD || opcode == BPF_DIV) &&
		    BPF_SRC(insn->code) == BPF_K && insn->imm == 0) {
			verbose(env, "div by zero\n");
			return -EINVAL;
		}

		if ((opcode == BPF_LSH || opcode == BPF_RSH ||
		     opcode == BPF_ARSH) && BPF_SRC(insn->code) == BPF_K) {
			int size = BPF_CLASS(insn->code) == BPF_ALU64 ? 64 : 32;

			if (insn->imm < 0 || insn->imm >= size) {
				verbose(env, "invalid shift %d\n", insn->imm);
				return -EINVAL;
			}
		}

		/* check dest operand */
		err = check_reg_arg(env, insn->dst_reg, DST_OP_NO_MARK);
		if (err)
			return err;

		return adjust_reg_min_max_vals(env, insn);
	}

	return 0;
}

static void __find_good_pkt_pointers(struct bpf_func_state *state,
				     struct bpf_reg_state *dst_reg,
				     enum bpf_reg_type type, int new_range)
{
	struct bpf_reg_state *reg;
	int i;

	for (i = 0; i < MAX_BPF_REG; i++) {
		reg = &state->regs[i];
		if (reg->type == type && reg->id == dst_reg->id)
			/* keep the maximum range already checked */
			reg->range = max(reg->range, new_range);
	}

	bpf_for_each_spilled_reg(i, state, reg) {
		if (!reg)
			continue;
		if (reg->type == type && reg->id == dst_reg->id)
			reg->range = max(reg->range, new_range);
	}
}

static void find_good_pkt_pointers(struct bpf_verifier_state *vstate,
				   struct bpf_reg_state *dst_reg,
				   enum bpf_reg_type type,
				   bool range_right_open)
{
	int new_range, i;

	if (dst_reg->off < 0 ||
	    (dst_reg->off == 0 && range_right_open))
		/* This doesn't give us any range */
		return;

	if (dst_reg->umax_value > MAX_PACKET_OFF ||
	    dst_reg->umax_value + dst_reg->off > MAX_PACKET_OFF)
		/* Risk of overflow.  For instance, ptr + (1<<63) may be less
		 * than pkt_end, but that's because it's also less than pkt.
		 */
		return;

	new_range = dst_reg->off;
	if (range_right_open)
		new_range--;

	/* Examples for register markings:
	 *
	 * pkt_data in dst register:
	 *
	 *   r2 = r3;
	 *   r2 += 8;
	 *   if (r2 > pkt_end) goto <handle exception>
	 *   <access okay>
	 *
	 *   r2 = r3;
	 *   r2 += 8;
	 *   if (r2 < pkt_end) goto <access okay>
	 *   <handle exception>
	 *
	 *   Where:
	 *     r2 == dst_reg, pkt_end == src_reg
	 *     r2=pkt(id=n,off=8,r=0)
	 *     r3=pkt(id=n,off=0,r=0)
	 *
	 * pkt_data in src register:
	 *
	 *   r2 = r3;
	 *   r2 += 8;
	 *   if (pkt_end >= r2) goto <access okay>
	 *   <handle exception>
	 *
	 *   r2 = r3;
	 *   r2 += 8;
	 *   if (pkt_end <= r2) goto <handle exception>
	 *   <access okay>
	 *
	 *   Where:
	 *     pkt_end == dst_reg, r2 == src_reg
	 *     r2=pkt(id=n,off=8,r=0)
	 *     r3=pkt(id=n,off=0,r=0)
	 *
	 * Find register r3 and mark its range as r3=pkt(id=n,off=0,r=8)
	 * or r3=pkt(id=n,off=0,r=8-1), so that range of bytes [r3, r3 + 8)
	 * and [r3, r3 + 8-1) respectively is safe to access depending on
	 * the check.
	 */

	/* If our ids match, then we must have the same max_value.  And we
	 * don't care about the other reg's fixed offset, since if it's too big
	 * the range won't allow anything.
	 * dst_reg->off is known < MAX_PACKET_OFF, therefore it fits in a u16.
	 */
	for (i = 0; i <= vstate->curframe; i++)
		__find_good_pkt_pointers(vstate->frame[i], dst_reg, type,
					 new_range);
}

static int is_branch32_taken(struct bpf_reg_state *reg, u32 val, u8 opcode)
{
	struct tnum subreg = tnum_subreg(reg->var_off);
	s32 sval = (s32)val;

	switch (opcode) {
	case BPF_JEQ:
		if (tnum_is_const(subreg))
			return !!tnum_equals_const(subreg, val);
		break;
	case BPF_JNE:
		if (tnum_is_const(subreg))
			return !tnum_equals_const(subreg, val);
		break;
	case BPF_JSET:
		if ((~subreg.mask & subreg.value) & val)
			return 1;
		if (!((subreg.mask | subreg.value) & val))
			return 0;
		break;
	case BPF_JGT:
		if (reg->u32_min_value > val)
			return 1;
		else if (reg->u32_max_value <= val)
			return 0;
		break;
	case BPF_JSGT:
		if (reg->s32_min_value > sval)
			return 1;
		else if (reg->s32_max_value <= sval)
			return 0;
		break;
	case BPF_JLT:
		if (reg->u32_max_value < val)
			return 1;
		else if (reg->u32_min_value >= val)
			return 0;
		break;
	case BPF_JSLT:
		if (reg->s32_max_value < sval)
			return 1;
		else if (reg->s32_min_value >= sval)
			return 0;
		break;
	case BPF_JGE:
		if (reg->u32_min_value >= val)
			return 1;
		else if (reg->u32_max_value < val)
			return 0;
		break;
	case BPF_JSGE:
		if (reg->s32_min_value >= sval)
			return 1;
		else if (reg->s32_max_value < sval)
			return 0;
		break;
	case BPF_JLE:
		if (reg->u32_max_value <= val)
			return 1;
		else if (reg->u32_min_value > val)
			return 0;
		break;
	case BPF_JSLE:
		if (reg->s32_max_value <= sval)
			return 1;
		else if (reg->s32_min_value > sval)
			return 0;
		break;
	}

	return -1;
}


static int is_branch64_taken(struct bpf_reg_state *reg, u64 val, u8 opcode)
{
	s64 sval = (s64)val;

	switch (opcode) {
	case BPF_JEQ:
		if (tnum_is_const(reg->var_off))
			return !!tnum_equals_const(reg->var_off, val);
		break;
	case BPF_JNE:
		if (tnum_is_const(reg->var_off))
			return !tnum_equals_const(reg->var_off, val);
		break;
	case BPF_JSET:
		if ((~reg->var_off.mask & reg->var_off.value) & val)
			return 1;
		if (!((reg->var_off.mask | reg->var_off.value) & val))
			return 0;
		break;
	case BPF_JGT:
		if (reg->umin_value > val)
			return 1;
		else if (reg->umax_value <= val)
			return 0;
		break;
	case BPF_JSGT:
		if (reg->smin_value > sval)
			return 1;
		else if (reg->smax_value <= sval)
			return 0;
		break;
	case BPF_JLT:
		if (reg->umax_value < val)
			return 1;
		else if (reg->umin_value >= val)
			return 0;
		break;
	case BPF_JSLT:
		if (reg->smax_value < sval)
			return 1;
		else if (reg->smin_value >= sval)
			return 0;
		break;
	case BPF_JGE:
		if (reg->umin_value >= val)
			return 1;
		else if (reg->umax_value < val)
			return 0;
		break;
	case BPF_JSGE:
		if (reg->smin_value >= sval)
			return 1;
		else if (reg->smax_value < sval)
			return 0;
		break;
	case BPF_JLE:
		if (reg->umax_value <= val)
			return 1;
		else if (reg->umin_value > val)
			return 0;
		break;
	case BPF_JSLE:
		if (reg->smax_value <= sval)
			return 1;
		else if (reg->smin_value > sval)
			return 0;
		break;
	}

	return -1;
}

/* compute branch direction of the expression "if (reg opcode val) goto target;"
 * and return:
 *  1 - branch will be taken and "goto target" will be executed
 *  0 - branch will not be taken and fall-through to next insn
 * -1 - unknown. Example: "if (reg < 5)" is unknown when register value
 *      range [0,10]
 */
static int is_branch_taken(struct bpf_reg_state *reg, u64 val, u8 opcode,
			   bool is_jmp32)
{
	if (__is_pointer_value(false, reg)) {
		if (!reg_type_not_null(reg->type))
			return -1;

		/* If pointer is valid tests against zero will fail so we can
		 * use this to direct branch taken.
		 */
		if (val != 0)
			return -1;

		switch (opcode) {
		case BPF_JEQ:
			return 0;
		case BPF_JNE:
			return 1;
		default:
			return -1;
		}
	}

	if (is_jmp32)
		return is_branch32_taken(reg, val, opcode);
	return is_branch64_taken(reg, val, opcode);
}

static int flip_opcode(u32 opcode)
{
	/* How can we transform "a <op> b" into "b <op> a"? */
	static const u8 opcode_flip[16] = {
		/* these stay the same */
		[BPF_JEQ  >> 4] = BPF_JEQ,
		[BPF_JNE  >> 4] = BPF_JNE,
		[BPF_JSET >> 4] = BPF_JSET,
		/* these swap "lesser" and "greater" (L and G in the opcodes) */
		[BPF_JGE  >> 4] = BPF_JLE,
		[BPF_JGT  >> 4] = BPF_JLT,
		[BPF_JLE  >> 4] = BPF_JGE,
		[BPF_JLT  >> 4] = BPF_JGT,
		[BPF_JSGE >> 4] = BPF_JSLE,
		[BPF_JSGT >> 4] = BPF_JSLT,
		[BPF_JSLE >> 4] = BPF_JSGE,
		[BPF_JSLT >> 4] = BPF_JSGT
	};
	return opcode_flip[opcode >> 4];
}

static int is_pkt_ptr_branch_taken(struct bpf_reg_state *dst_reg,
				   struct bpf_reg_state *src_reg,
				   u8 opcode)
{
	struct bpf_reg_state *pkt;

	if (src_reg->type == PTR_TO_PACKET_END) {
		pkt = dst_reg;
	} else if (dst_reg->type == PTR_TO_PACKET_END) {
		pkt = src_reg;
		opcode = flip_opcode(opcode);
	} else {
		return -1;
	}

	if (pkt->range >= 0)
		return -1;

	switch (opcode) {
	case BPF_JLE:
		/* pkt <= pkt_end */
		fallthrough;
	case BPF_JGT:
		/* pkt > pkt_end */
		if (pkt->range == BEYOND_PKT_END)
			/* pkt has at last one extra byte beyond pkt_end */
			return opcode == BPF_JGT;
		break;
	case BPF_JLT:
		/* pkt < pkt_end */
		fallthrough;
	case BPF_JGE:
		/* pkt >= pkt_end */
		if (pkt->range == BEYOND_PKT_END || pkt->range == AT_PKT_END)
			return opcode == BPF_JGE;
		break;
	}
	return -1;
}

/* Adjusts the register min/max values in the case that the dst_reg is the
 * variable register that we are working on, and src_reg is a constant or we're
 * simply doing a BPF_K check.
 * In JEQ/JNE cases we also adjust the var_off values.
 */
static void reg_set_min_max(struct bpf_reg_state *true_reg,
			    struct bpf_reg_state *false_reg,
			    u64 val, u32 val32,
			    u8 opcode, bool is_jmp32)
{
	struct tnum false_32off = tnum_subreg(false_reg->var_off);
	struct tnum false_64off = false_reg->var_off;
	struct tnum true_32off = tnum_subreg(true_reg->var_off);
	struct tnum true_64off = true_reg->var_off;
	s64 sval = (s64)val;
	s32 sval32 = (s32)val32;

	/* If the dst_reg is a pointer, we can't learn anything about its
	 * variable offset from the compare (unless src_reg were a pointer into
	 * the same object, but we don't bother with that.
	 * Since false_reg and true_reg have the same type by construction, we
	 * only need to check one of them for pointerness.
	 */
	if (__is_pointer_value(false, false_reg))
		return;

	switch (opcode) {
	case BPF_JEQ:
	case BPF_JNE:
	{
		struct bpf_reg_state *reg =
			opcode == BPF_JEQ ? true_reg : false_reg;

		/* JEQ/JNE comparison doesn't change the register equivalence.
		 * r1 = r2;
		 * if (r1 == 42) goto label;
		 * ...
		 * label: // here both r1 and r2 are known to be 42.
		 *
		 * Hence when marking register as known preserve it's ID.
		 */
		if (is_jmp32)
			__mark_reg32_known(reg, val32);
		else
			___mark_reg_known(reg, val);
		break;
	}
	case BPF_JSET:
		if (is_jmp32) {
			false_32off = tnum_and(false_32off, tnum_const(~val32));
			if (is_power_of_2(val32))
				true_32off = tnum_or(true_32off,
						     tnum_const(val32));
		} else {
			false_64off = tnum_and(false_64off, tnum_const(~val));
			if (is_power_of_2(val))
				true_64off = tnum_or(true_64off,
						     tnum_const(val));
		}
		break;
	case BPF_JGE:
	case BPF_JGT:
	{
		if (is_jmp32) {
			u32 false_umax = opcode == BPF_JGT ? val32  : val32 - 1;
			u32 true_umin = opcode == BPF_JGT ? val32 + 1 : val32;

			false_reg->u32_max_value = min(false_reg->u32_max_value,
						       false_umax);
			true_reg->u32_min_value = max(true_reg->u32_min_value,
						      true_umin);
		} else {
			u64 false_umax = opcode == BPF_JGT ? val    : val - 1;
			u64 true_umin = opcode == BPF_JGT ? val + 1 : val;

			false_reg->umax_value = min(false_reg->umax_value, false_umax);
			true_reg->umin_value = max(true_reg->umin_value, true_umin);
		}
		break;
	}
	case BPF_JSGE:
	case BPF_JSGT:
	{
		if (is_jmp32) {
			s32 false_smax = opcode == BPF_JSGT ? sval32    : sval32 - 1;
			s32 true_smin = opcode == BPF_JSGT ? sval32 + 1 : sval32;

			false_reg->s32_max_value = min(false_reg->s32_max_value, false_smax);
			true_reg->s32_min_value = max(true_reg->s32_min_value, true_smin);
		} else {
			s64 false_smax = opcode == BPF_JSGT ? sval    : sval - 1;
			s64 true_smin = opcode == BPF_JSGT ? sval + 1 : sval;

			false_reg->smax_value = min(false_reg->smax_value, false_smax);
			true_reg->smin_value = max(true_reg->smin_value, true_smin);
		}
		break;
	}
	case BPF_JLE:
	case BPF_JLT:
	{
		if (is_jmp32) {
			u32 false_umin = opcode == BPF_JLT ? val32  : val32 + 1;
			u32 true_umax = opcode == BPF_JLT ? val32 - 1 : val32;

			false_reg->u32_min_value = max(false_reg->u32_min_value,
						       false_umin);
			true_reg->u32_max_value = min(true_reg->u32_max_value,
						      true_umax);
		} else {
			u64 false_umin = opcode == BPF_JLT ? val    : val + 1;
			u64 true_umax = opcode == BPF_JLT ? val - 1 : val;

			false_reg->umin_value = max(false_reg->umin_value, false_umin);
			true_reg->umax_value = min(true_reg->umax_value, true_umax);
		}
		break;
	}
	case BPF_JSLE:
	case BPF_JSLT:
	{
		if (is_jmp32) {
			s32 false_smin = opcode == BPF_JSLT ? sval32    : sval32 + 1;
			s32 true_smax = opcode == BPF_JSLT ? sval32 - 1 : sval32;

			false_reg->s32_min_value = max(false_reg->s32_min_value, false_smin);
			true_reg->s32_max_value = min(true_reg->s32_max_value, true_smax);
		} else {
			s64 false_smin = opcode == BPF_JSLT ? sval    : sval + 1;
			s64 true_smax = opcode == BPF_JSLT ? sval - 1 : sval;

			false_reg->smin_value = max(false_reg->smin_value, false_smin);
			true_reg->smax_value = min(true_reg->smax_value, true_smax);
		}
		break;
	}
	default:
		return;
	}

	if (is_jmp32) {
		false_reg->var_off = tnum_or(tnum_clear_subreg(false_64off),
					     tnum_subreg(false_32off));
		true_reg->var_off = tnum_or(tnum_clear_subreg(true_64off),
					    tnum_subreg(true_32off));
		__reg_combine_32_into_64(false_reg);
		__reg_combine_32_into_64(true_reg);
	} else {
		false_reg->var_off = false_64off;
		true_reg->var_off = true_64off;
		__reg_combine_64_into_32(false_reg);
		__reg_combine_64_into_32(true_reg);
	}
}

/* Same as above, but for the case that dst_reg holds a constant and src_reg is
 * the variable reg.
 */
static void reg_set_min_max_inv(struct bpf_reg_state *true_reg,
				struct bpf_reg_state *false_reg,
				u64 val, u32 val32,
				u8 opcode, bool is_jmp32)
{
	opcode = flip_opcode(opcode);
	/* This uses zero as "not present in table"; luckily the zero opcode,
	 * BPF_JA, can't get here.
	 */
	if (opcode)
		reg_set_min_max(true_reg, false_reg, val, val32, opcode, is_jmp32);
}

/* Regs are known to be equal, so intersect their min/max/var_off */
static void __reg_combine_min_max(struct bpf_reg_state *src_reg,
				  struct bpf_reg_state *dst_reg)
{
	src_reg->umin_value = dst_reg->umin_value = max(src_reg->umin_value,
							dst_reg->umin_value);
	src_reg->umax_value = dst_reg->umax_value = min(src_reg->umax_value,
							dst_reg->umax_value);
	src_reg->smin_value = dst_reg->smin_value = max(src_reg->smin_value,
							dst_reg->smin_value);
	src_reg->smax_value = dst_reg->smax_value = min(src_reg->smax_value,
							dst_reg->smax_value);
	src_reg->var_off = dst_reg->var_off = tnum_intersect(src_reg->var_off,
							     dst_reg->var_off);
	/* We might have learned new bounds from the var_off. */
	__update_reg_bounds(src_reg);
	__update_reg_bounds(dst_reg);
	/* We might have learned something about the sign bit. */
	__reg_deduce_bounds(src_reg);
	__reg_deduce_bounds(dst_reg);
	/* We might have learned some bits from the bounds. */
	__reg_bound_offset(src_reg);
	__reg_bound_offset(dst_reg);
	/* Intersecting with the old var_off might have improved our bounds
	 * slightly.  e.g. if umax was 0x7f...f and var_off was (0; 0xf...fc),
	 * then new var_off is (0; 0x7f...fc) which improves our umax.
	 */
	__update_reg_bounds(src_reg);
	__update_reg_bounds(dst_reg);
}

static void reg_combine_min_max(struct bpf_reg_state *true_src,
				struct bpf_reg_state *true_dst,
				struct bpf_reg_state *false_src,
				struct bpf_reg_state *false_dst,
				u8 opcode)
{
	switch (opcode) {
	case BPF_JEQ:
		__reg_combine_min_max(true_src, true_dst);
		break;
	case BPF_JNE:
		__reg_combine_min_max(false_src, false_dst);
		break;
	}
}

static void mark_ptr_or_null_reg(struct bpf_func_state *state,
				 struct bpf_reg_state *reg, u32 id,
				 bool is_null)
{
	if (reg_type_may_be_null(reg->type) && reg->id == id &&
	    !WARN_ON_ONCE(!reg->id)) {
		/* Old offset (both fixed and variable parts) should
		 * have been known-zero, because we don't allow pointer
		 * arithmetic on pointers that might be NULL.
		 */
		if (WARN_ON_ONCE(reg->smin_value || reg->smax_value ||
				 !tnum_equals_const(reg->var_off, 0) ||
				 reg->off)) {
			__mark_reg_known_zero(reg);
			reg->off = 0;
		}
		if (is_null) {
			reg->type = SCALAR_VALUE;
			/* We don't need id and ref_obj_id from this point
			 * onwards anymore, thus we should better reset it,
			 * so that state pruning has chances to take effect.
			 */
			reg->id = 0;
			reg->ref_obj_id = 0;

			return;
		}

		mark_ptr_not_null_reg(reg);

		if (!reg_may_point_to_spin_lock(reg)) {
			/* For not-NULL ptr, reg->ref_obj_id will be reset
			 * in release_reg_references().
			 *
			 * reg->id is still used by spin_lock ptr. Other
			 * than spin_lock ptr type, reg->id can be reset.
			 */
			reg->id = 0;
		}
	}
}

static void __mark_ptr_or_null_regs(struct bpf_func_state *state, u32 id,
				    bool is_null)
{
	struct bpf_reg_state *reg;
	int i;

	for (i = 0; i < MAX_BPF_REG; i++)
		mark_ptr_or_null_reg(state, &state->regs[i], id, is_null);

	bpf_for_each_spilled_reg(i, state, reg) {
		if (!reg)
			continue;
		mark_ptr_or_null_reg(state, reg, id, is_null);
	}
}

/* The logic is similar to find_good_pkt_pointers(), both could eventually
 * be folded together at some point.
 */
static void mark_ptr_or_null_regs(struct bpf_verifier_state *vstate, u32 regno,
				  bool is_null)
{
	struct bpf_func_state *state = vstate->frame[vstate->curframe];
	struct bpf_reg_state *regs = state->regs;
	u32 ref_obj_id = regs[regno].ref_obj_id;
	u32 id = regs[regno].id;
	int i;

	if (ref_obj_id && ref_obj_id == id && is_null)
		/* regs[regno] is in the " == NULL" branch.
		 * No one could have freed the reference state before
		 * doing the NULL check.
		 */
		WARN_ON_ONCE(release_reference_state(state, id));

	for (i = 0; i <= vstate->curframe; i++)
		__mark_ptr_or_null_regs(vstate->frame[i], id, is_null);
}

static bool try_match_pkt_pointers(const struct bpf_insn *insn,
				   struct bpf_reg_state *dst_reg,
				   struct bpf_reg_state *src_reg,
				   struct bpf_verifier_state *this_branch,
				   struct bpf_verifier_state *other_branch)
{
	if (BPF_SRC(insn->code) != BPF_X)
		return false;

	/* Pointers are always 64-bit. */
	if (BPF_CLASS(insn->code) == BPF_JMP32)
		return false;

	switch (BPF_OP(insn->code)) {
	case BPF_JGT:
		if ((dst_reg->type == PTR_TO_PACKET &&
		     src_reg->type == PTR_TO_PACKET_END) ||
		    (dst_reg->type == PTR_TO_PACKET_META &&
		     reg_is_init_pkt_pointer(src_reg, PTR_TO_PACKET))) {
			/* pkt_data' > pkt_end, pkt_meta' > pkt_data */
			find_good_pkt_pointers(this_branch, dst_reg,
					       dst_reg->type, false);
			mark_pkt_end(other_branch, insn->dst_reg, true);
		} else if ((dst_reg->type == PTR_TO_PACKET_END &&
			    src_reg->type == PTR_TO_PACKET) ||
			   (reg_is_init_pkt_pointer(dst_reg, PTR_TO_PACKET) &&
			    src_reg->type == PTR_TO_PACKET_META)) {
			/* pkt_end > pkt_data', pkt_data > pkt_meta' */
			find_good_pkt_pointers(other_branch, src_reg,
					       src_reg->type, true);
			mark_pkt_end(this_branch, insn->src_reg, false);
		} else {
			return false;
		}
		break;
	case BPF_JLT:
		if ((dst_reg->type == PTR_TO_PACKET &&
		     src_reg->type == PTR_TO_PACKET_END) ||
		    (dst_reg->type == PTR_TO_PACKET_META &&
		     reg_is_init_pkt_pointer(src_reg, PTR_TO_PACKET))) {
			/* pkt_data' < pkt_end, pkt_meta' < pkt_data */
			find_good_pkt_pointers(other_branch, dst_reg,
					       dst_reg->type, true);
			mark_pkt_end(this_branch, insn->dst_reg, false);
		} else if ((dst_reg->type == PTR_TO_PACKET_END &&
			    src_reg->type == PTR_TO_PACKET) ||
			   (reg_is_init_pkt_pointer(dst_reg, PTR_TO_PACKET) &&
			    src_reg->type == PTR_TO_PACKET_META)) {
			/* pkt_end < pkt_data', pkt_data > pkt_meta' */
			find_good_pkt_pointers(this_branch, src_reg,
					       src_reg->type, false);
			mark_pkt_end(other_branch, insn->src_reg, true);
		} else {
			return false;
		}
		break;
	case BPF_JGE:
		if ((dst_reg->type == PTR_TO_PACKET &&
		     src_reg->type == PTR_TO_PACKET_END) ||
		    (dst_reg->type == PTR_TO_PACKET_META &&
		     reg_is_init_pkt_pointer(src_reg, PTR_TO_PACKET))) {
			/* pkt_data' >= pkt_end, pkt_meta' >= pkt_data */
			find_good_pkt_pointers(this_branch, dst_reg,
					       dst_reg->type, true);
			mark_pkt_end(other_branch, insn->dst_reg, false);
		} else if ((dst_reg->type == PTR_TO_PACKET_END &&
			    src_reg->type == PTR_TO_PACKET) ||
			   (reg_is_init_pkt_pointer(dst_reg, PTR_TO_PACKET) &&
			    src_reg->type == PTR_TO_PACKET_META)) {
			/* pkt_end >= pkt_data', pkt_data >= pkt_meta' */
			find_good_pkt_pointers(other_branch, src_reg,
					       src_reg->type, false);
			mark_pkt_end(this_branch, insn->src_reg, true);
		} else {
			return false;
		}
		break;
	case BPF_JLE:
		if ((dst_reg->type == PTR_TO_PACKET &&
		     src_reg->type == PTR_TO_PACKET_END) ||
		    (dst_reg->type == PTR_TO_PACKET_META &&
		     reg_is_init_pkt_pointer(src_reg, PTR_TO_PACKET))) {
			/* pkt_data' <= pkt_end, pkt_meta' <= pkt_data */
			find_good_pkt_pointers(other_branch, dst_reg,
					       dst_reg->type, false);
			mark_pkt_end(this_branch, insn->dst_reg, true);
		} else if ((dst_reg->type == PTR_TO_PACKET_END &&
			    src_reg->type == PTR_TO_PACKET) ||
			   (reg_is_init_pkt_pointer(dst_reg, PTR_TO_PACKET) &&
			    src_reg->type == PTR_TO_PACKET_META)) {
			/* pkt_end <= pkt_data', pkt_data <= pkt_meta' */
			find_good_pkt_pointers(this_branch, src_reg,
					       src_reg->type, true);
			mark_pkt_end(other_branch, insn->src_reg, false);
		} else {
			return false;
		}
		break;
	default:
		return false;
	}

	return true;
}

static void find_equal_scalars(struct bpf_verifier_state *vstate,
			       struct bpf_reg_state *known_reg)
{
	struct bpf_func_state *state;
	struct bpf_reg_state *reg;
	int i, j;

	for (i = 0; i <= vstate->curframe; i++) {
		state = vstate->frame[i];
		for (j = 0; j < MAX_BPF_REG; j++) {
			reg = &state->regs[j];
			if (reg->type == SCALAR_VALUE && reg->id == known_reg->id)
				*reg = *known_reg;
		}

		bpf_for_each_spilled_reg(j, state, reg) {
			if (!reg)
				continue;
			if (reg->type == SCALAR_VALUE && reg->id == known_reg->id)
				*reg = *known_reg;
		}
	}
}

static int check_cond_jmp_op(struct bpf_verifier_env *env,
			     struct bpf_insn *insn, int *insn_idx)
{
	struct bpf_verifier_state *this_branch = env->cur_state;
	struct bpf_verifier_state *other_branch;
	struct bpf_reg_state *regs = this_branch->frame[this_branch->curframe]->regs;
	struct bpf_reg_state *dst_reg, *other_branch_regs, *src_reg = NULL;
	u8 opcode = BPF_OP(insn->code);
	bool is_jmp32;
	int pred = -1;
	int err;

	/* Only conditional jumps are expected to reach here. */
	if (opcode == BPF_JA || opcode > BPF_JSLE) {
		verbose(env, "invalid BPF_JMP/JMP32 opcode %x\n", opcode);
		return -EINVAL;
	}

	if (BPF_SRC(insn->code) == BPF_X) {
		if (insn->imm != 0) {
			verbose(env, "BPF_JMP/JMP32 uses reserved fields\n");
			return -EINVAL;
		}

		/* check src1 operand */
		err = check_reg_arg(env, insn->src_reg, SRC_OP);
		if (err)
			return err;

		if (is_pointer_value(env, insn->src_reg)) {
			verbose(env, "R%d pointer comparison prohibited\n",
				insn->src_reg);
			return -EACCES;
		}
		src_reg = &regs[insn->src_reg];
	} else {
		if (insn->src_reg != BPF_REG_0) {
			verbose(env, "BPF_JMP/JMP32 uses reserved fields\n");
			return -EINVAL;
		}
	}

	/* check src2 operand */
	err = check_reg_arg(env, insn->dst_reg, SRC_OP);
	if (err)
		return err;

	dst_reg = &regs[insn->dst_reg];
	is_jmp32 = BPF_CLASS(insn->code) == BPF_JMP32;

	if (BPF_SRC(insn->code) == BPF_K) {
		pred = is_branch_taken(dst_reg, insn->imm, opcode, is_jmp32);
	} else if (src_reg->type == SCALAR_VALUE &&
		   is_jmp32 && tnum_is_const(tnum_subreg(src_reg->var_off))) {
		pred = is_branch_taken(dst_reg,
				       tnum_subreg(src_reg->var_off).value,
				       opcode,
				       is_jmp32);
	} else if (src_reg->type == SCALAR_VALUE &&
		   !is_jmp32 && tnum_is_const(src_reg->var_off)) {
		pred = is_branch_taken(dst_reg,
				       src_reg->var_off.value,
				       opcode,
				       is_jmp32);
	} else if (reg_is_pkt_pointer_any(dst_reg) &&
		   reg_is_pkt_pointer_any(src_reg) &&
		   !is_jmp32) {
		pred = is_pkt_ptr_branch_taken(dst_reg, src_reg, opcode);
	}

	if (pred >= 0) {
		/* If we get here with a dst_reg pointer type it is because
		 * above is_branch_taken() special cased the 0 comparison.
		 */
		if (!__is_pointer_value(false, dst_reg))
			err = mark_chain_precision(env, insn->dst_reg);
		if (BPF_SRC(insn->code) == BPF_X && !err &&
		    !__is_pointer_value(false, src_reg))
			err = mark_chain_precision(env, insn->src_reg);
		if (err)
			return err;
	}
	if (pred == 1) {
		/* only follow the goto, ignore fall-through */
		*insn_idx += insn->off;
		return 0;
	} else if (pred == 0) {
		/* only follow fall-through branch, since
		 * that's where the program will go
		 */
		return 0;
	}

	other_branch = push_stack(env, *insn_idx + insn->off + 1, *insn_idx,
				  false);
	if (!other_branch)
		return -EFAULT;
	other_branch_regs = other_branch->frame[other_branch->curframe]->regs;

	/* detect if we are comparing against a constant value so we can adjust
	 * our min/max values for our dst register.
	 * this is only legit if both are scalars (or pointers to the same
	 * object, I suppose, but we don't support that right now), because
	 * otherwise the different base pointers mean the offsets aren't
	 * comparable.
	 */
	if (BPF_SRC(insn->code) == BPF_X) {
		struct bpf_reg_state *src_reg = &regs[insn->src_reg];

		if (dst_reg->type == SCALAR_VALUE &&
		    src_reg->type == SCALAR_VALUE) {
			if (tnum_is_const(src_reg->var_off) ||
			    (is_jmp32 &&
			     tnum_is_const(tnum_subreg(src_reg->var_off))))
				reg_set_min_max(&other_branch_regs[insn->dst_reg],
						dst_reg,
						src_reg->var_off.value,
						tnum_subreg(src_reg->var_off).value,
						opcode, is_jmp32);
			else if (tnum_is_const(dst_reg->var_off) ||
				 (is_jmp32 &&
				  tnum_is_const(tnum_subreg(dst_reg->var_off))))
				reg_set_min_max_inv(&other_branch_regs[insn->src_reg],
						    src_reg,
						    dst_reg->var_off.value,
						    tnum_subreg(dst_reg->var_off).value,
						    opcode, is_jmp32);
			else if (!is_jmp32 &&
				 (opcode == BPF_JEQ || opcode == BPF_JNE))
				/* Comparing for equality, we can combine knowledge */
				reg_combine_min_max(&other_branch_regs[insn->src_reg],
						    &other_branch_regs[insn->dst_reg],
						    src_reg, dst_reg, opcode);
			if (src_reg->id &&
			    !WARN_ON_ONCE(src_reg->id != other_branch_regs[insn->src_reg].id)) {
				find_equal_scalars(this_branch, src_reg);
				find_equal_scalars(other_branch, &other_branch_regs[insn->src_reg]);
			}

		}
	} else if (dst_reg->type == SCALAR_VALUE) {
		reg_set_min_max(&other_branch_regs[insn->dst_reg],
					dst_reg, insn->imm, (u32)insn->imm,
					opcode, is_jmp32);
	}

	if (dst_reg->type == SCALAR_VALUE && dst_reg->id &&
	    !WARN_ON_ONCE(dst_reg->id != other_branch_regs[insn->dst_reg].id)) {
		find_equal_scalars(this_branch, dst_reg);
		find_equal_scalars(other_branch, &other_branch_regs[insn->dst_reg]);
	}

	/* detect if R == 0 where R is returned from bpf_map_lookup_elem().
	 * NOTE: these optimizations below are related with pointer comparison
	 *       which will never be JMP32.
	 */
	if (!is_jmp32 && BPF_SRC(insn->code) == BPF_K &&
	    insn->imm == 0 && (opcode == BPF_JEQ || opcode == BPF_JNE) &&
	    reg_type_may_be_null(dst_reg->type)) {
		/* Mark all identical registers in each branch as either
		 * safe or unknown depending R == 0 or R != 0 conditional.
		 */
		mark_ptr_or_null_regs(this_branch, insn->dst_reg,
				      opcode == BPF_JNE);
		mark_ptr_or_null_regs(other_branch, insn->dst_reg,
				      opcode == BPF_JEQ);
	} else if (!try_match_pkt_pointers(insn, dst_reg, &regs[insn->src_reg],
					   this_branch, other_branch) &&
		   is_pointer_value(env, insn->dst_reg)) {
		verbose(env, "R%d pointer comparison prohibited\n",
			insn->dst_reg);
		return -EACCES;
	}
	if (env->log.level & BPF_LOG_LEVEL)
		print_verifier_state(env, this_branch->frame[this_branch->curframe]);
	return 0;
}

/* verify BPF_LD_IMM64 instruction */
static int check_ld_imm(struct bpf_verifier_env *env, struct bpf_insn *insn)
{
	struct bpf_insn_aux_data *aux = cur_aux(env);
	struct bpf_reg_state *regs = cur_regs(env);
	struct bpf_reg_state *dst_reg;
	struct bpf_map *map;
	int err;

	if (BPF_SIZE(insn->code) != BPF_DW) {
		verbose(env, "invalid BPF_LD_IMM insn\n");
		return -EINVAL;
	}
	if (insn->off != 0) {
		verbose(env, "BPF_LD_IMM64 uses reserved fields\n");
		return -EINVAL;
	}

	err = check_reg_arg(env, insn->dst_reg, DST_OP);
	if (err)
		return err;

	dst_reg = &regs[insn->dst_reg];
	if (insn->src_reg == 0) {
		u64 imm = ((u64)(insn + 1)->imm << 32) | (u32)insn->imm;

		dst_reg->type = SCALAR_VALUE;
		__mark_reg_known(&regs[insn->dst_reg], imm);
		return 0;
	}

	if (insn->src_reg == BPF_PSEUDO_BTF_ID) {
		mark_reg_known_zero(env, regs, insn->dst_reg);

		dst_reg->type = aux->btf_var.reg_type;
		switch (dst_reg->type) {
		case PTR_TO_MEM:
			dst_reg->mem_size = aux->btf_var.mem_size;
			break;
		case PTR_TO_BTF_ID:
		case PTR_TO_PERCPU_BTF_ID:
			dst_reg->btf = aux->btf_var.btf;
			dst_reg->btf_id = aux->btf_var.btf_id;
			break;
		default:
			verbose(env, "bpf verifier is misconfigured\n");
			return -EFAULT;
		}
		return 0;
	}

	map = env->used_maps[aux->map_index];
	mark_reg_known_zero(env, regs, insn->dst_reg);
	dst_reg->map_ptr = map;

	if (insn->src_reg == BPF_PSEUDO_MAP_VALUE) {
		dst_reg->type = PTR_TO_MAP_VALUE;
		dst_reg->off = aux->map_off;
		if (map_value_has_spin_lock(map))
			dst_reg->id = ++env->id_gen;
	} else if (insn->src_reg == BPF_PSEUDO_MAP_FD) {
		dst_reg->type = CONST_PTR_TO_MAP;
	} else {
		verbose(env, "bpf verifier is misconfigured\n");
		return -EINVAL;
	}

	return 0;
}

static bool may_access_skb(enum bpf_prog_type type)
{
	switch (type) {
	case BPF_PROG_TYPE_SOCKET_FILTER:
	case BPF_PROG_TYPE_SCHED_CLS:
	case BPF_PROG_TYPE_SCHED_ACT:
		return true;
	default:
		return false;
	}
}

/* verify safety of LD_ABS|LD_IND instructions:
 * - they can only appear in the programs where ctx == skb
 * - since they are wrappers of function calls, they scratch R1-R5 registers,
 *   preserve R6-R9, and store return value into R0
 *
 * Implicit input:
 *   ctx == skb == R6 == CTX
 *
 * Explicit input:
 *   SRC == any register
 *   IMM == 32-bit immediate
 *
 * Output:
 *   R0 - 8/16/32-bit skb data converted to cpu endianness
 */
static int check_ld_abs(struct bpf_verifier_env *env, struct bpf_insn *insn)
{
	struct bpf_reg_state *regs = cur_regs(env);
	static const int ctx_reg = BPF_REG_6;
	u8 mode = BPF_MODE(insn->code);
	int i, err;

	if (!may_access_skb(resolve_prog_type(env->prog))) {
		verbose(env, "BPF_LD_[ABS|IND] instructions not allowed for this program type\n");
		return -EINVAL;
	}

	if (!env->ops->gen_ld_abs) {
		verbose(env, "bpf verifier is misconfigured\n");
		return -EINVAL;
	}

	if (insn->dst_reg != BPF_REG_0 || insn->off != 0 ||
	    BPF_SIZE(insn->code) == BPF_DW ||
	    (mode == BPF_ABS && insn->src_reg != BPF_REG_0)) {
		verbose(env, "BPF_LD_[ABS|IND] uses reserved fields\n");
		return -EINVAL;
	}

	/* check whether implicit source operand (register R6) is readable */
	err = check_reg_arg(env, ctx_reg, SRC_OP);
	if (err)
		return err;

	/* Disallow usage of BPF_LD_[ABS|IND] with reference tracking, as
	 * gen_ld_abs() may terminate the program at runtime, leading to
	 * reference leak.
	 */
	err = check_reference_leak(env);
	if (err) {
		verbose(env, "BPF_LD_[ABS|IND] cannot be mixed with socket references\n");
		return err;
	}

	if (env->cur_state->active_spin_lock) {
		verbose(env, "BPF_LD_[ABS|IND] cannot be used inside bpf_spin_lock-ed region\n");
		return -EINVAL;
	}

	if (regs[ctx_reg].type != PTR_TO_CTX) {
		verbose(env,
			"at the time of BPF_LD_ABS|IND R6 != pointer to skb\n");
		return -EINVAL;
	}

	if (mode == BPF_IND) {
		/* check explicit source operand */
		err = check_reg_arg(env, insn->src_reg, SRC_OP);
		if (err)
			return err;
	}

	err = check_ctx_reg(env, &regs[ctx_reg], ctx_reg);
	if (err < 0)
		return err;

	/* reset caller saved regs to unreadable */
	for (i = 0; i < CALLER_SAVED_REGS; i++) {
		mark_reg_not_init(env, regs, caller_saved[i]);
		check_reg_arg(env, caller_saved[i], DST_OP_NO_MARK);
	}

	/* mark destination R0 register as readable, since it contains
	 * the value fetched from the packet.
	 * Already marked as written above.
	 */
	mark_reg_unknown(env, regs, BPF_REG_0);
	/* ld_abs load up to 32-bit skb data. */
	regs[BPF_REG_0].subreg_def = env->insn_idx + 1;
	return 0;
}

static int check_return_code(struct bpf_verifier_env *env)
{
	struct tnum enforce_attach_type_range = tnum_unknown;
	const struct bpf_prog *prog = env->prog;
	struct bpf_reg_state *reg;
	struct tnum range = tnum_range(0, 1);
	enum bpf_prog_type prog_type = resolve_prog_type(env->prog);
	int err;
	const bool is_subprog = env->cur_state->frame[0]->subprogno;

	/* LSM and struct_ops func-ptr's return type could be "void" */
	if (!is_subprog &&
	    (prog_type == BPF_PROG_TYPE_STRUCT_OPS ||
	     prog_type == BPF_PROG_TYPE_LSM) &&
	    !prog->aux->attach_func_proto->type)
		return 0;

	/* eBPF calling convetion is such that R0 is used
	 * to return the value from eBPF program.
	 * Make sure that it's readable at this time
	 * of bpf_exit, which means that program wrote
	 * something into it earlier
	 */
	err = check_reg_arg(env, BPF_REG_0, SRC_OP);
	if (err)
		return err;

	if (is_pointer_value(env, BPF_REG_0)) {
		verbose(env, "R0 leaks addr as return value\n");
		return -EACCES;
	}

	reg = cur_regs(env) + BPF_REG_0;
	if (is_subprog) {
		if (reg->type != SCALAR_VALUE) {
			verbose(env, "At subprogram exit the register R0 is not a scalar value (%s)\n",
				reg_type_str[reg->type]);
			return -EINVAL;
		}
		return 0;
	}

	switch (prog_type) {
	case BPF_PROG_TYPE_CGROUP_SOCK_ADDR:
		if (env->prog->expected_attach_type == BPF_CGROUP_UDP4_RECVMSG ||
		    env->prog->expected_attach_type == BPF_CGROUP_UDP6_RECVMSG ||
		    env->prog->expected_attach_type == BPF_CGROUP_INET4_GETPEERNAME ||
		    env->prog->expected_attach_type == BPF_CGROUP_INET6_GETPEERNAME ||
		    env->prog->expected_attach_type == BPF_CGROUP_INET4_GETSOCKNAME ||
		    env->prog->expected_attach_type == BPF_CGROUP_INET6_GETSOCKNAME)
			range = tnum_range(1, 1);
		if (env->prog->expected_attach_type == BPF_CGROUP_INET4_BIND ||
		    env->prog->expected_attach_type == BPF_CGROUP_INET6_BIND)
			range = tnum_range(0, 3);
		break;
	case BPF_PROG_TYPE_CGROUP_SKB:
		if (env->prog->expected_attach_type == BPF_CGROUP_INET_EGRESS) {
			range = tnum_range(0, 3);
			enforce_attach_type_range = tnum_range(2, 3);
		}
		break;
	case BPF_PROG_TYPE_CGROUP_SOCK:
	case BPF_PROG_TYPE_SOCK_OPS:
	case BPF_PROG_TYPE_CGROUP_DEVICE:
	case BPF_PROG_TYPE_CGROUP_SYSCTL:
	case BPF_PROG_TYPE_CGROUP_SOCKOPT:
		break;
	case BPF_PROG_TYPE_RAW_TRACEPOINT:
		if (!env->prog->aux->attach_btf_id)
			return 0;
		range = tnum_const(0);
		break;
	case BPF_PROG_TYPE_TRACING:
		switch (env->prog->expected_attach_type) {
		case BPF_TRACE_FENTRY:
		case BPF_TRACE_FEXIT:
			range = tnum_const(0);
			break;
		case BPF_TRACE_RAW_TP:
		case BPF_MODIFY_RETURN:
			return 0;
		case BPF_TRACE_ITER:
			break;
		default:
			return -ENOTSUPP;
		}
		break;
	case BPF_PROG_TYPE_SK_LOOKUP:
		range = tnum_range(SK_DROP, SK_PASS);
		break;
	case BPF_PROG_TYPE_EXT:
		/* freplace program can return anything as its return value
		 * depends on the to-be-replaced kernel func or bpf program.
		 */
	default:
		return 0;
	}

	if (reg->type != SCALAR_VALUE) {
		verbose(env, "At program exit the register R0 is not a known value (%s)\n",
			reg_type_str[reg->type]);
		return -EINVAL;
	}

	if (!tnum_in(range, reg->var_off)) {
		char tn_buf[48];

		verbose(env, "At program exit the register R0 ");
		if (!tnum_is_unknown(reg->var_off)) {
			tnum_strn(tn_buf, sizeof(tn_buf), reg->var_off);
			verbose(env, "has value %s", tn_buf);
		} else {
			verbose(env, "has unknown scalar value");
		}
		tnum_strn(tn_buf, sizeof(tn_buf), range);
		verbose(env, " should have been in %s\n", tn_buf);
		return -EINVAL;
	}

	if (!tnum_is_unknown(enforce_attach_type_range) &&
	    tnum_in(enforce_attach_type_range, reg->var_off))
		env->prog->enforce_expected_attach_type = 1;
	return 0;
}

/* non-recursive DFS pseudo code
 * 1  procedure DFS-iterative(G,v):
 * 2      label v as discovered
 * 3      let S be a stack
 * 4      S.push(v)
 * 5      while S is not empty
 * 6            t <- S.pop()
 * 7            if t is what we're looking for:
 * 8                return t
 * 9            for all edges e in G.adjacentEdges(t) do
 * 10               if edge e is already labelled
 * 11                   continue with the next edge
 * 12               w <- G.adjacentVertex(t,e)
 * 13               if vertex w is not discovered and not explored
 * 14                   label e as tree-edge
 * 15                   label w as discovered
 * 16                   S.push(w)
 * 17                   continue at 5
 * 18               else if vertex w is discovered
 * 19                   label e as back-edge
 * 20               else
 * 21                   // vertex w is explored
 * 22                   label e as forward- or cross-edge
 * 23           label t as explored
 * 24           S.pop()
 *
 * convention:
 * 0x10 - discovered
 * 0x11 - discovered and fall-through edge labelled
 * 0x12 - discovered and fall-through and branch edges labelled
 * 0x20 - explored
 */

enum {
	DISCOVERED = 0x10,
	EXPLORED = 0x20,
	FALLTHROUGH = 1,
	BRANCH = 2,
};

static u32 state_htab_size(struct bpf_verifier_env *env)
{
	return env->prog->len;
}

static struct bpf_verifier_state_list **explored_state(
					struct bpf_verifier_env *env,
					int idx)
{
	struct bpf_verifier_state *cur = env->cur_state;
	struct bpf_func_state *state = cur->frame[cur->curframe];

	return &env->explored_states[(idx ^ state->callsite) % state_htab_size(env)];
}

static void init_explored_state(struct bpf_verifier_env *env, int idx)
{
	env->insn_aux_data[idx].prune_point = true;
}

enum {
	DONE_EXPLORING = 0,
	KEEP_EXPLORING = 1,
};

/* t, w, e - match pseudo-code above:
 * t - index of current instruction
 * w - next instruction
 * e - edge
 */
static int push_insn(int t, int w, int e, struct bpf_verifier_env *env,
		     bool loop_ok)
{
	int *insn_stack = env->cfg.insn_stack;
	int *insn_state = env->cfg.insn_state;

	if (e == FALLTHROUGH && insn_state[t] >= (DISCOVERED | FALLTHROUGH))
		return DONE_EXPLORING;

	if (e == BRANCH && insn_state[t] >= (DISCOVERED | BRANCH))
		return DONE_EXPLORING;

	if (w < 0 || w >= env->prog->len) {
		verbose_linfo(env, t, "%d: ", t);
		verbose(env, "jump out of range from insn %d to %d\n", t, w);
		return -EINVAL;
	}

	if (e == BRANCH)
		/* mark branch target for state pruning */
		init_explored_state(env, w);

	if (insn_state[w] == 0) {
		/* tree-edge */
		insn_state[t] = DISCOVERED | e;
		insn_state[w] = DISCOVERED;
		if (env->cfg.cur_stack >= env->prog->len)
			return -E2BIG;
		insn_stack[env->cfg.cur_stack++] = w;
		return KEEP_EXPLORING;
	} else if ((insn_state[w] & 0xF0) == DISCOVERED) {
		if (loop_ok && env->bpf_capable)
			return DONE_EXPLORING;
		verbose_linfo(env, t, "%d: ", t);
		verbose_linfo(env, w, "%d: ", w);
		verbose(env, "back-edge from insn %d to %d\n", t, w);
		return -EINVAL;
	} else if (insn_state[w] == EXPLORED) {
		/* forward- or cross-edge */
		insn_state[t] = DISCOVERED | e;
	} else {
		verbose(env, "insn state internal bug\n");
		return -EFAULT;
	}
	return DONE_EXPLORING;
}

/* Visits the instruction at index t and returns one of the following:
 *  < 0 - an error occurred
 *  DONE_EXPLORING - the instruction was fully explored
 *  KEEP_EXPLORING - there is still work to be done before it is fully explored
 */
static int visit_insn(int t, int insn_cnt, struct bpf_verifier_env *env)
{
	struct bpf_insn *insns = env->prog->insnsi;
	int ret;

	/* All non-branch instructions have a single fall-through edge. */
	if (BPF_CLASS(insns[t].code) != BPF_JMP &&
	    BPF_CLASS(insns[t].code) != BPF_JMP32)
		return push_insn(t, t + 1, FALLTHROUGH, env, false);

	switch (BPF_OP(insns[t].code)) {
	case BPF_EXIT:
		return DONE_EXPLORING;

	case BPF_CALL:
		ret = push_insn(t, t + 1, FALLTHROUGH, env, false);
		if (ret)
			return ret;

		if (t + 1 < insn_cnt)
			init_explored_state(env, t + 1);
		if (insns[t].src_reg == BPF_PSEUDO_CALL) {
			init_explored_state(env, t);
			ret = push_insn(t, t + insns[t].imm + 1, BRANCH,
					env, false);
		}
		return ret;

	case BPF_JA:
		if (BPF_SRC(insns[t].code) != BPF_K)
			return -EINVAL;

		/* unconditional jump with single edge */
		ret = push_insn(t, t + insns[t].off + 1, FALLTHROUGH, env,
				true);
		if (ret)
			return ret;

		/* unconditional jmp is not a good pruning point,
		 * but it's marked, since backtracking needs
		 * to record jmp history in is_state_visited().
		 */
		init_explored_state(env, t + insns[t].off + 1);
		/* tell verifier to check for equivalent states
		 * after every call and jump
		 */
		if (t + 1 < insn_cnt)
			init_explored_state(env, t + 1);

		return ret;

	default:
		/* conditional jump with two edges */
		init_explored_state(env, t);
		ret = push_insn(t, t + 1, FALLTHROUGH, env, true);
		if (ret)
			return ret;

		return push_insn(t, t + insns[t].off + 1, BRANCH, env, true);
	}
}

/* non-recursive depth-first-search to detect loops in BPF program
 * loop == back-edge in directed graph
 */
static int check_cfg(struct bpf_verifier_env *env)
{
	int insn_cnt = env->prog->len;
	int *insn_stack, *insn_state;
	int ret = 0;
	int i;

	insn_state = env->cfg.insn_state = kvcalloc(insn_cnt, sizeof(int), GFP_KERNEL);
	if (!insn_state)
		return -ENOMEM;

	insn_stack = env->cfg.insn_stack = kvcalloc(insn_cnt, sizeof(int), GFP_KERNEL);
	if (!insn_stack) {
		kvfree(insn_state);
		return -ENOMEM;
	}

	insn_state[0] = DISCOVERED; /* mark 1st insn as discovered */
	insn_stack[0] = 0; /* 0 is the first instruction */
	env->cfg.cur_stack = 1;

	while (env->cfg.cur_stack > 0) {
		int t = insn_stack[env->cfg.cur_stack - 1];

		ret = visit_insn(t, insn_cnt, env);
		switch (ret) {
		case DONE_EXPLORING:
			insn_state[t] = EXPLORED;
			env->cfg.cur_stack--;
			break;
		case KEEP_EXPLORING:
			break;
		default:
			if (ret > 0) {
				verbose(env, "visit_insn internal bug\n");
				ret = -EFAULT;
			}
			goto err_free;
		}
	}

	if (env->cfg.cur_stack < 0) {
		verbose(env, "pop stack internal bug\n");
		ret = -EFAULT;
		goto err_free;
	}

	for (i = 0; i < insn_cnt; i++) {
		if (insn_state[i] != EXPLORED) {
			verbose(env, "unreachable insn %d\n", i);
			ret = -EINVAL;
			goto err_free;
		}
	}
	ret = 0; /* cfg looks good */

err_free:
	kvfree(insn_state);
	kvfree(insn_stack);
	env->cfg.insn_state = env->cfg.insn_stack = NULL;
	return ret;
}

static int check_abnormal_return(struct bpf_verifier_env *env)
{
	int i;

	for (i = 1; i < env->subprog_cnt; i++) {
		if (env->subprog_info[i].has_ld_abs) {
			verbose(env, "LD_ABS is not allowed in subprogs without BTF\n");
			return -EINVAL;
		}
		if (env->subprog_info[i].has_tail_call) {
			verbose(env, "tail_call is not allowed in subprogs without BTF\n");
			return -EINVAL;
		}
	}
	return 0;
}

/* The minimum supported BTF func info size */
#define MIN_BPF_FUNCINFO_SIZE	8
#define MAX_FUNCINFO_REC_SIZE	252

static int check_btf_func(struct bpf_verifier_env *env,
			  const union bpf_attr *attr,
			  union bpf_attr __user *uattr)
{
	const struct btf_type *type, *func_proto, *ret_type;
	u32 i, nfuncs, urec_size, min_size;
	u32 krec_size = sizeof(struct bpf_func_info);
	struct bpf_func_info *krecord;
	struct bpf_func_info_aux *info_aux = NULL;
	struct bpf_prog *prog;
	const struct btf *btf;
	void __user *urecord;
	u32 prev_offset = 0;
	bool scalar_return;
	int ret = -ENOMEM;

	nfuncs = attr->func_info_cnt;
	if (!nfuncs) {
		if (check_abnormal_return(env))
			return -EINVAL;
		return 0;
	}

	if (nfuncs != env->subprog_cnt) {
		verbose(env, "number of funcs in func_info doesn't match number of subprogs\n");
		return -EINVAL;
	}

	urec_size = attr->func_info_rec_size;
	if (urec_size < MIN_BPF_FUNCINFO_SIZE ||
	    urec_size > MAX_FUNCINFO_REC_SIZE ||
	    urec_size % sizeof(u32)) {
		verbose(env, "invalid func info rec size %u\n", urec_size);
		return -EINVAL;
	}

	prog = env->prog;
	btf = prog->aux->btf;

	urecord = u64_to_user_ptr(attr->func_info);
	min_size = min_t(u32, krec_size, urec_size);

	krecord = kvcalloc(nfuncs, krec_size, GFP_KERNEL | __GFP_NOWARN);
	if (!krecord)
		return -ENOMEM;
	info_aux = kcalloc(nfuncs, sizeof(*info_aux), GFP_KERNEL | __GFP_NOWARN);
	if (!info_aux)
		goto err_free;

	for (i = 0; i < nfuncs; i++) {
		ret = bpf_check_uarg_tail_zero(urecord, krec_size, urec_size);
		if (ret) {
			if (ret == -E2BIG) {
				verbose(env, "nonzero tailing record in func info");
				/* set the size kernel expects so loader can zero
				 * out the rest of the record.
				 */
				if (put_user(min_size, &uattr->func_info_rec_size))
					ret = -EFAULT;
			}
			goto err_free;
		}

		if (copy_from_user(&krecord[i], urecord, min_size)) {
			ret = -EFAULT;
			goto err_free;
		}

		/* check insn_off */
		ret = -EINVAL;
		if (i == 0) {
			if (krecord[i].insn_off) {
				verbose(env,
					"nonzero insn_off %u for the first func info record",
					krecord[i].insn_off);
				goto err_free;
			}
		} else if (krecord[i].insn_off <= prev_offset) {
			verbose(env,
				"same or smaller insn offset (%u) than previous func info record (%u)",
				krecord[i].insn_off, prev_offset);
			goto err_free;
		}

		if (env->subprog_info[i].start != krecord[i].insn_off) {
			verbose(env, "func_info BTF section doesn't match subprog layout in BPF program\n");
			goto err_free;
		}

		/* check type_id */
		type = btf_type_by_id(btf, krecord[i].type_id);
		if (!type || !btf_type_is_func(type)) {
			verbose(env, "invalid type id %d in func info",
				krecord[i].type_id);
			goto err_free;
		}
		info_aux[i].linkage = BTF_INFO_VLEN(type->info);

		func_proto = btf_type_by_id(btf, type->type);
		if (unlikely(!func_proto || !btf_type_is_func_proto(func_proto)))
			/* btf_func_check() already verified it during BTF load */
			goto err_free;
		ret_type = btf_type_skip_modifiers(btf, func_proto->type, NULL);
		scalar_return =
			btf_type_is_small_int(ret_type) || btf_type_is_enum(ret_type);
		if (i && !scalar_return && env->subprog_info[i].has_ld_abs) {
			verbose(env, "LD_ABS is only allowed in functions that return 'int'.\n");
			goto err_free;
		}
		if (i && !scalar_return && env->subprog_info[i].has_tail_call) {
			verbose(env, "tail_call is only allowed in functions that return 'int'.\n");
			goto err_free;
		}

		prev_offset = krecord[i].insn_off;
		urecord += urec_size;
	}

	prog->aux->func_info = krecord;
	prog->aux->func_info_cnt = nfuncs;
	prog->aux->func_info_aux = info_aux;
	return 0;

err_free:
	kvfree(krecord);
	kfree(info_aux);
	return ret;
}

static void adjust_btf_func(struct bpf_verifier_env *env)
{
	struct bpf_prog_aux *aux = env->prog->aux;
	int i;

	if (!aux->func_info)
		return;

	for (i = 0; i < env->subprog_cnt; i++)
		aux->func_info[i].insn_off = env->subprog_info[i].start;
}

#define MIN_BPF_LINEINFO_SIZE	(offsetof(struct bpf_line_info, line_col) + \
		sizeof(((struct bpf_line_info *)(0))->line_col))
#define MAX_LINEINFO_REC_SIZE	MAX_FUNCINFO_REC_SIZE

static int check_btf_line(struct bpf_verifier_env *env,
			  const union bpf_attr *attr,
			  union bpf_attr __user *uattr)
{
	u32 i, s, nr_linfo, ncopy, expected_size, rec_size, prev_offset = 0;
	struct bpf_subprog_info *sub;
	struct bpf_line_info *linfo;
	struct bpf_prog *prog;
	const struct btf *btf;
	void __user *ulinfo;
	int err;

	nr_linfo = attr->line_info_cnt;
	if (!nr_linfo)
		return 0;

	rec_size = attr->line_info_rec_size;
	if (rec_size < MIN_BPF_LINEINFO_SIZE ||
	    rec_size > MAX_LINEINFO_REC_SIZE ||
	    rec_size & (sizeof(u32) - 1))
		return -EINVAL;

	/* Need to zero it in case the userspace may
	 * pass in a smaller bpf_line_info object.
	 */
	linfo = kvcalloc(nr_linfo, sizeof(struct bpf_line_info),
			 GFP_KERNEL | __GFP_NOWARN);
	if (!linfo)
		return -ENOMEM;

	prog = env->prog;
	btf = prog->aux->btf;

	s = 0;
	sub = env->subprog_info;
	ulinfo = u64_to_user_ptr(attr->line_info);
	expected_size = sizeof(struct bpf_line_info);
	ncopy = min_t(u32, expected_size, rec_size);
	for (i = 0; i < nr_linfo; i++) {
		err = bpf_check_uarg_tail_zero(ulinfo, expected_size, rec_size);
		if (err) {
			if (err == -E2BIG) {
				verbose(env, "nonzero tailing record in line_info");
				if (put_user(expected_size,
					     &uattr->line_info_rec_size))
					err = -EFAULT;
			}
			goto err_free;
		}

		if (copy_from_user(&linfo[i], ulinfo, ncopy)) {
			err = -EFAULT;
			goto err_free;
		}

		/*
		 * Check insn_off to ensure
		 * 1) strictly increasing AND
		 * 2) bounded by prog->len
		 *
		 * The linfo[0].insn_off == 0 check logically falls into
		 * the later "missing bpf_line_info for func..." case
		 * because the first linfo[0].insn_off must be the
		 * first sub also and the first sub must have
		 * subprog_info[0].start == 0.
		 */
		if ((i && linfo[i].insn_off <= prev_offset) ||
		    linfo[i].insn_off >= prog->len) {
			verbose(env, "Invalid line_info[%u].insn_off:%u (prev_offset:%u prog->len:%u)\n",
				i, linfo[i].insn_off, prev_offset,
				prog->len);
			err = -EINVAL;
			goto err_free;
		}

		if (!prog->insnsi[linfo[i].insn_off].code) {
			verbose(env,
				"Invalid insn code at line_info[%u].insn_off\n",
				i);
			err = -EINVAL;
			goto err_free;
		}

		if (!btf_name_by_offset(btf, linfo[i].line_off) ||
		    !btf_name_by_offset(btf, linfo[i].file_name_off)) {
			verbose(env, "Invalid line_info[%u].line_off or .file_name_off\n", i);
			err = -EINVAL;
			goto err_free;
		}

		if (s != env->subprog_cnt) {
			if (linfo[i].insn_off == sub[s].start) {
				sub[s].linfo_idx = i;
				s++;
			} else if (sub[s].start < linfo[i].insn_off) {
				verbose(env, "missing bpf_line_info for func#%u\n", s);
				err = -EINVAL;
				goto err_free;
			}
		}

		prev_offset = linfo[i].insn_off;
		ulinfo += rec_size;
	}

	if (s != env->subprog_cnt) {
		verbose(env, "missing bpf_line_info for %u funcs starting from func#%u\n",
			env->subprog_cnt - s, s);
		err = -EINVAL;
		goto err_free;
	}

	prog->aux->linfo = linfo;
	prog->aux->nr_linfo = nr_linfo;

	return 0;

err_free:
	kvfree(linfo);
	return err;
}

static int check_btf_info(struct bpf_verifier_env *env,
			  const union bpf_attr *attr,
			  union bpf_attr __user *uattr)
{
	struct btf *btf;
	int err;

	if (!attr->func_info_cnt && !attr->line_info_cnt) {
		if (check_abnormal_return(env))
			return -EINVAL;
		return 0;
	}

	btf = btf_get_by_fd(attr->prog_btf_fd);
	if (IS_ERR(btf))
		return PTR_ERR(btf);
	if (btf_is_kernel(btf)) {
		btf_put(btf);
		return -EACCES;
	}
	env->prog->aux->btf = btf;

	err = check_btf_func(env, attr, uattr);
	if (err)
		return err;

	err = check_btf_line(env, attr, uattr);
	if (err)
		return err;

	return 0;
}

/* check %cur's range satisfies %old's */
static bool range_within(struct bpf_reg_state *old,
			 struct bpf_reg_state *cur)
{
	return old->umin_value <= cur->umin_value &&
	       old->umax_value >= cur->umax_value &&
	       old->smin_value <= cur->smin_value &&
	       old->smax_value >= cur->smax_value &&
	       old->u32_min_value <= cur->u32_min_value &&
	       old->u32_max_value >= cur->u32_max_value &&
	       old->s32_min_value <= cur->s32_min_value &&
	       old->s32_max_value >= cur->s32_max_value;
}

/* Maximum number of register states that can exist at once */
#define ID_MAP_SIZE	(MAX_BPF_REG + MAX_BPF_STACK / BPF_REG_SIZE)
struct idpair {
	u32 old;
	u32 cur;
};

/* If in the old state two registers had the same id, then they need to have
 * the same id in the new state as well.  But that id could be different from
 * the old state, so we need to track the mapping from old to new ids.
 * Once we have seen that, say, a reg with old id 5 had new id 9, any subsequent
 * regs with old id 5 must also have new id 9 for the new state to be safe.  But
 * regs with a different old id could still have new id 9, we don't care about
 * that.
 * So we look through our idmap to see if this old id has been seen before.  If
 * so, we require the new id to match; otherwise, we add the id pair to the map.
 */
static bool check_ids(u32 old_id, u32 cur_id, struct idpair *idmap)
{
	unsigned int i;

	for (i = 0; i < ID_MAP_SIZE; i++) {
		if (!idmap[i].old) {
			/* Reached an empty slot; haven't seen this id before */
			idmap[i].old = old_id;
			idmap[i].cur = cur_id;
			return true;
		}
		if (idmap[i].old == old_id)
			return idmap[i].cur == cur_id;
	}
	/* We ran out of idmap slots, which should be impossible */
	WARN_ON_ONCE(1);
	return false;
}

static void clean_func_state(struct bpf_verifier_env *env,
			     struct bpf_func_state *st)
{
	enum bpf_reg_liveness live;
	int i, j;

	for (i = 0; i < BPF_REG_FP; i++) {
		live = st->regs[i].live;
		/* liveness must not touch this register anymore */
		st->regs[i].live |= REG_LIVE_DONE;
		if (!(live & REG_LIVE_READ))
			/* since the register is unused, clear its state
			 * to make further comparison simpler
			 */
			__mark_reg_not_init(env, &st->regs[i]);
	}

	for (i = 0; i < st->allocated_stack / BPF_REG_SIZE; i++) {
		live = st->stack[i].spilled_ptr.live;
		/* liveness must not touch this stack slot anymore */
		st->stack[i].spilled_ptr.live |= REG_LIVE_DONE;
		if (!(live & REG_LIVE_READ)) {
			__mark_reg_not_init(env, &st->stack[i].spilled_ptr);
			for (j = 0; j < BPF_REG_SIZE; j++)
				st->stack[i].slot_type[j] = STACK_INVALID;
		}
	}
}

static void clean_verifier_state(struct bpf_verifier_env *env,
				 struct bpf_verifier_state *st)
{
	int i;

	if (st->frame[0]->regs[0].live & REG_LIVE_DONE)
		/* all regs in this state in all frames were already marked */
		return;

	for (i = 0; i <= st->curframe; i++)
		clean_func_state(env, st->frame[i]);
}

/* the parentage chains form a tree.
 * the verifier states are added to state lists at given insn and
 * pushed into state stack for future exploration.
 * when the verifier reaches bpf_exit insn some of the verifer states
 * stored in the state lists have their final liveness state already,
 * but a lot of states will get revised from liveness point of view when
 * the verifier explores other branches.
 * Example:
 * 1: r0 = 1
 * 2: if r1 == 100 goto pc+1
 * 3: r0 = 2
 * 4: exit
 * when the verifier reaches exit insn the register r0 in the state list of
 * insn 2 will be seen as !REG_LIVE_READ. Then the verifier pops the other_branch
 * of insn 2 and goes exploring further. At the insn 4 it will walk the
 * parentage chain from insn 4 into insn 2 and will mark r0 as REG_LIVE_READ.
 *
 * Since the verifier pushes the branch states as it sees them while exploring
 * the program the condition of walking the branch instruction for the second
 * time means that all states below this branch were already explored and
 * their final liveness markes are already propagated.
 * Hence when the verifier completes the search of state list in is_state_visited()
 * we can call this clean_live_states() function to mark all liveness states
 * as REG_LIVE_DONE to indicate that 'parent' pointers of 'struct bpf_reg_state'
 * will not be used.
 * This function also clears the registers and stack for states that !READ
 * to simplify state merging.
 *
 * Important note here that walking the same branch instruction in the callee
 * doesn't meant that the states are DONE. The verifier has to compare
 * the callsites
 */
static void clean_live_states(struct bpf_verifier_env *env, int insn,
			      struct bpf_verifier_state *cur)
{
	struct bpf_verifier_state_list *sl;
	int i;

	sl = *explored_state(env, insn);
	while (sl) {
		if (sl->state.branches)
			goto next;
		if (sl->state.insn_idx != insn ||
		    sl->state.curframe != cur->curframe)
			goto next;
		for (i = 0; i <= cur->curframe; i++)
			if (sl->state.frame[i]->callsite != cur->frame[i]->callsite)
				goto next;
		clean_verifier_state(env, &sl->state);
next:
		sl = sl->next;
	}
}

/* Returns true if (rold safe implies rcur safe) */
static bool regsafe(struct bpf_reg_state *rold, struct bpf_reg_state *rcur,
		    struct idpair *idmap)
{
	bool equal;

	if (!(rold->live & REG_LIVE_READ))
		/* explored state didn't use this */
		return true;

	equal = memcmp(rold, rcur, offsetof(struct bpf_reg_state, parent)) == 0;

	if (rold->type == PTR_TO_STACK)
		/* two stack pointers are equal only if they're pointing to
		 * the same stack frame, since fp-8 in foo != fp-8 in bar
		 */
		return equal && rold->frameno == rcur->frameno;

	if (equal)
		return true;

	if (rold->type == NOT_INIT)
		/* explored state can't have used this */
		return true;
	if (rcur->type == NOT_INIT)
		return false;
	switch (rold->type) {
	case SCALAR_VALUE:
		if (rcur->type == SCALAR_VALUE) {
			if (!rold->precise && !rcur->precise)
				return true;
			/* new val must satisfy old val knowledge */
			return range_within(rold, rcur) &&
			       tnum_in(rold->var_off, rcur->var_off);
		} else {
			/* We're trying to use a pointer in place of a scalar.
			 * Even if the scalar was unbounded, this could lead to
			 * pointer leaks because scalars are allowed to leak
			 * while pointers are not. We could make this safe in
			 * special cases if root is calling us, but it's
			 * probably not worth the hassle.
			 */
			return false;
		}
	case PTR_TO_MAP_VALUE:
		/* If the new min/max/var_off satisfy the old ones and
		 * everything else matches, we are OK.
		 * 'id' is not compared, since it's only used for maps with
		 * bpf_spin_lock inside map element and in such cases if
		 * the rest of the prog is valid for one map element then
		 * it's valid for all map elements regardless of the key
		 * used in bpf_map_lookup()
		 */
		return memcmp(rold, rcur, offsetof(struct bpf_reg_state, id)) == 0 &&
		       range_within(rold, rcur) &&
		       tnum_in(rold->var_off, rcur->var_off);
	case PTR_TO_MAP_VALUE_OR_NULL:
		/* a PTR_TO_MAP_VALUE could be safe to use as a
		 * PTR_TO_MAP_VALUE_OR_NULL into the same map.
		 * However, if the old PTR_TO_MAP_VALUE_OR_NULL then got NULL-
		 * checked, doing so could have affected others with the same
		 * id, and we can't check for that because we lost the id when
		 * we converted to a PTR_TO_MAP_VALUE.
		 */
		if (rcur->type != PTR_TO_MAP_VALUE_OR_NULL)
			return false;
		if (memcmp(rold, rcur, offsetof(struct bpf_reg_state, id)))
			return false;
		/* Check our ids match any regs they're supposed to */
		return check_ids(rold->id, rcur->id, idmap);
	case PTR_TO_PACKET_META:
	case PTR_TO_PACKET:
		if (rcur->type != rold->type)
			return false;
		/* We must have at least as much range as the old ptr
		 * did, so that any accesses which were safe before are
		 * still safe.  This is true even if old range < old off,
		 * since someone could have accessed through (ptr - k), or
		 * even done ptr -= k in a register, to get a safe access.
		 */
		if (rold->range > rcur->range)
			return false;
		/* If the offsets don't match, we can't trust our alignment;
		 * nor can we be sure that we won't fall out of range.
		 */
		if (rold->off != rcur->off)
			return false;
		/* id relations must be preserved */
		if (rold->id && !check_ids(rold->id, rcur->id, idmap))
			return false;
		/* new val must satisfy old val knowledge */
		return range_within(rold, rcur) &&
		       tnum_in(rold->var_off, rcur->var_off);
	case PTR_TO_CTX:
	case CONST_PTR_TO_MAP:
	case PTR_TO_PACKET_END:
	case PTR_TO_FLOW_KEYS:
	case PTR_TO_SOCKET:
	case PTR_TO_SOCKET_OR_NULL:
	case PTR_TO_SOCK_COMMON:
	case PTR_TO_SOCK_COMMON_OR_NULL:
	case PTR_TO_TCP_SOCK:
	case PTR_TO_TCP_SOCK_OR_NULL:
	case PTR_TO_XDP_SOCK:
		/* Only valid matches are exact, which memcmp() above
		 * would have accepted
		 */
	default:
		/* Don't know what's going on, just say it's not safe */
		return false;
	}

	/* Shouldn't get here; if we do, say it's not safe */
	WARN_ON_ONCE(1);
	return false;
}

static bool stacksafe(struct bpf_func_state *old,
		      struct bpf_func_state *cur,
		      struct idpair *idmap)
{
	int i, spi;

	/* walk slots of the explored stack and ignore any additional
	 * slots in the current stack, since explored(safe) state
	 * didn't use them
	 */
	for (i = 0; i < old->allocated_stack; i++) {
		spi = i / BPF_REG_SIZE;

		if (!(old->stack[spi].spilled_ptr.live & REG_LIVE_READ)) {
			i += BPF_REG_SIZE - 1;
			/* explored state didn't use this */
			continue;
		}

		if (old->stack[spi].slot_type[i % BPF_REG_SIZE] == STACK_INVALID)
			continue;

		/* explored stack has more populated slots than current stack
		 * and these slots were used
		 */
		if (i >= cur->allocated_stack)
			return false;

		/* if old state was safe with misc data in the stack
		 * it will be safe with zero-initialized stack.
		 * The opposite is not true
		 */
		if (old->stack[spi].slot_type[i % BPF_REG_SIZE] == STACK_MISC &&
		    cur->stack[spi].slot_type[i % BPF_REG_SIZE] == STACK_ZERO)
			continue;
		if (old->stack[spi].slot_type[i % BPF_REG_SIZE] !=
		    cur->stack[spi].slot_type[i % BPF_REG_SIZE])
			/* Ex: old explored (safe) state has STACK_SPILL in
			 * this stack slot, but current has STACK_MISC ->
			 * this verifier states are not equivalent,
			 * return false to continue verification of this path
			 */
			return false;
		if (i % BPF_REG_SIZE)
			continue;
		if (old->stack[spi].slot_type[0] != STACK_SPILL)
			continue;
		if (!regsafe(&old->stack[spi].spilled_ptr,
			     &cur->stack[spi].spilled_ptr,
			     idmap))
			/* when explored and current stack slot are both storing
			 * spilled registers, check that stored pointers types
			 * are the same as well.
			 * Ex: explored safe path could have stored
			 * (bpf_reg_state) {.type = PTR_TO_STACK, .off = -8}
			 * but current path has stored:
			 * (bpf_reg_state) {.type = PTR_TO_STACK, .off = -16}
			 * such verifier states are not equivalent.
			 * return false to continue verification of this path
			 */
			return false;
	}
	return true;
}

static bool refsafe(struct bpf_func_state *old, struct bpf_func_state *cur)
{
	if (old->acquired_refs != cur->acquired_refs)
		return false;
	return !memcmp(old->refs, cur->refs,
		       sizeof(*old->refs) * old->acquired_refs);
}

/* compare two verifier states
 *
 * all states stored in state_list are known to be valid, since
 * verifier reached 'bpf_exit' instruction through them
 *
 * this function is called when verifier exploring different branches of
 * execution popped from the state stack. If it sees an old state that has
 * more strict register state and more strict stack state then this execution
 * branch doesn't need to be explored further, since verifier already
 * concluded that more strict state leads to valid finish.
 *
 * Therefore two states are equivalent if register state is more conservative
 * and explored stack state is more conservative than the current one.
 * Example:
 *       explored                   current
 * (slot1=INV slot2=MISC) == (slot1=MISC slot2=MISC)
 * (slot1=MISC slot2=MISC) != (slot1=INV slot2=MISC)
 *
 * In other words if current stack state (one being explored) has more
 * valid slots than old one that already passed validation, it means
 * the verifier can stop exploring and conclude that current state is valid too
 *
 * Similarly with registers. If explored state has register type as invalid
 * whereas register type in current state is meaningful, it means that
 * the current state will reach 'bpf_exit' instruction safely
 */
static bool func_states_equal(struct bpf_func_state *old,
			      struct bpf_func_state *cur)
{
	struct idpair *idmap;
	bool ret = false;
	int i;

	idmap = kcalloc(ID_MAP_SIZE, sizeof(struct idpair), GFP_KERNEL);
	/* If we failed to allocate the idmap, just say it's not safe */
	if (!idmap)
		return false;

	for (i = 0; i < MAX_BPF_REG; i++) {
		if (!regsafe(&old->regs[i], &cur->regs[i], idmap))
			goto out_free;
	}

	if (!stacksafe(old, cur, idmap))
		goto out_free;

	if (!refsafe(old, cur))
		goto out_free;
	ret = true;
out_free:
	kfree(idmap);
	return ret;
}

static bool states_equal(struct bpf_verifier_env *env,
			 struct bpf_verifier_state *old,
			 struct bpf_verifier_state *cur)
{
	int i;

	if (old->curframe != cur->curframe)
		return false;

	/* Verification state from speculative execution simulation
	 * must never prune a non-speculative execution one.
	 */
	if (old->speculative && !cur->speculative)
		return false;

	if (old->active_spin_lock != cur->active_spin_lock)
		return false;

	/* for states to be equal callsites have to be the same
	 * and all frame states need to be equivalent
	 */
	for (i = 0; i <= old->curframe; i++) {
		if (old->frame[i]->callsite != cur->frame[i]->callsite)
			return false;
		if (!func_states_equal(old->frame[i], cur->frame[i]))
			return false;
	}
	return true;
}

/* Return 0 if no propagation happened. Return negative error code if error
 * happened. Otherwise, return the propagated bit.
 */
static int propagate_liveness_reg(struct bpf_verifier_env *env,
				  struct bpf_reg_state *reg,
				  struct bpf_reg_state *parent_reg)
{
	u8 parent_flag = parent_reg->live & REG_LIVE_READ;
	u8 flag = reg->live & REG_LIVE_READ;
	int err;

	/* When comes here, read flags of PARENT_REG or REG could be any of
	 * REG_LIVE_READ64, REG_LIVE_READ32, REG_LIVE_NONE. There is no need
	 * of propagation if PARENT_REG has strongest REG_LIVE_READ64.
	 */
	if (parent_flag == REG_LIVE_READ64 ||
	    /* Or if there is no read flag from REG. */
	    !flag ||
	    /* Or if the read flag from REG is the same as PARENT_REG. */
	    parent_flag == flag)
		return 0;

	err = mark_reg_read(env, reg, parent_reg, flag);
	if (err)
		return err;

	return flag;
}

/* A write screens off any subsequent reads; but write marks come from the
 * straight-line code between a state and its parent.  When we arrive at an
 * equivalent state (jump target or such) we didn't arrive by the straight-line
 * code, so read marks in the state must propagate to the parent regardless
 * of the state's write marks. That's what 'parent == state->parent' comparison
 * in mark_reg_read() is for.
 */
static int propagate_liveness(struct bpf_verifier_env *env,
			      const struct bpf_verifier_state *vstate,
			      struct bpf_verifier_state *vparent)
{
	struct bpf_reg_state *state_reg, *parent_reg;
	struct bpf_func_state *state, *parent;
	int i, frame, err = 0;

	if (vparent->curframe != vstate->curframe) {
		WARN(1, "propagate_live: parent frame %d current frame %d\n",
		     vparent->curframe, vstate->curframe);
		return -EFAULT;
	}
	/* Propagate read liveness of registers... */
	BUILD_BUG_ON(BPF_REG_FP + 1 != MAX_BPF_REG);
	for (frame = 0; frame <= vstate->curframe; frame++) {
		parent = vparent->frame[frame];
		state = vstate->frame[frame];
		parent_reg = parent->regs;
		state_reg = state->regs;
		/* We don't need to worry about FP liveness, it's read-only */
		for (i = frame < vstate->curframe ? BPF_REG_6 : 0; i < BPF_REG_FP; i++) {
			err = propagate_liveness_reg(env, &state_reg[i],
						     &parent_reg[i]);
			if (err < 0)
				return err;
			if (err == REG_LIVE_READ64)
				mark_insn_zext(env, &parent_reg[i]);
		}

		/* Propagate stack slots. */
		for (i = 0; i < state->allocated_stack / BPF_REG_SIZE &&
			    i < parent->allocated_stack / BPF_REG_SIZE; i++) {
			parent_reg = &parent->stack[i].spilled_ptr;
			state_reg = &state->stack[i].spilled_ptr;
			err = propagate_liveness_reg(env, state_reg,
						     parent_reg);
			if (err < 0)
				return err;
		}
	}
	return 0;
}

/* find precise scalars in the previous equivalent state and
 * propagate them into the current state
 */
static int propagate_precision(struct bpf_verifier_env *env,
			       const struct bpf_verifier_state *old)
{
	struct bpf_reg_state *state_reg;
	struct bpf_func_state *state;
	int i, err = 0;

	state = old->frame[old->curframe];
	state_reg = state->regs;
	for (i = 0; i < BPF_REG_FP; i++, state_reg++) {
		if (state_reg->type != SCALAR_VALUE ||
		    !state_reg->precise)
			continue;
		if (env->log.level & BPF_LOG_LEVEL2)
			verbose(env, "propagating r%d\n", i);
		err = mark_chain_precision(env, i);
		if (err < 0)
			return err;
	}

	for (i = 0; i < state->allocated_stack / BPF_REG_SIZE; i++) {
		if (state->stack[i].slot_type[0] != STACK_SPILL)
			continue;
		state_reg = &state->stack[i].spilled_ptr;
		if (state_reg->type != SCALAR_VALUE ||
		    !state_reg->precise)
			continue;
		if (env->log.level & BPF_LOG_LEVEL2)
			verbose(env, "propagating fp%d\n",
				(-i - 1) * BPF_REG_SIZE);
		err = mark_chain_precision_stack(env, i);
		if (err < 0)
			return err;
	}
	return 0;
}

static bool states_maybe_looping(struct bpf_verifier_state *old,
				 struct bpf_verifier_state *cur)
{
	struct bpf_func_state *fold, *fcur;
	int i, fr = cur->curframe;

	if (old->curframe != fr)
		return false;

	fold = old->frame[fr];
	fcur = cur->frame[fr];
	for (i = 0; i < MAX_BPF_REG; i++)
		if (memcmp(&fold->regs[i], &fcur->regs[i],
			   offsetof(struct bpf_reg_state, parent)))
			return false;
	return true;
}


static int is_state_visited(struct bpf_verifier_env *env, int insn_idx)
{
	struct bpf_verifier_state_list *new_sl;
	struct bpf_verifier_state_list *sl, **pprev;
	struct bpf_verifier_state *cur = env->cur_state, *new;
	int i, j, err, states_cnt = 0;
	bool add_new_state = env->test_state_freq ? true : false;

	cur->last_insn_idx = env->prev_insn_idx;
	if (!env->insn_aux_data[insn_idx].prune_point)
		/* this 'insn_idx' instruction wasn't marked, so we will not
		 * be doing state search here
		 */
		return 0;

	/* bpf progs typically have pruning point every 4 instructions
	 * http://vger.kernel.org/bpfconf2019.html#session-1
	 * Do not add new state for future pruning if the verifier hasn't seen
	 * at least 2 jumps and at least 8 instructions.
	 * This heuristics helps decrease 'total_states' and 'peak_states' metric.
	 * In tests that amounts to up to 50% reduction into total verifier
	 * memory consumption and 20% verifier time speedup.
	 */
	if (env->jmps_processed - env->prev_jmps_processed >= 2 &&
	    env->insn_processed - env->prev_insn_processed >= 8)
		add_new_state = true;

	pprev = explored_state(env, insn_idx);
	sl = *pprev;

	clean_live_states(env, insn_idx, cur);

	while (sl) {
		states_cnt++;
		if (sl->state.insn_idx != insn_idx)
			goto next;
		if (sl->state.branches) {
			if (states_maybe_looping(&sl->state, cur) &&
			    states_equal(env, &sl->state, cur)) {
				verbose_linfo(env, insn_idx, "; ");
				verbose(env, "infinite loop detected at insn %d\n", insn_idx);
				return -EINVAL;
			}
			/* if the verifier is processing a loop, avoid adding new state
			 * too often, since different loop iterations have distinct
			 * states and may not help future pruning.
			 * This threshold shouldn't be too low to make sure that
			 * a loop with large bound will be rejected quickly.
			 * The most abusive loop will be:
			 * r1 += 1
			 * if r1 < 1000000 goto pc-2
			 * 1M insn_procssed limit / 100 == 10k peak states.
			 * This threshold shouldn't be too high either, since states
			 * at the end of the loop are likely to be useful in pruning.
			 */
			if (env->jmps_processed - env->prev_jmps_processed < 20 &&
			    env->insn_processed - env->prev_insn_processed < 100)
				add_new_state = false;
			goto miss;
		}
		if (states_equal(env, &sl->state, cur)) {
			sl->hit_cnt++;
			/* reached equivalent register/stack state,
			 * prune the search.
			 * Registers read by the continuation are read by us.
			 * If we have any write marks in env->cur_state, they
			 * will prevent corresponding reads in the continuation
			 * from reaching our parent (an explored_state).  Our
			 * own state will get the read marks recorded, but
			 * they'll be immediately forgotten as we're pruning
			 * this state and will pop a new one.
			 */
			err = propagate_liveness(env, &sl->state, cur);

			/* if previous state reached the exit with precision and
			 * current state is equivalent to it (except precsion marks)
			 * the precision needs to be propagated back in
			 * the current state.
			 */
			err = err ? : push_jmp_history(env, cur);
			err = err ? : propagate_precision(env, &sl->state);
			if (err)
				return err;
			return 1;
		}
miss:
		/* when new state is not going to be added do not increase miss count.
		 * Otherwise several loop iterations will remove the state
		 * recorded earlier. The goal of these heuristics is to have
		 * states from some iterations of the loop (some in the beginning
		 * and some at the end) to help pruning.
		 */
		if (add_new_state)
			sl->miss_cnt++;
		/* heuristic to determine whether this state is beneficial
		 * to keep checking from state equivalence point of view.
		 * Higher numbers increase max_states_per_insn and verification time,
		 * but do not meaningfully decrease insn_processed.
		 */
		if (sl->miss_cnt > sl->hit_cnt * 3 + 3) {
			/* the state is unlikely to be useful. Remove it to
			 * speed up verification
			 */
			*pprev = sl->next;
			if (sl->state.frame[0]->regs[0].live & REG_LIVE_DONE) {
				u32 br = sl->state.branches;

				WARN_ONCE(br,
					  "BUG live_done but branches_to_explore %d\n",
					  br);
				free_verifier_state(&sl->state, false);
				kfree(sl);
				env->peak_states--;
			} else {
				/* cannot free this state, since parentage chain may
				 * walk it later. Add it for free_list instead to
				 * be freed at the end of verification
				 */
				sl->next = env->free_list;
				env->free_list = sl;
			}
			sl = *pprev;
			continue;
		}
next:
		pprev = &sl->next;
		sl = *pprev;
	}

	if (env->max_states_per_insn < states_cnt)
		env->max_states_per_insn = states_cnt;

	if (!env->bpf_capable && states_cnt > BPF_COMPLEXITY_LIMIT_STATES)
		return push_jmp_history(env, cur);

	if (!add_new_state)
		return push_jmp_history(env, cur);

	/* There were no equivalent states, remember the current one.
	 * Technically the current state is not proven to be safe yet,
	 * but it will either reach outer most bpf_exit (which means it's safe)
	 * or it will be rejected. When there are no loops the verifier won't be
	 * seeing this tuple (frame[0].callsite, frame[1].callsite, .. insn_idx)
	 * again on the way to bpf_exit.
	 * When looping the sl->state.branches will be > 0 and this state
	 * will not be considered for equivalence until branches == 0.
	 */
	new_sl = kzalloc(sizeof(struct bpf_verifier_state_list), GFP_KERNEL);
	if (!new_sl)
		return -ENOMEM;
	env->total_states++;
	env->peak_states++;
	env->prev_jmps_processed = env->jmps_processed;
	env->prev_insn_processed = env->insn_processed;

	/* add new state to the head of linked list */
	new = &new_sl->state;
	err = copy_verifier_state(new, cur);
	if (err) {
		free_verifier_state(new, false);
		kfree(new_sl);
		return err;
	}
	new->insn_idx = insn_idx;
	WARN_ONCE(new->branches != 1,
		  "BUG is_state_visited:branches_to_explore=%d insn %d\n", new->branches, insn_idx);

	cur->parent = new;
	cur->first_insn_idx = insn_idx;
	clear_jmp_history(cur);
	new_sl->next = *explored_state(env, insn_idx);
	*explored_state(env, insn_idx) = new_sl;
	/* connect new state to parentage chain. Current frame needs all
	 * registers connected. Only r6 - r9 of the callers are alive (pushed
	 * to the stack implicitly by JITs) so in callers' frames connect just
	 * r6 - r9 as an optimization. Callers will have r1 - r5 connected to
	 * the state of the call instruction (with WRITTEN set), and r0 comes
	 * from callee with its full parentage chain, anyway.
	 */
	/* clear write marks in current state: the writes we did are not writes
	 * our child did, so they don't screen off its reads from us.
	 * (There are no read marks in current state, because reads always mark
	 * their parent and current state never has children yet.  Only
	 * explored_states can get read marks.)
	 */
	for (j = 0; j <= cur->curframe; j++) {
		for (i = j < cur->curframe ? BPF_REG_6 : 0; i < BPF_REG_FP; i++)
			cur->frame[j]->regs[i].parent = &new->frame[j]->regs[i];
		for (i = 0; i < BPF_REG_FP; i++)
			cur->frame[j]->regs[i].live = REG_LIVE_NONE;
	}

	/* all stack frames are accessible from callee, clear them all */
	for (j = 0; j <= cur->curframe; j++) {
		struct bpf_func_state *frame = cur->frame[j];
		struct bpf_func_state *newframe = new->frame[j];

		for (i = 0; i < frame->allocated_stack / BPF_REG_SIZE; i++) {
			frame->stack[i].spilled_ptr.live = REG_LIVE_NONE;
			frame->stack[i].spilled_ptr.parent =
						&newframe->stack[i].spilled_ptr;
		}
	}
	return 0;
}

/* Return true if it's OK to have the same insn return a different type. */
static bool reg_type_mismatch_ok(enum bpf_reg_type type)
{
	switch (type) {
	case PTR_TO_CTX:
	case PTR_TO_SOCKET:
	case PTR_TO_SOCKET_OR_NULL:
	case PTR_TO_SOCK_COMMON:
	case PTR_TO_SOCK_COMMON_OR_NULL:
	case PTR_TO_TCP_SOCK:
	case PTR_TO_TCP_SOCK_OR_NULL:
	case PTR_TO_XDP_SOCK:
	case PTR_TO_BTF_ID:
	case PTR_TO_BTF_ID_OR_NULL:
		return false;
	default:
		return true;
	}
}

/* If an instruction was previously used with particular pointer types, then we
 * need to be careful to avoid cases such as the below, where it may be ok
 * for one branch accessing the pointer, but not ok for the other branch:
 *
 * R1 = sock_ptr
 * goto X;
 * ...
 * R1 = some_other_valid_ptr;
 * goto X;
 * ...
 * R2 = *(u32 *)(R1 + 0);
 */
static bool reg_type_mismatch(enum bpf_reg_type src, enum bpf_reg_type prev)
{
	return src != prev && (!reg_type_mismatch_ok(src) ||
			       !reg_type_mismatch_ok(prev));
}

static int do_check(struct bpf_verifier_env *env)
{
	bool pop_log = !(env->log.level & BPF_LOG_LEVEL2);
	struct bpf_verifier_state *state = env->cur_state;
	struct bpf_insn *insns = env->prog->insnsi;
	struct bpf_reg_state *regs;
	int insn_cnt = env->prog->len;
	bool do_print_state = false;
	int prev_insn_idx = -1;

	for (;;) {
		struct bpf_insn *insn;
		u8 class;
		int err;

		env->prev_insn_idx = prev_insn_idx;
		if (env->insn_idx >= insn_cnt) {
			verbose(env, "invalid insn idx %d insn_cnt %d\n",
				env->insn_idx, insn_cnt);
			return -EFAULT;
		}

		insn = &insns[env->insn_idx];
		class = BPF_CLASS(insn->code);

		if (++env->insn_processed > BPF_COMPLEXITY_LIMIT_INSNS) {
			verbose(env,
				"BPF program is too large. Processed %d insn\n",
				env->insn_processed);
			return -E2BIG;
		}

		err = is_state_visited(env, env->insn_idx);
		if (err < 0)
			return err;
		if (err == 1) {
			/* found equivalent state, can prune the search */
			if (env->log.level & BPF_LOG_LEVEL) {
				if (do_print_state)
					verbose(env, "\nfrom %d to %d%s: safe\n",
						env->prev_insn_idx, env->insn_idx,
						env->cur_state->speculative ?
						" (speculative execution)" : "");
				else
					verbose(env, "%d: safe\n", env->insn_idx);
			}
			goto process_bpf_exit;
		}

		if (signal_pending(current))
			return -EAGAIN;

		if (need_resched())
			cond_resched();

		if (env->log.level & BPF_LOG_LEVEL2 ||
		    (env->log.level & BPF_LOG_LEVEL && do_print_state)) {
			if (env->log.level & BPF_LOG_LEVEL2)
				verbose(env, "%d:", env->insn_idx);
			else
				verbose(env, "\nfrom %d to %d%s:",
					env->prev_insn_idx, env->insn_idx,
					env->cur_state->speculative ?
					" (speculative execution)" : "");
			print_verifier_state(env, state->frame[state->curframe]);
			do_print_state = false;
		}

		if (env->log.level & BPF_LOG_LEVEL) {
			const struct bpf_insn_cbs cbs = {
				.cb_print	= verbose,
				.private_data	= env,
			};

			verbose_linfo(env, env->insn_idx, "; ");
			verbose(env, "%d: ", env->insn_idx);
			print_bpf_insn(&cbs, insn, env->allow_ptr_leaks);
		}

		if (bpf_prog_is_dev_bound(env->prog->aux)) {
			err = bpf_prog_offload_verify_insn(env, env->insn_idx,
							   env->prev_insn_idx);
			if (err)
				return err;
		}

		regs = cur_regs(env);
		env->insn_aux_data[env->insn_idx].seen = env->pass_cnt;
		prev_insn_idx = env->insn_idx;

		if (class == BPF_ALU || class == BPF_ALU64) {
			err = check_alu_op(env, insn);
			if (err)
				return err;

		} else if (class == BPF_LDX) {
			enum bpf_reg_type *prev_src_type, src_reg_type;

			/* check for reserved fields is already done */

			/* check src operand */
			err = check_reg_arg(env, insn->src_reg, SRC_OP);
			if (err)
				return err;

			err = check_reg_arg(env, insn->dst_reg, DST_OP_NO_MARK);
			if (err)
				return err;

			src_reg_type = regs[insn->src_reg].type;

			/* check that memory (src_reg + off) is readable,
			 * the state of dst_reg will be updated by this func
			 */
			err = check_mem_access(env, env->insn_idx, insn->src_reg,
					       insn->off, BPF_SIZE(insn->code),
					       BPF_READ, insn->dst_reg, false);
			if (err)
				return err;

			prev_src_type = &env->insn_aux_data[env->insn_idx].ptr_type;

			if (*prev_src_type == NOT_INIT) {
				/* saw a valid insn
				 * dst_reg = *(u32 *)(src_reg + off)
				 * save type to validate intersecting paths
				 */
				*prev_src_type = src_reg_type;

			} else if (reg_type_mismatch(src_reg_type, *prev_src_type)) {
				/* ABuser program is trying to use the same insn
				 * dst_reg = *(u32*) (src_reg + off)
				 * with different pointer types:
				 * src_reg == ctx in one branch and
				 * src_reg == stack|map in some other branch.
				 * Reject it.
				 */
				verbose(env, "same insn cannot be used with different pointers\n");
				return -EINVAL;
			}

		} else if (class == BPF_STX) {
			enum bpf_reg_type *prev_dst_type, dst_reg_type;

			if (BPF_MODE(insn->code) == BPF_ATOMIC) {
				err = check_atomic(env, env->insn_idx, insn);
				if (err)
					return err;
				env->insn_idx++;
				continue;
			}

			if (BPF_MODE(insn->code) != BPF_MEM || insn->imm != 0) {
				verbose(env, "BPF_STX uses reserved fields\n");
				return -EINVAL;
			}

			/* check src1 operand */
			err = check_reg_arg(env, insn->src_reg, SRC_OP);
			if (err)
				return err;
			/* check src2 operand */
			err = check_reg_arg(env, insn->dst_reg, SRC_OP);
			if (err)
				return err;

			dst_reg_type = regs[insn->dst_reg].type;

			/* check that memory (dst_reg + off) is writeable */
			err = check_mem_access(env, env->insn_idx, insn->dst_reg,
					       insn->off, BPF_SIZE(insn->code),
					       BPF_WRITE, insn->src_reg, false);
			if (err)
				return err;

			prev_dst_type = &env->insn_aux_data[env->insn_idx].ptr_type;

			if (*prev_dst_type == NOT_INIT) {
				*prev_dst_type = dst_reg_type;
			} else if (reg_type_mismatch(dst_reg_type, *prev_dst_type)) {
				verbose(env, "same insn cannot be used with different pointers\n");
				return -EINVAL;
			}

		} else if (class == BPF_ST) {
			if (BPF_MODE(insn->code) != BPF_MEM ||
			    insn->src_reg != BPF_REG_0) {
				verbose(env, "BPF_ST uses reserved fields\n");
				return -EINVAL;
			}
			/* check src operand */
			err = check_reg_arg(env, insn->dst_reg, SRC_OP);
			if (err)
				return err;

			if (is_ctx_reg(env, insn->dst_reg)) {
				verbose(env, "BPF_ST stores into R%d %s is not allowed\n",
					insn->dst_reg,
					reg_type_str[reg_state(env, insn->dst_reg)->type]);
				return -EACCES;
			}

			/* check that memory (dst_reg + off) is writeable */
			err = check_mem_access(env, env->insn_idx, insn->dst_reg,
					       insn->off, BPF_SIZE(insn->code),
					       BPF_WRITE, -1, false);
			if (err)
				return err;

		} else if (class == BPF_JMP || class == BPF_JMP32) {
			u8 opcode = BPF_OP(insn->code);

			env->jmps_processed++;
			if (opcode == BPF_CALL) {
				if (BPF_SRC(insn->code) != BPF_K ||
				    insn->off != 0 ||
				    (insn->src_reg != BPF_REG_0 &&
				     insn->src_reg != BPF_PSEUDO_CALL) ||
				    insn->dst_reg != BPF_REG_0 ||
				    class == BPF_JMP32) {
					verbose(env, "BPF_CALL uses reserved fields\n");
					return -EINVAL;
				}

				if (env->cur_state->active_spin_lock &&
				    (insn->src_reg == BPF_PSEUDO_CALL ||
				     insn->imm != BPF_FUNC_spin_unlock)) {
					verbose(env, "function calls are not allowed while holding a lock\n");
					return -EINVAL;
				}
				if (insn->src_reg == BPF_PSEUDO_CALL)
					err = check_func_call(env, insn, &env->insn_idx);
				else
					err = check_helper_call(env, insn->imm, env->insn_idx);
				if (err)
					return err;

			} else if (opcode == BPF_JA) {
				if (BPF_SRC(insn->code) != BPF_K ||
				    insn->imm != 0 ||
				    insn->src_reg != BPF_REG_0 ||
				    insn->dst_reg != BPF_REG_0 ||
				    class == BPF_JMP32) {
					verbose(env, "BPF_JA uses reserved fields\n");
					return -EINVAL;
				}

				env->insn_idx += insn->off + 1;
				continue;

			} else if (opcode == BPF_EXIT) {
				if (BPF_SRC(insn->code) != BPF_K ||
				    insn->imm != 0 ||
				    insn->src_reg != BPF_REG_0 ||
				    insn->dst_reg != BPF_REG_0 ||
				    class == BPF_JMP32) {
					verbose(env, "BPF_EXIT uses reserved fields\n");
					return -EINVAL;
				}

				if (env->cur_state->active_spin_lock) {
					verbose(env, "bpf_spin_unlock is missing\n");
					return -EINVAL;
				}

				if (state->curframe) {
					/* exit from nested function */
					err = prepare_func_exit(env, &env->insn_idx);
					if (err)
						return err;
					do_print_state = true;
					continue;
				}

				err = check_reference_leak(env);
				if (err)
					return err;

				err = check_return_code(env);
				if (err)
					return err;
process_bpf_exit:
				update_branch_counts(env, env->cur_state);
				err = pop_stack(env, &prev_insn_idx,
						&env->insn_idx, pop_log);
				if (err < 0) {
					if (err != -ENOENT)
						return err;
					break;
				} else {
					do_print_state = true;
					continue;
				}
			} else {
				err = check_cond_jmp_op(env, insn, &env->insn_idx);
				if (err)
					return err;
			}
		} else if (class == BPF_LD) {
			u8 mode = BPF_MODE(insn->code);

			if (mode == BPF_ABS || mode == BPF_IND) {
				err = check_ld_abs(env, insn);
				if (err)
					return err;

			} else if (mode == BPF_IMM) {
				err = check_ld_imm(env, insn);
				if (err)
					return err;

				env->insn_idx++;
				env->insn_aux_data[env->insn_idx].seen = env->pass_cnt;
			} else {
				verbose(env, "invalid BPF_LD mode\n");
				return -EINVAL;
			}
		} else {
			verbose(env, "unknown insn class %d\n", class);
			return -EINVAL;
		}

		env->insn_idx++;
	}

	return 0;
}

static int find_btf_percpu_datasec(struct btf *btf)
{
	const struct btf_type *t;
	const char *tname;
	int i, n;

	/*
	 * Both vmlinux and module each have their own ".data..percpu"
	 * DATASECs in BTF. So for module's case, we need to skip vmlinux BTF
	 * types to look at only module's own BTF types.
	 */
	n = btf_nr_types(btf);
	if (btf_is_module(btf))
		i = btf_nr_types(btf_vmlinux);
	else
		i = 1;

	for(; i < n; i++) {
		t = btf_type_by_id(btf, i);
		if (BTF_INFO_KIND(t->info) != BTF_KIND_DATASEC)
			continue;

		tname = btf_name_by_offset(btf, t->name_off);
		if (!strcmp(tname, ".data..percpu"))
			return i;
	}

	return -ENOENT;
}

/* replace pseudo btf_id with kernel symbol address */
static int check_pseudo_btf_id(struct bpf_verifier_env *env,
			       struct bpf_insn *insn,
			       struct bpf_insn_aux_data *aux)
{
	const struct btf_var_secinfo *vsi;
	const struct btf_type *datasec;
	struct btf_mod_pair *btf_mod;
	const struct btf_type *t;
	const char *sym_name;
	bool percpu = false;
	u32 type, id = insn->imm;
	struct btf *btf;
	s32 datasec_id;
	u64 addr;
	int i, btf_fd, err;

	btf_fd = insn[1].imm;
	if (btf_fd) {
		btf = btf_get_by_fd(btf_fd);
		if (IS_ERR(btf)) {
			verbose(env, "invalid module BTF object FD specified.\n");
			return -EINVAL;
		}
	} else {
		if (!btf_vmlinux) {
			verbose(env, "kernel is missing BTF, make sure CONFIG_DEBUG_INFO_BTF=y is specified in Kconfig.\n");
			return -EINVAL;
		}
		btf = btf_vmlinux;
		btf_get(btf);
	}

	t = btf_type_by_id(btf, id);
	if (!t) {
		verbose(env, "ldimm64 insn specifies invalid btf_id %d.\n", id);
		err = -ENOENT;
		goto err_put;
	}

	if (!btf_type_is_var(t)) {
		verbose(env, "pseudo btf_id %d in ldimm64 isn't KIND_VAR.\n", id);
		err = -EINVAL;
		goto err_put;
	}

	sym_name = btf_name_by_offset(btf, t->name_off);
	addr = kallsyms_lookup_name(sym_name);
	if (!addr) {
		verbose(env, "ldimm64 failed to find the address for kernel symbol '%s'.\n",
			sym_name);
		err = -ENOENT;
		goto err_put;
	}

	datasec_id = find_btf_percpu_datasec(btf);
	if (datasec_id > 0) {
		datasec = btf_type_by_id(btf, datasec_id);
		for_each_vsi(i, datasec, vsi) {
			if (vsi->type == id) {
				percpu = true;
				break;
			}
		}
	}

	insn[0].imm = (u32)addr;
	insn[1].imm = addr >> 32;

	type = t->type;
	t = btf_type_skip_modifiers(btf, type, NULL);
	if (percpu) {
		aux->btf_var.reg_type = PTR_TO_PERCPU_BTF_ID;
		aux->btf_var.btf = btf;
		aux->btf_var.btf_id = type;
	} else if (!btf_type_is_struct(t)) {
		const struct btf_type *ret;
		const char *tname;
		u32 tsize;

		/* resolve the type size of ksym. */
		ret = btf_resolve_size(btf, t, &tsize);
		if (IS_ERR(ret)) {
			tname = btf_name_by_offset(btf, t->name_off);
			verbose(env, "ldimm64 unable to resolve the size of type '%s': %ld\n",
				tname, PTR_ERR(ret));
			err = -EINVAL;
			goto err_put;
		}
		aux->btf_var.reg_type = PTR_TO_MEM;
		aux->btf_var.mem_size = tsize;
	} else {
		aux->btf_var.reg_type = PTR_TO_BTF_ID;
		aux->btf_var.btf = btf;
		aux->btf_var.btf_id = type;
	}

	/* check whether we recorded this BTF (and maybe module) already */
	for (i = 0; i < env->used_btf_cnt; i++) {
		if (env->used_btfs[i].btf == btf) {
			btf_put(btf);
			return 0;
		}
	}

	if (env->used_btf_cnt >= MAX_USED_BTFS) {
		err = -E2BIG;
		goto err_put;
	}

	btf_mod = &env->used_btfs[env->used_btf_cnt];
	btf_mod->btf = btf;
	btf_mod->module = NULL;

	/* if we reference variables from kernel module, bump its refcount */
	if (btf_is_module(btf)) {
		btf_mod->module = btf_try_get_module(btf);
		if (!btf_mod->module) {
			err = -ENXIO;
			goto err_put;
		}
	}

	env->used_btf_cnt++;

	return 0;
err_put:
	btf_put(btf);
	return err;
}

static int check_map_prealloc(struct bpf_map *map)
{
	return (map->map_type != BPF_MAP_TYPE_HASH &&
		map->map_type != BPF_MAP_TYPE_PERCPU_HASH &&
		map->map_type != BPF_MAP_TYPE_HASH_OF_MAPS) ||
		!(map->map_flags & BPF_F_NO_PREALLOC);
}

static bool is_tracing_prog_type(enum bpf_prog_type type)
{
	switch (type) {
	case BPF_PROG_TYPE_KPROBE:
	case BPF_PROG_TYPE_TRACEPOINT:
	case BPF_PROG_TYPE_PERF_EVENT:
	case BPF_PROG_TYPE_RAW_TRACEPOINT:
		return true;
	default:
		return false;
	}
}

static bool is_preallocated_map(struct bpf_map *map)
{
	if (!check_map_prealloc(map))
		return false;
	if (map->inner_map_meta && !check_map_prealloc(map->inner_map_meta))
		return false;
	return true;
}

static int check_map_prog_compatibility(struct bpf_verifier_env *env,
					struct bpf_map *map,
					struct bpf_prog *prog)

{
	enum bpf_prog_type prog_type = resolve_prog_type(prog);
	/*
	 * Validate that trace type programs use preallocated hash maps.
	 *
	 * For programs attached to PERF events this is mandatory as the
	 * perf NMI can hit any arbitrary code sequence.
	 *
	 * All other trace types using preallocated hash maps are unsafe as
	 * well because tracepoint or kprobes can be inside locked regions
	 * of the memory allocator or at a place where a recursion into the
	 * memory allocator would see inconsistent state.
	 *
	 * On RT enabled kernels run-time allocation of all trace type
	 * programs is strictly prohibited due to lock type constraints. On
	 * !RT kernels it is allowed for backwards compatibility reasons for
	 * now, but warnings are emitted so developers are made aware of
	 * the unsafety and can fix their programs before this is enforced.
	 */
	if (is_tracing_prog_type(prog_type) && !is_preallocated_map(map)) {
		if (prog_type == BPF_PROG_TYPE_PERF_EVENT) {
			verbose(env, "perf_event programs can only use preallocated hash map\n");
			return -EINVAL;
		}
		if (IS_ENABLED(CONFIG_PREEMPT_RT)) {
			verbose(env, "trace type programs can only use preallocated hash map\n");
			return -EINVAL;
		}
		WARN_ONCE(1, "trace type BPF program uses run-time allocation\n");
		verbose(env, "trace type programs with run-time allocated hash maps are unsafe. Switch to preallocated hash maps.\n");
	}

	if (map_value_has_spin_lock(map)) {
		if (prog_type == BPF_PROG_TYPE_SOCKET_FILTER) {
			verbose(env, "socket filter progs cannot use bpf_spin_lock yet\n");
			return -EINVAL;
		}

		if (is_tracing_prog_type(prog_type)) {
			verbose(env, "tracing progs cannot use bpf_spin_lock yet\n");
			return -EINVAL;
		}

		if (prog->aux->sleepable) {
			verbose(env, "sleepable progs cannot use bpf_spin_lock yet\n");
			return -EINVAL;
		}
	}

	if ((bpf_prog_is_dev_bound(prog->aux) || bpf_map_is_dev_bound(map)) &&
	    !bpf_offload_prog_map_match(prog, map)) {
		verbose(env, "offload device mismatch between prog and map\n");
		return -EINVAL;
	}

	if (map->map_type == BPF_MAP_TYPE_STRUCT_OPS) {
		verbose(env, "bpf_struct_ops map cannot be used in prog\n");
		return -EINVAL;
	}

	if (prog->aux->sleepable)
		switch (map->map_type) {
		case BPF_MAP_TYPE_HASH:
		case BPF_MAP_TYPE_LRU_HASH:
		case BPF_MAP_TYPE_ARRAY:
		case BPF_MAP_TYPE_PERCPU_HASH:
		case BPF_MAP_TYPE_PERCPU_ARRAY:
		case BPF_MAP_TYPE_LRU_PERCPU_HASH:
		case BPF_MAP_TYPE_ARRAY_OF_MAPS:
		case BPF_MAP_TYPE_HASH_OF_MAPS:
			if (!is_preallocated_map(map)) {
				verbose(env,
					"Sleepable programs can only use preallocated maps\n");
				return -EINVAL;
			}
			break;
		case BPF_MAP_TYPE_RINGBUF:
			break;
		default:
			verbose(env,
				"Sleepable programs can only use array, hash, and ringbuf maps\n");
			return -EINVAL;
		}

	return 0;
}

static bool bpf_map_is_cgroup_storage(struct bpf_map *map)
{
	return (map->map_type == BPF_MAP_TYPE_CGROUP_STORAGE ||
		map->map_type == BPF_MAP_TYPE_PERCPU_CGROUP_STORAGE);
}

/* find and rewrite pseudo imm in ld_imm64 instructions:
 *
 * 1. if it accesses map FD, replace it with actual map pointer.
 * 2. if it accesses btf_id of a VAR, replace it with pointer to the var.
 *
 * NOTE: btf_vmlinux is required for converting pseudo btf_id.
 */
static int resolve_pseudo_ldimm64(struct bpf_verifier_env *env)
{
	struct bpf_insn *insn = env->prog->insnsi;
	int insn_cnt = env->prog->len;
	int i, j, err;

	err = bpf_prog_calc_tag(env->prog);
	if (err)
		return err;

	for (i = 0; i < insn_cnt; i++, insn++) {
		if (BPF_CLASS(insn->code) == BPF_LDX &&
		    (BPF_MODE(insn->code) != BPF_MEM || insn->imm != 0)) {
			verbose(env, "BPF_LDX uses reserved fields\n");
			return -EINVAL;
		}

		if (insn[0].code == (BPF_LD | BPF_IMM | BPF_DW)) {
			struct bpf_insn_aux_data *aux;
			struct bpf_map *map;
			struct fd f;
			u64 addr;

			if (i == insn_cnt - 1 || insn[1].code != 0 ||
			    insn[1].dst_reg != 0 || insn[1].src_reg != 0 ||
			    insn[1].off != 0) {
				verbose(env, "invalid bpf_ld_imm64 insn\n");
				return -EINVAL;
			}

			if (insn[0].src_reg == 0)
				/* valid generic load 64-bit imm */
				goto next_insn;

			if (insn[0].src_reg == BPF_PSEUDO_BTF_ID) {
				aux = &env->insn_aux_data[i];
				err = check_pseudo_btf_id(env, insn, aux);
				if (err)
					return err;
				goto next_insn;
			}

			/* In final convert_pseudo_ld_imm64() step, this is
			 * converted into regular 64-bit imm load insn.
			 */
			if ((insn[0].src_reg != BPF_PSEUDO_MAP_FD &&
			     insn[0].src_reg != BPF_PSEUDO_MAP_VALUE) ||
			    (insn[0].src_reg == BPF_PSEUDO_MAP_FD &&
			     insn[1].imm != 0)) {
				verbose(env,
					"unrecognized bpf_ld_imm64 insn\n");
				return -EINVAL;
			}

			f = fdget(insn[0].imm);
			map = __bpf_map_get(f);
			if (IS_ERR(map)) {
				verbose(env, "fd %d is not pointing to valid bpf_map\n",
					insn[0].imm);
				return PTR_ERR(map);
			}

			err = check_map_prog_compatibility(env, map, env->prog);
			if (err) {
				fdput(f);
				return err;
			}

			aux = &env->insn_aux_data[i];
			if (insn->src_reg == BPF_PSEUDO_MAP_FD) {
				addr = (unsigned long)map;
			} else {
				u32 off = insn[1].imm;

				if (off >= BPF_MAX_VAR_OFF) {
					verbose(env, "direct value offset of %u is not allowed\n", off);
					fdput(f);
					return -EINVAL;
				}

				if (!map->ops->map_direct_value_addr) {
					verbose(env, "no direct value access support for this map type\n");
					fdput(f);
					return -EINVAL;
				}

				err = map->ops->map_direct_value_addr(map, &addr, off);
				if (err) {
					verbose(env, "invalid access to map value pointer, value_size=%u off=%u\n",
						map->value_size, off);
					fdput(f);
					return err;
				}

				aux->map_off = off;
				addr += off;
			}

			insn[0].imm = (u32)addr;
			insn[1].imm = addr >> 32;

			/* check whether we recorded this map already */
			for (j = 0; j < env->used_map_cnt; j++) {
				if (env->used_maps[j] == map) {
					aux->map_index = j;
					fdput(f);
					goto next_insn;
				}
			}

			if (env->used_map_cnt >= MAX_USED_MAPS) {
				fdput(f);
				return -E2BIG;
			}

			/* hold the map. If the program is rejected by verifier,
			 * the map will be released by release_maps() or it
			 * will be used by the valid program until it's unloaded
			 * and all maps are released in free_used_maps()
			 */
			bpf_map_inc(map);

			aux->map_index = env->used_map_cnt;
			env->used_maps[env->used_map_cnt++] = map;

			if (bpf_map_is_cgroup_storage(map) &&
			    bpf_cgroup_storage_assign(env->prog->aux, map)) {
				verbose(env, "only one cgroup storage of each type is allowed\n");
				fdput(f);
				return -EBUSY;
			}

			fdput(f);
next_insn:
			insn++;
			i++;
			continue;
		}

		/* Basic sanity check before we invest more work here. */
		if (!bpf_opcode_in_insntable(insn->code)) {
			verbose(env, "unknown opcode %02x\n", insn->code);
			return -EINVAL;
		}
	}

	/* now all pseudo BPF_LD_IMM64 instructions load valid
	 * 'struct bpf_map *' into a register instead of user map_fd.
	 * These pointers will be used later by verifier to validate map access.
	 */
	return 0;
}

/* drop refcnt of maps used by the rejected program */
static void release_maps(struct bpf_verifier_env *env)
{
	__bpf_free_used_maps(env->prog->aux, env->used_maps,
			     env->used_map_cnt);
}

/* drop refcnt of maps used by the rejected program */
static void release_btfs(struct bpf_verifier_env *env)
{
	__bpf_free_used_btfs(env->prog->aux, env->used_btfs,
			     env->used_btf_cnt);
}

/* convert pseudo BPF_LD_IMM64 into generic BPF_LD_IMM64 */
static void convert_pseudo_ld_imm64(struct bpf_verifier_env *env)
{
	struct bpf_insn *insn = env->prog->insnsi;
	int insn_cnt = env->prog->len;
	int i;

	for (i = 0; i < insn_cnt; i++, insn++)
		if (insn->code == (BPF_LD | BPF_IMM | BPF_DW))
			insn->src_reg = 0;
}

/* single env->prog->insni[off] instruction was replaced with the range
 * insni[off, off + cnt).  Adjust corresponding insn_aux_data by copying
 * [0, off) and [off, end) to new locations, so the patched range stays zero
 */
static int adjust_insn_aux_data(struct bpf_verifier_env *env,
				struct bpf_prog *new_prog, u32 off, u32 cnt)
{
	struct bpf_insn_aux_data *new_data, *old_data = env->insn_aux_data;
	struct bpf_insn *insn = new_prog->insnsi;
	u32 prog_len;
	int i;

	/* aux info at OFF always needs adjustment, no matter fast path
	 * (cnt == 1) is taken or not. There is no guarantee INSN at OFF is the
	 * original insn at old prog.
	 */
	old_data[off].zext_dst = insn_has_def32(env, insn + off + cnt - 1);

	if (cnt == 1)
		return 0;
	prog_len = new_prog->len;
	new_data = vzalloc(array_size(prog_len,
				      sizeof(struct bpf_insn_aux_data)));
	if (!new_data)
		return -ENOMEM;
	memcpy(new_data, old_data, sizeof(struct bpf_insn_aux_data) * off);
	memcpy(new_data + off + cnt - 1, old_data + off,
	       sizeof(struct bpf_insn_aux_data) * (prog_len - off - cnt + 1));
	for (i = off; i < off + cnt - 1; i++) {
		new_data[i].seen = env->pass_cnt;
		new_data[i].zext_dst = insn_has_def32(env, insn + i);
	}
	env->insn_aux_data = new_data;
	vfree(old_data);
	return 0;
}

static void adjust_subprog_starts(struct bpf_verifier_env *env, u32 off, u32 len)
{
	int i;

	if (len == 1)
		return;
	/* NOTE: fake 'exit' subprog should be updated as well. */
	for (i = 0; i <= env->subprog_cnt; i++) {
		if (env->subprog_info[i].start <= off)
			continue;
		env->subprog_info[i].start += len - 1;
	}
}

static void adjust_poke_descs(struct bpf_prog *prog, u32 len)
{
	struct bpf_jit_poke_descriptor *tab = prog->aux->poke_tab;
	int i, sz = prog->aux->size_poke_tab;
	struct bpf_jit_poke_descriptor *desc;

	for (i = 0; i < sz; i++) {
		desc = &tab[i];
		desc->insn_idx += len - 1;
	}
}

static struct bpf_prog *bpf_patch_insn_data(struct bpf_verifier_env *env, u32 off,
					    const struct bpf_insn *patch, u32 len)
{
	struct bpf_prog *new_prog;

	new_prog = bpf_patch_insn_single(env->prog, off, patch, len);
	if (IS_ERR(new_prog)) {
		if (PTR_ERR(new_prog) == -ERANGE)
			verbose(env,
				"insn %d cannot be patched due to 16-bit range\n",
				env->insn_aux_data[off].orig_idx);
		return NULL;
	}
	if (adjust_insn_aux_data(env, new_prog, off, len))
		return NULL;
	adjust_subprog_starts(env, off, len);
	adjust_poke_descs(new_prog, len);
	return new_prog;
}

static int adjust_subprog_starts_after_remove(struct bpf_verifier_env *env,
					      u32 off, u32 cnt)
{
	int i, j;

	/* find first prog starting at or after off (first to remove) */
	for (i = 0; i < env->subprog_cnt; i++)
		if (env->subprog_info[i].start >= off)
			break;
	/* find first prog starting at or after off + cnt (first to stay) */
	for (j = i; j < env->subprog_cnt; j++)
		if (env->subprog_info[j].start >= off + cnt)
			break;
	/* if j doesn't start exactly at off + cnt, we are just removing
	 * the front of previous prog
	 */
	if (env->subprog_info[j].start != off + cnt)
		j--;

	if (j > i) {
		struct bpf_prog_aux *aux = env->prog->aux;
		int move;

		/* move fake 'exit' subprog as well */
		move = env->subprog_cnt + 1 - j;

		memmove(env->subprog_info + i,
			env->subprog_info + j,
			sizeof(*env->subprog_info) * move);
		env->subprog_cnt -= j - i;

		/* remove func_info */
		if (aux->func_info) {
			move = aux->func_info_cnt - j;

			memmove(aux->func_info + i,
				aux->func_info + j,
				sizeof(*aux->func_info) * move);
			aux->func_info_cnt -= j - i;
			/* func_info->insn_off is set after all code rewrites,
			 * in adjust_btf_func() - no need to adjust
			 */
		}
	} else {
		/* convert i from "first prog to remove" to "first to adjust" */
		if (env->subprog_info[i].start == off)
			i++;
	}

	/* update fake 'exit' subprog as well */
	for (; i <= env->subprog_cnt; i++)
		env->subprog_info[i].start -= cnt;

	return 0;
}

static int bpf_adj_linfo_after_remove(struct bpf_verifier_env *env, u32 off,
				      u32 cnt)
{
	struct bpf_prog *prog = env->prog;
	u32 i, l_off, l_cnt, nr_linfo;
	struct bpf_line_info *linfo;

	nr_linfo = prog->aux->nr_linfo;
	if (!nr_linfo)
		return 0;

	linfo = prog->aux->linfo;

	/* find first line info to remove, count lines to be removed */
	for (i = 0; i < nr_linfo; i++)
		if (linfo[i].insn_off >= off)
			break;

	l_off = i;
	l_cnt = 0;
	for (; i < nr_linfo; i++)
		if (linfo[i].insn_off < off + cnt)
			l_cnt++;
		else
			break;

	/* First live insn doesn't match first live linfo, it needs to "inherit"
	 * last removed linfo.  prog is already modified, so prog->len == off
	 * means no live instructions after (tail of the program was removed).
	 */
	if (prog->len != off && l_cnt &&
	    (i == nr_linfo || linfo[i].insn_off != off + cnt)) {
		l_cnt--;
		linfo[--i].insn_off = off + cnt;
	}

	/* remove the line info which refer to the removed instructions */
	if (l_cnt) {
		memmove(linfo + l_off, linfo + i,
			sizeof(*linfo) * (nr_linfo - i));

		prog->aux->nr_linfo -= l_cnt;
		nr_linfo = prog->aux->nr_linfo;
	}

	/* pull all linfo[i].insn_off >= off + cnt in by cnt */
	for (i = l_off; i < nr_linfo; i++)
		linfo[i].insn_off -= cnt;

	/* fix up all subprogs (incl. 'exit') which start >= off */
	for (i = 0; i <= env->subprog_cnt; i++)
		if (env->subprog_info[i].linfo_idx > l_off) {
			/* program may have started in the removed region but
			 * may not be fully removed
			 */
			if (env->subprog_info[i].linfo_idx >= l_off + l_cnt)
				env->subprog_info[i].linfo_idx -= l_cnt;
			else
				env->subprog_info[i].linfo_idx = l_off;
		}

	return 0;
}

static int verifier_remove_insns(struct bpf_verifier_env *env, u32 off, u32 cnt)
{
	struct bpf_insn_aux_data *aux_data = env->insn_aux_data;
	unsigned int orig_prog_len = env->prog->len;
	int err;

	if (bpf_prog_is_dev_bound(env->prog->aux))
		bpf_prog_offload_remove_insns(env, off, cnt);

	err = bpf_remove_insns(env->prog, off, cnt);
	if (err)
		return err;

	err = adjust_subprog_starts_after_remove(env, off, cnt);
	if (err)
		return err;

	err = bpf_adj_linfo_after_remove(env, off, cnt);
	if (err)
		return err;

	memmove(aux_data + off,	aux_data + off + cnt,
		sizeof(*aux_data) * (orig_prog_len - off - cnt));

	return 0;
}

/* The verifier does more data flow analysis than llvm and will not
 * explore branches that are dead at run time. Malicious programs can
 * have dead code too. Therefore replace all dead at-run-time code
 * with 'ja -1'.
 *
 * Just nops are not optimal, e.g. if they would sit at the end of the
 * program and through another bug we would manage to jump there, then
 * we'd execute beyond program memory otherwise. Returning exception
 * code also wouldn't work since we can have subprogs where the dead
 * code could be located.
 */
static void sanitize_dead_code(struct bpf_verifier_env *env)
{
	struct bpf_insn_aux_data *aux_data = env->insn_aux_data;
	struct bpf_insn trap = BPF_JMP_IMM(BPF_JA, 0, 0, -1);
	struct bpf_insn *insn = env->prog->insnsi;
	const int insn_cnt = env->prog->len;
	int i;

	for (i = 0; i < insn_cnt; i++) {
		if (aux_data[i].seen)
			continue;
		memcpy(insn + i, &trap, sizeof(trap));
	}
}

static bool insn_is_cond_jump(u8 code)
{
	u8 op;

	if (BPF_CLASS(code) == BPF_JMP32)
		return true;

	if (BPF_CLASS(code) != BPF_JMP)
		return false;

	op = BPF_OP(code);
	return op != BPF_JA && op != BPF_EXIT && op != BPF_CALL;
}

static void opt_hard_wire_dead_code_branches(struct bpf_verifier_env *env)
{
	struct bpf_insn_aux_data *aux_data = env->insn_aux_data;
	struct bpf_insn ja = BPF_JMP_IMM(BPF_JA, 0, 0, 0);
	struct bpf_insn *insn = env->prog->insnsi;
	const int insn_cnt = env->prog->len;
	int i;

	for (i = 0; i < insn_cnt; i++, insn++) {
		if (!insn_is_cond_jump(insn->code))
			continue;

		if (!aux_data[i + 1].seen)
			ja.off = insn->off;
		else if (!aux_data[i + 1 + insn->off].seen)
			ja.off = 0;
		else
			continue;

		if (bpf_prog_is_dev_bound(env->prog->aux))
			bpf_prog_offload_replace_insn(env, i, &ja);

		memcpy(insn, &ja, sizeof(ja));
	}
}

static int opt_remove_dead_code(struct bpf_verifier_env *env)
{
	struct bpf_insn_aux_data *aux_data = env->insn_aux_data;
	int insn_cnt = env->prog->len;
	int i, err;

	for (i = 0; i < insn_cnt; i++) {
		int j;

		j = 0;
		while (i + j < insn_cnt && !aux_data[i + j].seen)
			j++;
		if (!j)
			continue;

		err = verifier_remove_insns(env, i, j);
		if (err)
			return err;
		insn_cnt = env->prog->len;
	}

	return 0;
}

static int opt_remove_nops(struct bpf_verifier_env *env)
{
	const struct bpf_insn ja = BPF_JMP_IMM(BPF_JA, 0, 0, 0);
	struct bpf_insn *insn = env->prog->insnsi;
	int insn_cnt = env->prog->len;
	int i, err;

	for (i = 0; i < insn_cnt; i++) {
		if (memcmp(&insn[i], &ja, sizeof(ja)))
			continue;

		err = verifier_remove_insns(env, i, 1);
		if (err)
			return err;
		insn_cnt--;
		i--;
	}

	return 0;
}

static int opt_subreg_zext_lo32_rnd_hi32(struct bpf_verifier_env *env,
					 const union bpf_attr *attr)
{
	struct bpf_insn *patch, zext_patch[2], rnd_hi32_patch[4];
	struct bpf_insn_aux_data *aux = env->insn_aux_data;
	int i, patch_len, delta = 0, len = env->prog->len;
	struct bpf_insn *insns = env->prog->insnsi;
	struct bpf_prog *new_prog;
	bool rnd_hi32;

	rnd_hi32 = attr->prog_flags & BPF_F_TEST_RND_HI32;
	zext_patch[1] = BPF_ZEXT_REG(0);
	rnd_hi32_patch[1] = BPF_ALU64_IMM(BPF_MOV, BPF_REG_AX, 0);
	rnd_hi32_patch[2] = BPF_ALU64_IMM(BPF_LSH, BPF_REG_AX, 32);
	rnd_hi32_patch[3] = BPF_ALU64_REG(BPF_OR, 0, BPF_REG_AX);
	for (i = 0; i < len; i++) {
		int adj_idx = i + delta;
		struct bpf_insn insn;
		int load_reg;

		insn = insns[adj_idx];
		load_reg = insn_def_regno(&insn);
		if (!aux[adj_idx].zext_dst) {
			u8 code, class;
			u32 imm_rnd;

			if (!rnd_hi32)
				continue;

			code = insn.code;
			class = BPF_CLASS(code);
			if (load_reg == -1)
				continue;

			/* NOTE: arg "reg" (the fourth one) is only used for
			 *       BPF_STX + SRC_OP, so it is safe to pass NULL
			 *       here.
			 */
			if (is_reg64(env, &insn, load_reg, NULL, DST_OP)) {
				if (class == BPF_LD &&
				    BPF_MODE(code) == BPF_IMM)
					i++;
				continue;
			}

			/* ctx load could be transformed into wider load. */
			if (class == BPF_LDX &&
			    aux[adj_idx].ptr_type == PTR_TO_CTX)
				continue;

			imm_rnd = get_random_int();
			rnd_hi32_patch[0] = insn;
			rnd_hi32_patch[1].imm = imm_rnd;
			rnd_hi32_patch[3].dst_reg = load_reg;
			patch = rnd_hi32_patch;
			patch_len = 4;
			goto apply_patch_buffer;
		}

		/* Add in an zero-extend instruction if a) the JIT has requested
		 * it or b) it's a CMPXCHG.
		 *
		 * The latter is because: BPF_CMPXCHG always loads a value into
		 * R0, therefore always zero-extends. However some archs'
		 * equivalent instruction only does this load when the
		 * comparison is successful. This detail of CMPXCHG is
		 * orthogonal to the general zero-extension behaviour of the
		 * CPU, so it's treated independently of bpf_jit_needs_zext.
		 */
		if (!bpf_jit_needs_zext() && !is_cmpxchg_insn(&insn))
			continue;

		if (WARN_ON(load_reg == -1)) {
			verbose(env, "verifier bug. zext_dst is set, but no reg is defined\n");
			return -EFAULT;
		}

		zext_patch[0] = insn;
		zext_patch[1].dst_reg = load_reg;
		zext_patch[1].src_reg = load_reg;
		patch = zext_patch;
		patch_len = 2;
apply_patch_buffer:
		new_prog = bpf_patch_insn_data(env, adj_idx, patch, patch_len);
		if (!new_prog)
			return -ENOMEM;
		env->prog = new_prog;
		insns = new_prog->insnsi;
		aux = env->insn_aux_data;
		delta += patch_len - 1;
	}

	return 0;
}

/* convert load instructions that access fields of a context type into a
 * sequence of instructions that access fields of the underlying structure:
 *     struct __sk_buff    -> struct sk_buff
 *     struct bpf_sock_ops -> struct sock
 */
static int convert_ctx_accesses(struct bpf_verifier_env *env)
{
	const struct bpf_verifier_ops *ops = env->ops;
	int i, cnt, size, ctx_field_size, delta = 0;
	const int insn_cnt = env->prog->len;
	struct bpf_insn insn_buf[16], *insn;
	u32 target_size, size_default, off;
	struct bpf_prog *new_prog;
	enum bpf_access_type type;
	bool is_narrower_load;

	if (ops->gen_prologue || env->seen_direct_write) {
		if (!ops->gen_prologue) {
			verbose(env, "bpf verifier is misconfigured\n");
			return -EINVAL;
		}
		cnt = ops->gen_prologue(insn_buf, env->seen_direct_write,
					env->prog);
		if (cnt >= ARRAY_SIZE(insn_buf)) {
			verbose(env, "bpf verifier is misconfigured\n");
			return -EINVAL;
		} else if (cnt) {
			new_prog = bpf_patch_insn_data(env, 0, insn_buf, cnt);
			if (!new_prog)
				return -ENOMEM;

			env->prog = new_prog;
			delta += cnt - 1;
		}
	}

	if (bpf_prog_is_dev_bound(env->prog->aux))
		return 0;

	insn = env->prog->insnsi + delta;

	for (i = 0; i < insn_cnt; i++, insn++) {
		bpf_convert_ctx_access_t convert_ctx_access;

		if (insn->code == (BPF_LDX | BPF_MEM | BPF_B) ||
		    insn->code == (BPF_LDX | BPF_MEM | BPF_H) ||
		    insn->code == (BPF_LDX | BPF_MEM | BPF_W) ||
		    insn->code == (BPF_LDX | BPF_MEM | BPF_DW))
			type = BPF_READ;
		else if (insn->code == (BPF_STX | BPF_MEM | BPF_B) ||
			 insn->code == (BPF_STX | BPF_MEM | BPF_H) ||
			 insn->code == (BPF_STX | BPF_MEM | BPF_W) ||
			 insn->code == (BPF_STX | BPF_MEM | BPF_DW))
			type = BPF_WRITE;
		else
			continue;

		if (type == BPF_WRITE &&
		    env->insn_aux_data[i + delta].sanitize_stack_off) {
			struct bpf_insn patch[] = {
				/* Sanitize suspicious stack slot with zero.
				 * There are no memory dependencies for this store,
				 * since it's only using frame pointer and immediate
				 * constant of zero
				 */
				BPF_ST_MEM(BPF_DW, BPF_REG_FP,
					   env->insn_aux_data[i + delta].sanitize_stack_off,
					   0),
				/* the original STX instruction will immediately
				 * overwrite the same stack slot with appropriate value
				 */
				*insn,
			};

			cnt = ARRAY_SIZE(patch);
			new_prog = bpf_patch_insn_data(env, i + delta, patch, cnt);
			if (!new_prog)
				return -ENOMEM;

			delta    += cnt - 1;
			env->prog = new_prog;
			insn      = new_prog->insnsi + i + delta;
			continue;
		}

		switch (env->insn_aux_data[i + delta].ptr_type) {
		case PTR_TO_CTX:
			if (!ops->convert_ctx_access)
				continue;
			convert_ctx_access = ops->convert_ctx_access;
			break;
		case PTR_TO_SOCKET:
		case PTR_TO_SOCK_COMMON:
			convert_ctx_access = bpf_sock_convert_ctx_access;
			break;
		case PTR_TO_TCP_SOCK:
			convert_ctx_access = bpf_tcp_sock_convert_ctx_access;
			break;
		case PTR_TO_XDP_SOCK:
			convert_ctx_access = bpf_xdp_sock_convert_ctx_access;
			break;
		case PTR_TO_BTF_ID:
			if (type == BPF_READ) {
				insn->code = BPF_LDX | BPF_PROBE_MEM |
					BPF_SIZE((insn)->code);
				env->prog->aux->num_exentries++;
			} else if (resolve_prog_type(env->prog) != BPF_PROG_TYPE_STRUCT_OPS) {
				verbose(env, "Writes through BTF pointers are not allowed\n");
				return -EINVAL;
			}
			continue;
		default:
			continue;
		}

		ctx_field_size = env->insn_aux_data[i + delta].ctx_field_size;
		size = BPF_LDST_BYTES(insn);

		/* If the read access is a narrower load of the field,
		 * convert to a 4/8-byte load, to minimum program type specific
		 * convert_ctx_access changes. If conversion is successful,
		 * we will apply proper mask to the result.
		 */
		is_narrower_load = size < ctx_field_size;
		size_default = bpf_ctx_off_adjust_machine(ctx_field_size);
		off = insn->off;
		if (is_narrower_load) {
			u8 size_code;

			if (type == BPF_WRITE) {
				verbose(env, "bpf verifier narrow ctx access misconfigured\n");
				return -EINVAL;
			}

			size_code = BPF_H;
			if (ctx_field_size == 4)
				size_code = BPF_W;
			else if (ctx_field_size == 8)
				size_code = BPF_DW;

			insn->off = off & ~(size_default - 1);
			insn->code = BPF_LDX | BPF_MEM | size_code;
		}

		target_size = 0;
		cnt = convert_ctx_access(type, insn, insn_buf, env->prog,
					 &target_size);
		if (cnt == 0 || cnt >= ARRAY_SIZE(insn_buf) ||
		    (ctx_field_size && !target_size)) {
			verbose(env, "bpf verifier is misconfigured\n");
			return -EINVAL;
		}

		if (is_narrower_load && size < target_size) {
			u8 shift = bpf_ctx_narrow_access_offset(
				off, size, size_default) * 8;
			if (ctx_field_size <= 4) {
				if (shift)
					insn_buf[cnt++] = BPF_ALU32_IMM(BPF_RSH,
									insn->dst_reg,
									shift);
				insn_buf[cnt++] = BPF_ALU32_IMM(BPF_AND, insn->dst_reg,
								(1 << size * 8) - 1);
			} else {
				if (shift)
					insn_buf[cnt++] = BPF_ALU64_IMM(BPF_RSH,
									insn->dst_reg,
									shift);
				insn_buf[cnt++] = BPF_ALU64_IMM(BPF_AND, insn->dst_reg,
								(1ULL << size * 8) - 1);
			}
		}

		new_prog = bpf_patch_insn_data(env, i + delta, insn_buf, cnt);
		if (!new_prog)
			return -ENOMEM;

		delta += cnt - 1;

		/* keep walking new program and skip insns we just inserted */
		env->prog = new_prog;
		insn      = new_prog->insnsi + i + delta;
	}

	return 0;
}

static int jit_subprogs(struct bpf_verifier_env *env)
{
	struct bpf_prog *prog = env->prog, **func, *tmp;
	int i, j, subprog_start, subprog_end = 0, len, subprog;
	struct bpf_map *map_ptr;
	struct bpf_insn *insn;
	void *old_bpf_func;
	int err, num_exentries;

	if (env->subprog_cnt <= 1)
		return 0;

	for (i = 0, insn = prog->insnsi; i < prog->len; i++, insn++) {
		if (!bpf_pseudo_call(insn))
			continue;
		/* Upon error here we cannot fall back to interpreter but
		 * need a hard reject of the program. Thus -EFAULT is
		 * propagated in any case.
		 */
		subprog = find_subprog(env, i + insn->imm + 1);
		if (subprog < 0) {
			WARN_ONCE(1, "verifier bug. No program starts at insn %d\n",
				  i + insn->imm + 1);
			return -EFAULT;
		}
		/* temporarily remember subprog id inside insn instead of
		 * aux_data, since next loop will split up all insns into funcs
		 */
		insn->off = subprog;
		/* remember original imm in case JIT fails and fallback
		 * to interpreter will be needed
		 */
		env->insn_aux_data[i].call_imm = insn->imm;
		/* point imm to __bpf_call_base+1 from JITs point of view */
		insn->imm = 1;
	}

	err = bpf_prog_alloc_jited_linfo(prog);
	if (err)
		goto out_undo_insn;

	err = -ENOMEM;
	func = kcalloc(env->subprog_cnt, sizeof(prog), GFP_KERNEL);
	if (!func)
		goto out_undo_insn;

	for (i = 0; i < env->subprog_cnt; i++) {
		subprog_start = subprog_end;
		subprog_end = env->subprog_info[i + 1].start;

		len = subprog_end - subprog_start;
		/* BPF_PROG_RUN doesn't call subprogs directly,
		 * hence main prog stats include the runtime of subprogs.
		 * subprogs don't have IDs and not reachable via prog_get_next_id
		 * func[i]->stats will never be accessed and stays NULL
		 */
		func[i] = bpf_prog_alloc_no_stats(bpf_prog_size(len), GFP_USER);
		if (!func[i])
			goto out_free;
		memcpy(func[i]->insnsi, &prog->insnsi[subprog_start],
		       len * sizeof(struct bpf_insn));
		func[i]->type = prog->type;
		func[i]->len = len;
		if (bpf_prog_calc_tag(func[i]))
			goto out_free;
		func[i]->is_func = 1;
		func[i]->aux->func_idx = i;
		/* the btf and func_info will be freed only at prog->aux */
		func[i]->aux->btf = prog->aux->btf;
		func[i]->aux->func_info = prog->aux->func_info;

		for (j = 0; j < prog->aux->size_poke_tab; j++) {
			u32 insn_idx = prog->aux->poke_tab[j].insn_idx;
			int ret;

			if (!(insn_idx >= subprog_start &&
			      insn_idx <= subprog_end))
				continue;

			ret = bpf_jit_add_poke_descriptor(func[i],
							  &prog->aux->poke_tab[j]);
			if (ret < 0) {
				verbose(env, "adding tail call poke descriptor failed\n");
				goto out_free;
			}

			func[i]->insnsi[insn_idx - subprog_start].imm = ret + 1;

			map_ptr = func[i]->aux->poke_tab[ret].tail_call.map;
			ret = map_ptr->ops->map_poke_track(map_ptr, func[i]->aux);
			if (ret < 0) {
				verbose(env, "tracking tail call prog failed\n");
				goto out_free;
			}
		}

		/* Use bpf_prog_F_tag to indicate functions in stack traces.
		 * Long term would need debug info to populate names
		 */
		func[i]->aux->name[0] = 'F';
		func[i]->aux->stack_depth = env->subprog_info[i].stack_depth;
		func[i]->jit_requested = 1;
		func[i]->aux->linfo = prog->aux->linfo;
		func[i]->aux->nr_linfo = prog->aux->nr_linfo;
		func[i]->aux->jited_linfo = prog->aux->jited_linfo;
		func[i]->aux->linfo_idx = env->subprog_info[i].linfo_idx;
		num_exentries = 0;
		insn = func[i]->insnsi;
		for (j = 0; j < func[i]->len; j++, insn++) {
			if (BPF_CLASS(insn->code) == BPF_LDX &&
			    BPF_MODE(insn->code) == BPF_PROBE_MEM)
				num_exentries++;
		}
		func[i]->aux->num_exentries = num_exentries;
		func[i]->aux->tail_call_reachable = env->subprog_info[i].tail_call_reachable;
		func[i] = bpf_int_jit_compile(func[i]);
		if (!func[i]->jited) {
			err = -ENOTSUPP;
			goto out_free;
		}
		cond_resched();
	}

	/* Untrack main program's aux structs so that during map_poke_run()
	 * we will not stumble upon the unfilled poke descriptors; each
	 * of the main program's poke descs got distributed across subprogs
	 * and got tracked onto map, so we are sure that none of them will
	 * be missed after the operation below
	 */
	for (i = 0; i < prog->aux->size_poke_tab; i++) {
		map_ptr = prog->aux->poke_tab[i].tail_call.map;

		map_ptr->ops->map_poke_untrack(map_ptr, prog->aux);
	}

	/* at this point all bpf functions were successfully JITed
	 * now populate all bpf_calls with correct addresses and
	 * run last pass of JIT
	 */
	for (i = 0; i < env->subprog_cnt; i++) {
		insn = func[i]->insnsi;
		for (j = 0; j < func[i]->len; j++, insn++) {
			if (!bpf_pseudo_call(insn))
				continue;
			subprog = insn->off;
			insn->imm = BPF_CAST_CALL(func[subprog]->bpf_func) -
				    __bpf_call_base;
		}

		/* we use the aux data to keep a list of the start addresses
		 * of the JITed images for each function in the program
		 *
		 * for some architectures, such as powerpc64, the imm field
		 * might not be large enough to hold the offset of the start
		 * address of the callee's JITed image from __bpf_call_base
		 *
		 * in such cases, we can lookup the start address of a callee
		 * by using its subprog id, available from the off field of
		 * the call instruction, as an index for this list
		 */
		func[i]->aux->func = func;
		func[i]->aux->func_cnt = env->subprog_cnt;
	}
	for (i = 0; i < env->subprog_cnt; i++) {
		old_bpf_func = func[i]->bpf_func;
		tmp = bpf_int_jit_compile(func[i]);
		if (tmp != func[i] || func[i]->bpf_func != old_bpf_func) {
			verbose(env, "JIT doesn't support bpf-to-bpf calls\n");
			err = -ENOTSUPP;
			goto out_free;
		}
		cond_resched();
	}

	/* finally lock prog and jit images for all functions and
	 * populate kallsysm
	 */
	for (i = 0; i < env->subprog_cnt; i++) {
		bpf_prog_lock_ro(func[i]);
		bpf_prog_kallsyms_add(func[i]);
	}

	/* Last step: make now unused interpreter insns from main
	 * prog consistent for later dump requests, so they can
	 * later look the same as if they were interpreted only.
	 */
	for (i = 0, insn = prog->insnsi; i < prog->len; i++, insn++) {
		if (!bpf_pseudo_call(insn))
			continue;
		insn->off = env->insn_aux_data[i].call_imm;
		subprog = find_subprog(env, i + insn->off + 1);
		insn->imm = subprog;
	}

	prog->jited = 1;
	prog->bpf_func = func[0]->bpf_func;
	prog->aux->func = func;
	prog->aux->func_cnt = env->subprog_cnt;
	bpf_prog_free_unused_jited_linfo(prog);
	return 0;
out_free:
	for (i = 0; i < env->subprog_cnt; i++) {
		if (!func[i])
			continue;

		for (j = 0; j < func[i]->aux->size_poke_tab; j++) {
			map_ptr = func[i]->aux->poke_tab[j].tail_call.map;
			map_ptr->ops->map_poke_untrack(map_ptr, func[i]->aux);
		}
		bpf_jit_free(func[i]);
	}
	kfree(func);
out_undo_insn:
	/* cleanup main prog to be interpreted */
	prog->jit_requested = 0;
	for (i = 0, insn = prog->insnsi; i < prog->len; i++, insn++) {
		if (!bpf_pseudo_call(insn))
			continue;
		insn->off = 0;
		insn->imm = env->insn_aux_data[i].call_imm;
	}
	bpf_prog_free_jited_linfo(prog);
	return err;
}

static int fixup_call_args(struct bpf_verifier_env *env)
{
#ifndef CONFIG_BPF_JIT_ALWAYS_ON
	struct bpf_prog *prog = env->prog;
	struct bpf_insn *insn = prog->insnsi;
	int i, depth;
#endif
	int err = 0;

	if (env->prog->jit_requested &&
	    !bpf_prog_is_dev_bound(env->prog->aux)) {
		err = jit_subprogs(env);
		if (err == 0)
			return 0;
		if (err == -EFAULT)
			return err;
	}
#ifndef CONFIG_BPF_JIT_ALWAYS_ON
	if (env->subprog_cnt > 1 && env->prog->aux->tail_call_reachable) {
		/* When JIT fails the progs with bpf2bpf calls and tail_calls
		 * have to be rejected, since interpreter doesn't support them yet.
		 */
		verbose(env, "tail_calls are not allowed in non-JITed programs with bpf-to-bpf calls\n");
		return -EINVAL;
	}
	for (i = 0; i < prog->len; i++, insn++) {
		if (!bpf_pseudo_call(insn))
			continue;
		depth = get_callee_stack_depth(env, insn, i);
		if (depth < 0)
			return depth;
		bpf_patch_call_args(insn, depth);
	}
	err = 0;
#endif
	return err;
}

/* fixup insn->imm field of bpf_call instructions
 * and inline eligible helpers as explicit sequence of BPF instructions
 *
 * this function is called after eBPF program passed verification
 */
static int fixup_bpf_calls(struct bpf_verifier_env *env)
{
	struct bpf_prog *prog = env->prog;
	bool expect_blinding = bpf_jit_blinding_enabled(prog);
	struct bpf_insn *insn = prog->insnsi;
	const struct bpf_func_proto *fn;
	const int insn_cnt = prog->len;
	const struct bpf_map_ops *ops;
	struct bpf_insn_aux_data *aux;
	struct bpf_insn insn_buf[16];
	struct bpf_prog *new_prog;
	struct bpf_map *map_ptr;
	int i, ret, cnt, delta = 0;

	for (i = 0; i < insn_cnt; i++, insn++) {
		if (insn->code == (BPF_ALU64 | BPF_MOD | BPF_X) ||
		    insn->code == (BPF_ALU64 | BPF_DIV | BPF_X) ||
		    insn->code == (BPF_ALU | BPF_MOD | BPF_X) ||
		    insn->code == (BPF_ALU | BPF_DIV | BPF_X)) {
			bool is64 = BPF_CLASS(insn->code) == BPF_ALU64;
			bool isdiv = BPF_OP(insn->code) == BPF_DIV;
			struct bpf_insn *patchlet;
			struct bpf_insn chk_and_div[] = {
				/* [R,W]x div 0 -> 0 */
				BPF_RAW_INSN((is64 ? BPF_JMP : BPF_JMP32) |
					     BPF_JNE | BPF_K, insn->src_reg,
					     0, 2, 0),
				BPF_ALU32_REG(BPF_XOR, insn->dst_reg, insn->dst_reg),
				BPF_JMP_IMM(BPF_JA, 0, 0, 1),
				*insn,
			};
			struct bpf_insn chk_and_mod[] = {
				/* [R,W]x mod 0 -> [R,W]x */
				BPF_RAW_INSN((is64 ? BPF_JMP : BPF_JMP32) |
					     BPF_JEQ | BPF_K, insn->src_reg,
					     0, 1 + (is64 ? 0 : 1), 0),
				*insn,
				BPF_JMP_IMM(BPF_JA, 0, 0, 1),
				BPF_MOV32_REG(insn->dst_reg, insn->dst_reg),
			};

			patchlet = isdiv ? chk_and_div : chk_and_mod;
			cnt = isdiv ? ARRAY_SIZE(chk_and_div) :
				      ARRAY_SIZE(chk_and_mod) - (is64 ? 2 : 0);

			new_prog = bpf_patch_insn_data(env, i + delta, patchlet, cnt);
			if (!new_prog)
				return -ENOMEM;

			delta    += cnt - 1;
			env->prog = prog = new_prog;
			insn      = new_prog->insnsi + i + delta;
			continue;
		}

		if (BPF_CLASS(insn->code) == BPF_LD &&
		    (BPF_MODE(insn->code) == BPF_ABS ||
		     BPF_MODE(insn->code) == BPF_IND)) {
			cnt = env->ops->gen_ld_abs(insn, insn_buf);
			if (cnt == 0 || cnt >= ARRAY_SIZE(insn_buf)) {
				verbose(env, "bpf verifier is misconfigured\n");
				return -EINVAL;
			}

			new_prog = bpf_patch_insn_data(env, i + delta, insn_buf, cnt);
			if (!new_prog)
				return -ENOMEM;

			delta    += cnt - 1;
			env->prog = prog = new_prog;
			insn      = new_prog->insnsi + i + delta;
			continue;
		}

		if (insn->code == (BPF_ALU64 | BPF_ADD | BPF_X) ||
		    insn->code == (BPF_ALU64 | BPF_SUB | BPF_X)) {
			const u8 code_add = BPF_ALU64 | BPF_ADD | BPF_X;
			const u8 code_sub = BPF_ALU64 | BPF_SUB | BPF_X;
			struct bpf_insn insn_buf[16];
			struct bpf_insn *patch = &insn_buf[0];
			bool issrc, isneg;
			u32 off_reg;

			aux = &env->insn_aux_data[i + delta];
			if (!aux->alu_state ||
			    aux->alu_state == BPF_ALU_NON_POINTER)
				continue;

			isneg = aux->alu_state & BPF_ALU_NEG_VALUE;
			issrc = (aux->alu_state & BPF_ALU_SANITIZE) ==
				BPF_ALU_SANITIZE_SRC;

			off_reg = issrc ? insn->src_reg : insn->dst_reg;
			if (isneg)
				*patch++ = BPF_ALU64_IMM(BPF_MUL, off_reg, -1);
			*patch++ = BPF_MOV32_IMM(BPF_REG_AX, aux->alu_limit);
			*patch++ = BPF_ALU64_REG(BPF_SUB, BPF_REG_AX, off_reg);
			*patch++ = BPF_ALU64_REG(BPF_OR, BPF_REG_AX, off_reg);
			*patch++ = BPF_ALU64_IMM(BPF_NEG, BPF_REG_AX, 0);
			*patch++ = BPF_ALU64_IMM(BPF_ARSH, BPF_REG_AX, 63);
			if (issrc) {
				*patch++ = BPF_ALU64_REG(BPF_AND, BPF_REG_AX,
							 off_reg);
				insn->src_reg = BPF_REG_AX;
			} else {
				*patch++ = BPF_ALU64_REG(BPF_AND, off_reg,
							 BPF_REG_AX);
			}
			if (isneg)
				insn->code = insn->code == code_add ?
					     code_sub : code_add;
			*patch++ = *insn;
			if (issrc && isneg)
				*patch++ = BPF_ALU64_IMM(BPF_MUL, off_reg, -1);
			cnt = patch - insn_buf;

			new_prog = bpf_patch_insn_data(env, i + delta, insn_buf, cnt);
			if (!new_prog)
				return -ENOMEM;

			delta    += cnt - 1;
			env->prog = prog = new_prog;
			insn      = new_prog->insnsi + i + delta;
			continue;
		}

		if (insn->code != (BPF_JMP | BPF_CALL))
			continue;
		if (insn->src_reg == BPF_PSEUDO_CALL)
			continue;

		if (insn->imm == BPF_FUNC_get_route_realm)
			prog->dst_needed = 1;
		if (insn->imm == BPF_FUNC_get_prandom_u32)
			bpf_user_rnd_init_once();
		if (insn->imm == BPF_FUNC_override_return)
			prog->kprobe_override = 1;
		if (insn->imm == BPF_FUNC_tail_call) {
			/* If we tail call into other programs, we
			 * cannot make any assumptions since they can
			 * be replaced dynamically during runtime in
			 * the program array.
			 */
			prog->cb_access = 1;
			if (!allow_tail_call_in_subprogs(env))
				prog->aux->stack_depth = MAX_BPF_STACK;
			prog->aux->max_pkt_offset = MAX_PACKET_OFF;

			/* mark bpf_tail_call as different opcode to avoid
			 * conditional branch in the interpeter for every normal
			 * call and to prevent accidental JITing by JIT compiler
			 * that doesn't support bpf_tail_call yet
			 */
			insn->imm = 0;
			insn->code = BPF_JMP | BPF_TAIL_CALL;

			aux = &env->insn_aux_data[i + delta];
			if (env->bpf_capable && !expect_blinding &&
			    prog->jit_requested &&
			    !bpf_map_key_poisoned(aux) &&
			    !bpf_map_ptr_poisoned(aux) &&
			    !bpf_map_ptr_unpriv(aux)) {
				struct bpf_jit_poke_descriptor desc = {
					.reason = BPF_POKE_REASON_TAIL_CALL,
					.tail_call.map = BPF_MAP_PTR(aux->map_ptr_state),
					.tail_call.key = bpf_map_key_immediate(aux),
					.insn_idx = i + delta,
				};

				ret = bpf_jit_add_poke_descriptor(prog, &desc);
				if (ret < 0) {
					verbose(env, "adding tail call poke descriptor failed\n");
					return ret;
				}

				insn->imm = ret + 1;
				continue;
			}

			if (!bpf_map_ptr_unpriv(aux))
				continue;

			/* instead of changing every JIT dealing with tail_call
			 * emit two extra insns:
			 * if (index >= max_entries) goto out;
			 * index &= array->index_mask;
			 * to avoid out-of-bounds cpu speculation
			 */
			if (bpf_map_ptr_poisoned(aux)) {
				verbose(env, "tail_call abusing map_ptr\n");
				return -EINVAL;
			}

			map_ptr = BPF_MAP_PTR(aux->map_ptr_state);
			insn_buf[0] = BPF_JMP_IMM(BPF_JGE, BPF_REG_3,
						  map_ptr->max_entries, 2);
			insn_buf[1] = BPF_ALU32_IMM(BPF_AND, BPF_REG_3,
						    container_of(map_ptr,
								 struct bpf_array,
								 map)->index_mask);
			insn_buf[2] = *insn;
			cnt = 3;
			new_prog = bpf_patch_insn_data(env, i + delta, insn_buf, cnt);
			if (!new_prog)
				return -ENOMEM;

			delta    += cnt - 1;
			env->prog = prog = new_prog;
			insn      = new_prog->insnsi + i + delta;
			continue;
		}

		/* BPF_EMIT_CALL() assumptions in some of the map_gen_lookup
		 * and other inlining handlers are currently limited to 64 bit
		 * only.
		 */
		if (prog->jit_requested && BITS_PER_LONG == 64 &&
		    (insn->imm == BPF_FUNC_map_lookup_elem ||
		     insn->imm == BPF_FUNC_map_update_elem ||
		     insn->imm == BPF_FUNC_map_delete_elem ||
		     insn->imm == BPF_FUNC_map_push_elem   ||
		     insn->imm == BPF_FUNC_map_pop_elem    ||
		     insn->imm == BPF_FUNC_map_peek_elem)) {
			aux = &env->insn_aux_data[i + delta];
			if (bpf_map_ptr_poisoned(aux))
				goto patch_call_imm;

			map_ptr = BPF_MAP_PTR(aux->map_ptr_state);
			ops = map_ptr->ops;
			if (insn->imm == BPF_FUNC_map_lookup_elem &&
			    ops->map_gen_lookup) {
				cnt = ops->map_gen_lookup(map_ptr, insn_buf);
				if (cnt == -EOPNOTSUPP)
					goto patch_map_ops_generic;
				if (cnt <= 0 || cnt >= ARRAY_SIZE(insn_buf)) {
					verbose(env, "bpf verifier is misconfigured\n");
					return -EINVAL;
				}

				new_prog = bpf_patch_insn_data(env, i + delta,
							       insn_buf, cnt);
				if (!new_prog)
					return -ENOMEM;

				delta    += cnt - 1;
				env->prog = prog = new_prog;
				insn      = new_prog->insnsi + i + delta;
				continue;
			}

			BUILD_BUG_ON(!__same_type(ops->map_lookup_elem,
				     (void *(*)(struct bpf_map *map, void *key))NULL));
			BUILD_BUG_ON(!__same_type(ops->map_delete_elem,
				     (int (*)(struct bpf_map *map, void *key))NULL));
			BUILD_BUG_ON(!__same_type(ops->map_update_elem,
				     (int (*)(struct bpf_map *map, void *key, void *value,
					      u64 flags))NULL));
			BUILD_BUG_ON(!__same_type(ops->map_push_elem,
				     (int (*)(struct bpf_map *map, void *value,
					      u64 flags))NULL));
			BUILD_BUG_ON(!__same_type(ops->map_pop_elem,
				     (int (*)(struct bpf_map *map, void *value))NULL));
			BUILD_BUG_ON(!__same_type(ops->map_peek_elem,
				     (int (*)(struct bpf_map *map, void *value))NULL));
patch_map_ops_generic:
			switch (insn->imm) {
			case BPF_FUNC_map_lookup_elem:
				insn->imm = BPF_CAST_CALL(ops->map_lookup_elem) -
					    __bpf_call_base;
				continue;
			case BPF_FUNC_map_update_elem:
				insn->imm = BPF_CAST_CALL(ops->map_update_elem) -
					    __bpf_call_base;
				continue;
			case BPF_FUNC_map_delete_elem:
				insn->imm = BPF_CAST_CALL(ops->map_delete_elem) -
					    __bpf_call_base;
				continue;
			case BPF_FUNC_map_push_elem:
				insn->imm = BPF_CAST_CALL(ops->map_push_elem) -
					    __bpf_call_base;
				continue;
			case BPF_FUNC_map_pop_elem:
				insn->imm = BPF_CAST_CALL(ops->map_pop_elem) -
					    __bpf_call_base;
				continue;
			case BPF_FUNC_map_peek_elem:
				insn->imm = BPF_CAST_CALL(ops->map_peek_elem) -
					    __bpf_call_base;
				continue;
			}

			goto patch_call_imm;
		}

		if (prog->jit_requested && BITS_PER_LONG == 64 &&
		    insn->imm == BPF_FUNC_jiffies64) {
			struct bpf_insn ld_jiffies_addr[2] = {
				BPF_LD_IMM64(BPF_REG_0,
					     (unsigned long)&jiffies),
			};

			insn_buf[0] = ld_jiffies_addr[0];
			insn_buf[1] = ld_jiffies_addr[1];
			insn_buf[2] = BPF_LDX_MEM(BPF_DW, BPF_REG_0,
						  BPF_REG_0, 0);
			cnt = 3;

			new_prog = bpf_patch_insn_data(env, i + delta, insn_buf,
						       cnt);
			if (!new_prog)
				return -ENOMEM;

			delta    += cnt - 1;
			env->prog = prog = new_prog;
			insn      = new_prog->insnsi + i + delta;
			continue;
		}

patch_call_imm:
		fn = env->ops->get_func_proto(insn->imm, env->prog);
		/* all functions that have prototype and verifier allowed
		 * programs to call them, must be real in-kernel functions
		 */
		if (!fn->func) {
			verbose(env,
				"kernel subsystem misconfigured func %s#%d\n",
				func_id_name(insn->imm), insn->imm);
			return -EFAULT;
		}
		insn->imm = fn->func - __bpf_call_base;
	}

	/* Since poke tab is now finalized, publish aux to tracker. */
	for (i = 0; i < prog->aux->size_poke_tab; i++) {
		map_ptr = prog->aux->poke_tab[i].tail_call.map;
		if (!map_ptr->ops->map_poke_track ||
		    !map_ptr->ops->map_poke_untrack ||
		    !map_ptr->ops->map_poke_run) {
			verbose(env, "bpf verifier is misconfigured\n");
			return -EINVAL;
		}

		ret = map_ptr->ops->map_poke_track(map_ptr, prog->aux);
		if (ret < 0) {
			verbose(env, "tracking tail call prog failed\n");
			return ret;
		}
	}

	return 0;
}

static void free_states(struct bpf_verifier_env *env)
{
	struct bpf_verifier_state_list *sl, *sln;
	int i;

	sl = env->free_list;
	while (sl) {
		sln = sl->next;
		free_verifier_state(&sl->state, false);
		kfree(sl);
		sl = sln;
	}
	env->free_list = NULL;

	if (!env->explored_states)
		return;

	for (i = 0; i < state_htab_size(env); i++) {
		sl = env->explored_states[i];

		while (sl) {
			sln = sl->next;
			free_verifier_state(&sl->state, false);
			kfree(sl);
			sl = sln;
		}
		env->explored_states[i] = NULL;
	}
}

/* The verifier is using insn_aux_data[] to store temporary data during
 * verification and to store information for passes that run after the
 * verification like dead code sanitization. do_check_common() for subprogram N
 * may analyze many other subprograms. sanitize_insn_aux_data() clears all
 * temporary data after do_check_common() finds that subprogram N cannot be
 * verified independently. pass_cnt counts the number of times
 * do_check_common() was run and insn->aux->seen tells the pass number
 * insn_aux_data was touched. These variables are compared to clear temporary
 * data from failed pass. For testing and experiments do_check_common() can be
 * run multiple times even when prior attempt to verify is unsuccessful.
 */
static void sanitize_insn_aux_data(struct bpf_verifier_env *env)
{
	struct bpf_insn *insn = env->prog->insnsi;
	struct bpf_insn_aux_data *aux;
	int i, class;

	for (i = 0; i < env->prog->len; i++) {
		class = BPF_CLASS(insn[i].code);
		if (class != BPF_LDX && class != BPF_STX)
			continue;
		aux = &env->insn_aux_data[i];
		if (aux->seen != env->pass_cnt)
			continue;
		memset(aux, 0, offsetof(typeof(*aux), orig_idx));
	}
}

static int do_check_common(struct bpf_verifier_env *env, int subprog)
{
	bool pop_log = !(env->log.level & BPF_LOG_LEVEL2);
	struct bpf_verifier_state *state;
	struct bpf_reg_state *regs;
	int ret, i;

	env->prev_linfo = NULL;
	env->pass_cnt++;

	state = kzalloc(sizeof(struct bpf_verifier_state), GFP_KERNEL);
	if (!state)
		return -ENOMEM;
	state->curframe = 0;
	state->speculative = false;
	state->branches = 1;
	state->frame[0] = kzalloc(sizeof(struct bpf_func_state), GFP_KERNEL);
	if (!state->frame[0]) {
		kfree(state);
		return -ENOMEM;
	}
	env->cur_state = state;
	init_func_state(env, state->frame[0],
			BPF_MAIN_FUNC /* callsite */,
			0 /* frameno */,
			subprog);

	regs = state->frame[state->curframe]->regs;
	if (subprog || env->prog->type == BPF_PROG_TYPE_EXT) {
		ret = btf_prepare_func_args(env, subprog, regs);
		if (ret)
			goto out;
		for (i = BPF_REG_1; i <= BPF_REG_5; i++) {
			if (regs[i].type == PTR_TO_CTX)
				mark_reg_known_zero(env, regs, i);
			else if (regs[i].type == SCALAR_VALUE)
				mark_reg_unknown(env, regs, i);
			else if (regs[i].type == PTR_TO_MEM_OR_NULL) {
				const u32 mem_size = regs[i].mem_size;

				mark_reg_known_zero(env, regs, i);
				regs[i].mem_size = mem_size;
				regs[i].id = ++env->id_gen;
			}
		}
	} else {
		/* 1st arg to a function */
		regs[BPF_REG_1].type = PTR_TO_CTX;
		mark_reg_known_zero(env, regs, BPF_REG_1);
		ret = btf_check_func_arg_match(env, subprog, regs);
		if (ret == -EFAULT)
			/* unlikely verifier bug. abort.
			 * ret == 0 and ret < 0 are sadly acceptable for
			 * main() function due to backward compatibility.
			 * Like socket filter program may be written as:
			 * int bpf_prog(struct pt_regs *ctx)
			 * and never dereference that ctx in the program.
			 * 'struct pt_regs' is a type mismatch for socket
			 * filter that should be using 'struct __sk_buff'.
			 */
			goto out;
	}

	ret = do_check(env);
out:
	/* check for NULL is necessary, since cur_state can be freed inside
	 * do_check() under memory pressure.
	 */
	if (env->cur_state) {
		free_verifier_state(env->cur_state, true);
		env->cur_state = NULL;
	}
	while (!pop_stack(env, NULL, NULL, false));
	if (!ret && pop_log)
		bpf_vlog_reset(&env->log, 0);
	free_states(env);
	if (ret)
		/* clean aux data in case subprog was rejected */
		sanitize_insn_aux_data(env);
	return ret;
}

/* Verify all global functions in a BPF program one by one based on their BTF.
 * All global functions must pass verification. Otherwise the whole program is rejected.
 * Consider:
 * int bar(int);
 * int foo(int f)
 * {
 *    return bar(f);
 * }
 * int bar(int b)
 * {
 *    ...
 * }
 * foo() will be verified first for R1=any_scalar_value. During verification it
 * will be assumed that bar() already verified successfully and call to bar()
 * from foo() will be checked for type match only. Later bar() will be verified
 * independently to check that it's safe for R1=any_scalar_value.
 */
static int do_check_subprogs(struct bpf_verifier_env *env)
{
	struct bpf_prog_aux *aux = env->prog->aux;
	int i, ret;

	if (!aux->func_info)
		return 0;

	for (i = 1; i < env->subprog_cnt; i++) {
		if (aux->func_info_aux[i].linkage != BTF_FUNC_GLOBAL)
			continue;
		env->insn_idx = env->subprog_info[i].start;
		WARN_ON_ONCE(env->insn_idx == 0);
		ret = do_check_common(env, i);
		if (ret) {
			return ret;
		} else if (env->log.level & BPF_LOG_LEVEL) {
			verbose(env,
				"Func#%d is safe for any args that match its prototype\n",
				i);
		}
	}
	return 0;
}

static int do_check_main(struct bpf_verifier_env *env)
{
	int ret;

	env->insn_idx = 0;
	ret = do_check_common(env, 0);
	if (!ret)
		env->prog->aux->stack_depth = env->subprog_info[0].stack_depth;
	return ret;
}


static void print_verification_stats(struct bpf_verifier_env *env)
{
	int i;

	if (env->log.level & BPF_LOG_STATS) {
		verbose(env, "verification time %lld usec\n",
			div_u64(env->verification_time, 1000));
		verbose(env, "stack depth ");
		for (i = 0; i < env->subprog_cnt; i++) {
			u32 depth = env->subprog_info[i].stack_depth;

			verbose(env, "%d", depth);
			if (i + 1 < env->subprog_cnt)
				verbose(env, "+");
		}
		verbose(env, "\n");
	}
	verbose(env, "processed %d insns (limit %d) max_states_per_insn %d "
		"total_states %d peak_states %d mark_read %d\n",
		env->insn_processed, BPF_COMPLEXITY_LIMIT_INSNS,
		env->max_states_per_insn, env->total_states,
		env->peak_states, env->longest_mark_read_walk);
}

static int check_struct_ops_btf_id(struct bpf_verifier_env *env)
{
	const struct btf_type *t, *func_proto;
	const struct bpf_struct_ops *st_ops;
	const struct btf_member *member;
	struct bpf_prog *prog = env->prog;
	u32 btf_id, member_idx;
	const char *mname;

	btf_id = prog->aux->attach_btf_id;
	st_ops = bpf_struct_ops_find(btf_id);
	if (!st_ops) {
		verbose(env, "attach_btf_id %u is not a supported struct\n",
			btf_id);
		return -ENOTSUPP;
	}

	t = st_ops->type;
	member_idx = prog->expected_attach_type;
	if (member_idx >= btf_type_vlen(t)) {
		verbose(env, "attach to invalid member idx %u of struct %s\n",
			member_idx, st_ops->name);
		return -EINVAL;
	}

	member = &btf_type_member(t)[member_idx];
	mname = btf_name_by_offset(btf_vmlinux, member->name_off);
	func_proto = btf_type_resolve_func_ptr(btf_vmlinux, member->type,
					       NULL);
	if (!func_proto) {
		verbose(env, "attach to invalid member %s(@idx %u) of struct %s\n",
			mname, member_idx, st_ops->name);
		return -EINVAL;
	}

	if (st_ops->check_member) {
		int err = st_ops->check_member(t, member);

		if (err) {
			verbose(env, "attach to unsupported member %s of struct %s\n",
				mname, st_ops->name);
			return err;
		}
	}

	prog->aux->attach_func_proto = func_proto;
	prog->aux->attach_func_name = mname;
	env->ops = st_ops->verifier_ops;

	return 0;
}
#define SECURITY_PREFIX "security_"

static int check_attach_modify_return(unsigned long addr, const char *func_name)
{
	if (within_error_injection_list(addr) ||
	    !strncmp(SECURITY_PREFIX, func_name, sizeof(SECURITY_PREFIX) - 1))
		return 0;

	return -EINVAL;
}

/* list of non-sleepable functions that are otherwise on
 * ALLOW_ERROR_INJECTION list
 */
BTF_SET_START(btf_non_sleepable_error_inject)
/* Three functions below can be called from sleepable and non-sleepable context.
 * Assume non-sleepable from bpf safety point of view.
 */
BTF_ID(func, __add_to_page_cache_locked)
BTF_ID(func, should_fail_alloc_page)
BTF_ID(func, should_failslab)
BTF_SET_END(btf_non_sleepable_error_inject)

static int check_non_sleepable_error_inject(u32 btf_id)
{
	return btf_id_set_contains(&btf_non_sleepable_error_inject, btf_id);
}

int bpf_check_attach_target(struct bpf_verifier_log *log,
			    const struct bpf_prog *prog,
			    const struct bpf_prog *tgt_prog,
			    u32 btf_id,
			    struct bpf_attach_target_info *tgt_info)
{
	bool prog_extension = prog->type == BPF_PROG_TYPE_EXT;
	const char prefix[] = "btf_trace_";
	int ret = 0, subprog = -1, i;
	const struct btf_type *t;
	bool conservative = true;
	const char *tname;
	struct btf *btf;
	long addr = 0;

	if (!btf_id) {
		bpf_log(log, "Tracing programs must provide btf_id\n");
		return -EINVAL;
	}
	btf = tgt_prog ? tgt_prog->aux->btf : prog->aux->attach_btf;
	if (!btf) {
		bpf_log(log,
			"FENTRY/FEXIT program can only be attached to another program annotated with BTF\n");
		return -EINVAL;
	}
	t = btf_type_by_id(btf, btf_id);
	if (!t) {
		bpf_log(log, "attach_btf_id %u is invalid\n", btf_id);
		return -EINVAL;
	}
	tname = btf_name_by_offset(btf, t->name_off);
	if (!tname) {
		bpf_log(log, "attach_btf_id %u doesn't have a name\n", btf_id);
		return -EINVAL;
	}
	if (tgt_prog) {
		struct bpf_prog_aux *aux = tgt_prog->aux;

		for (i = 0; i < aux->func_info_cnt; i++)
			if (aux->func_info[i].type_id == btf_id) {
				subprog = i;
				break;
			}
		if (subprog == -1) {
			bpf_log(log, "Subprog %s doesn't exist\n", tname);
			return -EINVAL;
		}
		conservative = aux->func_info_aux[subprog].unreliable;
		if (prog_extension) {
			if (conservative) {
				bpf_log(log,
					"Cannot replace static functions\n");
				return -EINVAL;
			}
			if (!prog->jit_requested) {
				bpf_log(log,
					"Extension programs should be JITed\n");
				return -EINVAL;
			}
		}
		if (!tgt_prog->jited) {
			bpf_log(log, "Can attach to only JITed progs\n");
			return -EINVAL;
		}
		if (tgt_prog->type == prog->type) {
			/* Cannot fentry/fexit another fentry/fexit program.
			 * Cannot attach program extension to another extension.
			 * It's ok to attach fentry/fexit to extension program.
			 */
			bpf_log(log, "Cannot recursively attach\n");
			return -EINVAL;
		}
		if (tgt_prog->type == BPF_PROG_TYPE_TRACING &&
		    prog_extension &&
		    (tgt_prog->expected_attach_type == BPF_TRACE_FENTRY ||
		     tgt_prog->expected_attach_type == BPF_TRACE_FEXIT)) {
			/* Program extensions can extend all program types
			 * except fentry/fexit. The reason is the following.
			 * The fentry/fexit programs are used for performance
			 * analysis, stats and can be attached to any program
			 * type except themselves. When extension program is
			 * replacing XDP function it is necessary to allow
			 * performance analysis of all functions. Both original
			 * XDP program and its program extension. Hence
			 * attaching fentry/fexit to BPF_PROG_TYPE_EXT is
			 * allowed. If extending of fentry/fexit was allowed it
			 * would be possible to create long call chain
			 * fentry->extension->fentry->extension beyond
			 * reasonable stack size. Hence extending fentry is not
			 * allowed.
			 */
			bpf_log(log, "Cannot extend fentry/fexit\n");
			return -EINVAL;
		}
	} else {
		if (prog_extension) {
			bpf_log(log, "Cannot replace kernel functions\n");
			return -EINVAL;
		}
	}

	switch (prog->expected_attach_type) {
	case BPF_TRACE_RAW_TP:
		if (tgt_prog) {
			bpf_log(log,
				"Only FENTRY/FEXIT progs are attachable to another BPF prog\n");
			return -EINVAL;
		}
		if (!btf_type_is_typedef(t)) {
			bpf_log(log, "attach_btf_id %u is not a typedef\n",
				btf_id);
			return -EINVAL;
		}
		if (strncmp(prefix, tname, sizeof(prefix) - 1)) {
			bpf_log(log, "attach_btf_id %u points to wrong type name %s\n",
				btf_id, tname);
			return -EINVAL;
		}
		tname += sizeof(prefix) - 1;
		t = btf_type_by_id(btf, t->type);
		if (!btf_type_is_ptr(t))
			/* should never happen in valid vmlinux build */
			return -EINVAL;
		t = btf_type_by_id(btf, t->type);
		if (!btf_type_is_func_proto(t))
			/* should never happen in valid vmlinux build */
			return -EINVAL;

		break;
	case BPF_TRACE_ITER:
		if (!btf_type_is_func(t)) {
			bpf_log(log, "attach_btf_id %u is not a function\n",
				btf_id);
			return -EINVAL;
		}
		t = btf_type_by_id(btf, t->type);
		if (!btf_type_is_func_proto(t))
			return -EINVAL;
		ret = btf_distill_func_proto(log, btf, t, tname, &tgt_info->fmodel);
		if (ret)
			return ret;
		break;
	default:
		if (!prog_extension)
			return -EINVAL;
		fallthrough;
	case BPF_MODIFY_RETURN:
	case BPF_LSM_MAC:
	case BPF_TRACE_FENTRY:
	case BPF_TRACE_FEXIT:
		if (!btf_type_is_func(t)) {
			bpf_log(log, "attach_btf_id %u is not a function\n",
				btf_id);
			return -EINVAL;
		}
		if (prog_extension &&
		    btf_check_type_match(log, prog, btf, t))
			return -EINVAL;
		t = btf_type_by_id(btf, t->type);
		if (!btf_type_is_func_proto(t))
			return -EINVAL;

		if ((prog->aux->saved_dst_prog_type || prog->aux->saved_dst_attach_type) &&
		    (!tgt_prog || prog->aux->saved_dst_prog_type != tgt_prog->type ||
		     prog->aux->saved_dst_attach_type != tgt_prog->expected_attach_type))
			return -EINVAL;

		if (tgt_prog && conservative)
			t = NULL;

		ret = btf_distill_func_proto(log, btf, t, tname, &tgt_info->fmodel);
		if (ret < 0)
			return ret;

		if (tgt_prog) {
			if (subprog == 0)
				addr = (long) tgt_prog->bpf_func;
			else
				addr = (long) tgt_prog->aux->func[subprog]->bpf_func;
		} else {
			addr = kallsyms_lookup_name(tname);
			if (!addr) {
				bpf_log(log,
					"The address of function %s cannot be found\n",
					tname);
				return -ENOENT;
			}
		}

		if (prog->aux->sleepable) {
			ret = -EINVAL;
			switch (prog->type) {
			case BPF_PROG_TYPE_TRACING:
				/* fentry/fexit/fmod_ret progs can be sleepable only if they are
				 * attached to ALLOW_ERROR_INJECTION and are not in denylist.
				 */
				if (!check_non_sleepable_error_inject(btf_id) &&
				    within_error_injection_list(addr))
					ret = 0;
				break;
			case BPF_PROG_TYPE_LSM:
				/* LSM progs check that they are attached to bpf_lsm_*() funcs.
				 * Only some of them are sleepable.
				 */
				if (bpf_lsm_is_sleepable_hook(btf_id))
					ret = 0;
				break;
			default:
				break;
			}
			if (ret) {
				bpf_log(log, "%s is not sleepable\n", tname);
				return ret;
			}
		} else if (prog->expected_attach_type == BPF_MODIFY_RETURN) {
			if (tgt_prog) {
				bpf_log(log, "can't modify return codes of BPF programs\n");
				return -EINVAL;
			}
			ret = check_attach_modify_return(addr, tname);
			if (ret) {
				bpf_log(log, "%s() is not modifiable\n", tname);
				return ret;
			}
		}

		break;
	}
	tgt_info->tgt_addr = addr;
	tgt_info->tgt_name = tname;
	tgt_info->tgt_type = t;
	return 0;
}

static int check_attach_btf_id(struct bpf_verifier_env *env)
{
	struct bpf_prog *prog = env->prog;
	struct bpf_prog *tgt_prog = prog->aux->dst_prog;
	struct bpf_attach_target_info tgt_info = {};
	u32 btf_id = prog->aux->attach_btf_id;
	struct bpf_trampoline *tr;
	int ret;
	u64 key;

	if (prog->aux->sleepable && prog->type != BPF_PROG_TYPE_TRACING &&
	    prog->type != BPF_PROG_TYPE_LSM) {
		verbose(env, "Only fentry/fexit/fmod_ret and lsm programs can be sleepable\n");
		return -EINVAL;
	}

	if (prog->type == BPF_PROG_TYPE_STRUCT_OPS)
		return check_struct_ops_btf_id(env);

	if (prog->type != BPF_PROG_TYPE_TRACING &&
	    prog->type != BPF_PROG_TYPE_LSM &&
	    prog->type != BPF_PROG_TYPE_EXT)
		return 0;

	ret = bpf_check_attach_target(&env->log, prog, tgt_prog, btf_id, &tgt_info);
	if (ret)
		return ret;

	if (tgt_prog && prog->type == BPF_PROG_TYPE_EXT) {
		/* to make freplace equivalent to their targets, they need to
		 * inherit env->ops and expected_attach_type for the rest of the
		 * verification
		 */
		env->ops = bpf_verifier_ops[tgt_prog->type];
		prog->expected_attach_type = tgt_prog->expected_attach_type;
	}

	/* store info about the attachment target that will be used later */
	prog->aux->attach_func_proto = tgt_info.tgt_type;
	prog->aux->attach_func_name = tgt_info.tgt_name;

	if (tgt_prog) {
		prog->aux->saved_dst_prog_type = tgt_prog->type;
		prog->aux->saved_dst_attach_type = tgt_prog->expected_attach_type;
	}

	if (prog->expected_attach_type == BPF_TRACE_RAW_TP) {
		prog->aux->attach_btf_trace = true;
		return 0;
	} else if (prog->expected_attach_type == BPF_TRACE_ITER) {
		if (!bpf_iter_prog_supported(prog))
			return -EINVAL;
		return 0;
	}

	if (prog->type == BPF_PROG_TYPE_LSM) {
		ret = bpf_lsm_verify_prog(&env->log, prog);
		if (ret < 0)
			return ret;
	}

	key = bpf_trampoline_compute_key(tgt_prog, prog->aux->attach_btf, btf_id);
	tr = bpf_trampoline_get(key, &tgt_info);
	if (!tr)
		return -ENOMEM;

	prog->aux->dst_trampoline = tr;
	return 0;
}

struct btf *bpf_get_btf_vmlinux(void)
{
	if (!btf_vmlinux && IS_ENABLED(CONFIG_DEBUG_INFO_BTF)) {
		mutex_lock(&bpf_verifier_lock);
		if (!btf_vmlinux)
			btf_vmlinux = btf_parse_vmlinux();
		mutex_unlock(&bpf_verifier_lock);
	}
	return btf_vmlinux;
}

int bpf_check(struct bpf_prog **prog, union bpf_attr *attr,
	      union bpf_attr __user *uattr)
{
	u64 start_time = ktime_get_ns();
	struct bpf_verifier_env *env;
	struct bpf_verifier_log *log;
	int i, len, ret = -EINVAL;
	bool is_priv;

	/* no program is valid */
	if (ARRAY_SIZE(bpf_verifier_ops) == 0)
		return -EINVAL;

	/* 'struct bpf_verifier_env' can be global, but since it's not small,
	 * allocate/free it every time bpf_check() is called
	 */
	env = kzalloc(sizeof(struct bpf_verifier_env), GFP_KERNEL);
	if (!env)
		return -ENOMEM;
	log = &env->log;

	len = (*prog)->len;
	env->insn_aux_data =
		vzalloc(array_size(sizeof(struct bpf_insn_aux_data), len));
	ret = -ENOMEM;
	if (!env->insn_aux_data)
		goto err_free_env;
	for (i = 0; i < len; i++)
		env->insn_aux_data[i].orig_idx = i;
	env->prog = *prog;
	env->ops = bpf_verifier_ops[env->prog->type];
	is_priv = bpf_capable();

	bpf_get_btf_vmlinux();

	/* grab the mutex to protect few globals used by verifier */
	if (!is_priv)
		mutex_lock(&bpf_verifier_lock);

	if (attr->log_level || attr->log_buf || attr->log_size) {
		/* user requested verbose verifier output
		 * and supplied buffer to store the verification trace
		 */
		log->level = attr->log_level;
		log->ubuf = (char __user *) (unsigned long) attr->log_buf;
		log->len_total = attr->log_size;

		ret = -EINVAL;
		/* log attributes have to be sane */
		if (log->len_total < 128 || log->len_total > UINT_MAX >> 2 ||
		    !log->level || !log->ubuf || log->level & ~BPF_LOG_MASK)
			goto err_unlock;
	}

	if (IS_ERR(btf_vmlinux)) {
		/* Either gcc or pahole or kernel are broken. */
		verbose(env, "in-kernel BTF is malformed\n");
		ret = PTR_ERR(btf_vmlinux);
		goto skip_full_check;
	}

	env->strict_alignment = !!(attr->prog_flags & BPF_F_STRICT_ALIGNMENT);
	if (!IS_ENABLED(CONFIG_HAVE_EFFICIENT_UNALIGNED_ACCESS))
		env->strict_alignment = true;
	if (attr->prog_flags & BPF_F_ANY_ALIGNMENT)
		env->strict_alignment = false;

	env->allow_ptr_leaks = bpf_allow_ptr_leaks();
	env->allow_uninit_stack = bpf_allow_uninit_stack();
	env->allow_ptr_to_map_access = bpf_allow_ptr_to_map_access();
	env->bypass_spec_v1 = bpf_bypass_spec_v1();
	env->bypass_spec_v4 = bpf_bypass_spec_v4();
	env->bpf_capable = bpf_capable();

	if (is_priv)
		env->test_state_freq = attr->prog_flags & BPF_F_TEST_STATE_FREQ;

	if (bpf_prog_is_dev_bound(env->prog->aux)) {
		ret = bpf_prog_offload_verifier_prep(env->prog);
		if (ret)
			goto skip_full_check;
	}

	env->explored_states = kvcalloc(state_htab_size(env),
				       sizeof(struct bpf_verifier_state_list *),
				       GFP_USER);
	ret = -ENOMEM;
	if (!env->explored_states)
		goto skip_full_check;

	ret = check_subprogs(env);
	if (ret < 0)
		goto skip_full_check;

	ret = check_btf_info(env, attr, uattr);
	if (ret < 0)
		goto skip_full_check;

	ret = check_attach_btf_id(env);
	if (ret)
		goto skip_full_check;

	ret = resolve_pseudo_ldimm64(env);
	if (ret < 0)
		goto skip_full_check;

	ret = check_cfg(env);
	if (ret < 0)
		goto skip_full_check;

	ret = do_check_subprogs(env);
	ret = ret ?: do_check_main(env);

	if (ret == 0 && bpf_prog_is_dev_bound(env->prog->aux))
		ret = bpf_prog_offload_finalize(env);

skip_full_check:
	kvfree(env->explored_states);

	if (ret == 0)
		ret = check_max_stack_depth(env);

	/* instruction rewrites happen after this point */
	if (is_priv) {
		if (ret == 0)
			opt_hard_wire_dead_code_branches(env);
		if (ret == 0)
			ret = opt_remove_dead_code(env);
		if (ret == 0)
			ret = opt_remove_nops(env);
	} else {
		if (ret == 0)
			sanitize_dead_code(env);
	}

	if (ret == 0)
		/* program is valid, convert *(u32*)(ctx + off) accesses */
		ret = convert_ctx_accesses(env);

	if (ret == 0)
		ret = fixup_bpf_calls(env);

	/* do 32-bit optimization after insn patching has done so those patched
	 * insns could be handled correctly.
	 */
	if (ret == 0 && !bpf_prog_is_dev_bound(env->prog->aux)) {
		ret = opt_subreg_zext_lo32_rnd_hi32(env, attr);
		env->prog->aux->verifier_zext = bpf_jit_needs_zext() ? !ret
								     : false;
	}

	if (ret == 0)
		ret = fixup_call_args(env);

	env->verification_time = ktime_get_ns() - start_time;
	print_verification_stats(env);

	if (log->level && bpf_verifier_log_full(log))
		ret = -ENOSPC;
	if (log->level && !log->ubuf) {
		ret = -EFAULT;
		goto err_release_maps;
	}

	if (ret)
		goto err_release_maps;

	if (env->used_map_cnt) {
		/* if program passed verifier, update used_maps in bpf_prog_info */
		env->prog->aux->used_maps = kmalloc_array(env->used_map_cnt,
							  sizeof(env->used_maps[0]),
							  GFP_KERNEL);

		if (!env->prog->aux->used_maps) {
			ret = -ENOMEM;
			goto err_release_maps;
		}

		memcpy(env->prog->aux->used_maps, env->used_maps,
		       sizeof(env->used_maps[0]) * env->used_map_cnt);
		env->prog->aux->used_map_cnt = env->used_map_cnt;
	}
	if (env->used_btf_cnt) {
		/* if program passed verifier, update used_btfs in bpf_prog_aux */
		env->prog->aux->used_btfs = kmalloc_array(env->used_btf_cnt,
							  sizeof(env->used_btfs[0]),
							  GFP_KERNEL);
		if (!env->prog->aux->used_btfs) {
			ret = -ENOMEM;
			goto err_release_maps;
		}

		memcpy(env->prog->aux->used_btfs, env->used_btfs,
		       sizeof(env->used_btfs[0]) * env->used_btf_cnt);
		env->prog->aux->used_btf_cnt = env->used_btf_cnt;
	}
	if (env->used_map_cnt || env->used_btf_cnt) {
		/* program is valid. Convert pseudo bpf_ld_imm64 into generic
		 * bpf_ld_imm64 instructions
		 */
		convert_pseudo_ld_imm64(env);
	}

	adjust_btf_func(env);

err_release_maps:
	if (!env->prog->aux->used_maps)
		/* if we didn't copy map pointers into bpf_prog_info, release
		 * them now. Otherwise free_used_maps() will release them.
		 */
		release_maps(env);
	if (!env->prog->aux->used_btfs)
		release_btfs(env);

	/* extension progs temporarily inherit the attach_type of their targets
	   for verification purposes, so set it back to zero before returning
	 */
	if (env->prog->type == BPF_PROG_TYPE_EXT)
		env->prog->expected_attach_type = 0;

	*prog = env->prog;
err_unlock:
	if (!is_priv)
		mutex_unlock(&bpf_verifier_lock);
	vfree(env->insn_aux_data);
err_free_env:
	kfree(env);
	return ret;
}<|MERGE_RESOLUTION|>--- conflicted
+++ resolved
@@ -3725,12 +3725,9 @@
 
 	if (value_regno >= 0)
 		mark_btf_ld_reg(env, regs, value_regno, ret, btf_vmlinux, btf_id);
-<<<<<<< HEAD
-=======
 
 	return 0;
 }
->>>>>>> 7aef27f0
 
 /* Check that the stack access at the given offset is within bounds. The
  * maximum valid offset is -1.
@@ -3754,31 +3751,6 @@
 	return 0;
 }
 
-<<<<<<< HEAD
-/* Check that the stack access at the given offset is within bounds. The
- * maximum valid offset is -1.
- *
- * The minimum valid offset is -MAX_BPF_STACK for writes, and
- * -state->allocated_stack for reads.
- */
-static int check_stack_slot_within_bounds(int off,
-					  struct bpf_func_state *state,
-					  enum bpf_access_type t)
-{
-	int min_valid_off;
-
-	if (t == BPF_WRITE)
-		min_valid_off = -MAX_BPF_STACK;
-	else
-		min_valid_off = -state->allocated_stack;
-
-	if (off < min_valid_off || off > -1)
-		return -EACCES;
-	return 0;
-}
-
-=======
->>>>>>> 7aef27f0
 /* Check that the stack access at 'regno + off' falls within the maximum stack
  * bounds.
  *
@@ -5235,32 +5207,6 @@
 		reg->range = AT_PKT_END;
 }
 
-enum {
-	AT_PKT_END = -1,
-	BEYOND_PKT_END = -2,
-};
-
-static void mark_pkt_end(struct bpf_verifier_state *vstate, int regn, bool range_open)
-{
-	struct bpf_func_state *state = vstate->frame[vstate->curframe];
-	struct bpf_reg_state *reg = &state->regs[regn];
-
-	if (reg->type != PTR_TO_PACKET)
-		/* PTR_TO_PACKET_META is not supported yet */
-		return;
-
-	/* The 'reg' is pkt > pkt_end or pkt >= pkt_end.
-	 * How far beyond pkt_end it goes is unknown.
-	 * if (!range_open) it's the case of pkt >= pkt_end
-	 * if (range_open) it's the case of pkt > pkt_end
-	 * hence this pointer is at least 1 byte bigger than pkt_end
-	 */
-	if (range_open)
-		reg->range = BEYOND_PKT_END;
-	else
-		reg->range = AT_PKT_END;
-}
-
 static void release_reg_references(struct bpf_verifier_env *env,
 				   struct bpf_func_state *state,
 				   int ref_obj_id)
