/*
 * ACPI helpers for GPIO API
 *
 * Copyright (C) 2012, Intel Corporation
 * Authors: Mathias Nyman <mathias.nyman@linux.intel.com>
 *          Mika Westerberg <mika.westerberg@linux.intel.com>
 *
 * This program is free software; you can redistribute it and/or modify
 * it under the terms of the GNU General Public License version 2 as
 * published by the Free Software Foundation.
 */

#include <linux/errno.h>
#include <linux/gpio/consumer.h>
#include <linux/gpio/driver.h>
#include <linux/export.h>
#include <linux/acpi.h>
#include <linux/interrupt.h>
#include <linux/mutex.h>

#include "gpiolib.h"

struct acpi_gpio_event {
	struct list_head node;
	acpi_handle handle;
	unsigned int pin;
	unsigned int irq;
};

struct acpi_gpio_connection {
	struct list_head node;
	struct gpio_desc *desc;
};

struct acpi_gpio_chip {
	/*
	 * ACPICA requires that the first field of the context parameter
	 * passed to acpi_install_address_space_handler() is large enough
	 * to hold struct acpi_connection_info.
	 */
	struct acpi_connection_info conn_info;
	struct list_head conns;
	struct mutex conn_lock;
	struct gpio_chip *chip;
	struct list_head events;
};

static int acpi_gpiochip_find(struct gpio_chip *gc, void *data)
{
	if (!gc->dev)
		return false;

	return ACPI_HANDLE(gc->dev) == data;
}

/**
 * acpi_get_gpiod() - Translate ACPI GPIO pin to GPIO descriptor usable with GPIO API
 * @path:	ACPI GPIO controller full path name, (e.g. "\\_SB.GPO1")
 * @pin:	ACPI GPIO pin number (0-based, controller-relative)
 *
 * Returns GPIO descriptor to use with Linux generic GPIO API, or ERR_PTR
 * error value
 */

static struct gpio_desc *acpi_get_gpiod(char *path, int pin)
{
	struct gpio_chip *chip;
	acpi_handle handle;
	acpi_status status;

	status = acpi_get_handle(NULL, path, &handle);
	if (ACPI_FAILURE(status))
		return ERR_PTR(-ENODEV);

	chip = gpiochip_find(handle, acpi_gpiochip_find);
	if (!chip)
		return ERR_PTR(-ENODEV);

	if (pin < 0 || pin > chip->ngpio)
		return ERR_PTR(-EINVAL);

	return gpiochip_get_desc(chip, pin);
}

static irqreturn_t acpi_gpio_irq_handler(int irq, void *data)
{
	struct acpi_gpio_event *event = data;

	acpi_evaluate_object(event->handle, NULL, NULL, NULL);

	return IRQ_HANDLED;
}

static irqreturn_t acpi_gpio_irq_handler_evt(int irq, void *data)
{
	struct acpi_gpio_event *event = data;

	acpi_execute_simple_method(event->handle, NULL, event->pin);

	return IRQ_HANDLED;
}

static void acpi_gpio_chip_dh(acpi_handle handle, void *data)
{
	/* The address of this function is used as a key. */
}

static acpi_status acpi_gpiochip_request_interrupt(struct acpi_resource *ares,
						   void *context)
{
	struct acpi_gpio_chip *acpi_gpio = context;
	struct gpio_chip *chip = acpi_gpio->chip;
	struct acpi_resource_gpio *agpio;
	acpi_handle handle, evt_handle;
	struct acpi_gpio_event *event;
	irq_handler_t handler = NULL;
	struct gpio_desc *desc;
	unsigned long irqflags;
	int ret, pin, irq;

	if (ares->type != ACPI_RESOURCE_TYPE_GPIO)
		return AE_OK;

	agpio = &ares->data.gpio;
	if (agpio->connection_type != ACPI_RESOURCE_GPIO_TYPE_INT)
		return AE_OK;

	handle = ACPI_HANDLE(chip->dev);
	pin = agpio->pin_table[0];

	if (pin <= 255) {
		char ev_name[5];
		sprintf(ev_name, "_%c%02X",
			agpio->triggering == ACPI_EDGE_SENSITIVE ? 'E' : 'L',
			pin);
		if (ACPI_SUCCESS(acpi_get_handle(handle, ev_name, &evt_handle)))
			handler = acpi_gpio_irq_handler;
	}
	if (!handler) {
		if (ACPI_SUCCESS(acpi_get_handle(handle, "_EVT", &evt_handle)))
			handler = acpi_gpio_irq_handler_evt;
	}
	if (!handler)
		return AE_BAD_PARAMETER;

	desc = gpiochip_get_desc(chip, pin);
	if (IS_ERR(desc)) {
		dev_err(chip->dev, "Failed to get GPIO descriptor\n");
		return AE_ERROR;
	}

	ret = gpiochip_request_own_desc(desc, "ACPI:Event");
	if (ret) {
		dev_err(chip->dev, "Failed to request GPIO\n");
		return AE_ERROR;
	}

	gpiod_direction_input(desc);

	ret = gpiod_lock_as_irq(desc);
	if (ret) {
		dev_err(chip->dev, "Failed to lock GPIO as interrupt\n");
		goto fail_free_desc;
	}

	irq = gpiod_to_irq(desc);
	if (irq < 0) {
		dev_err(chip->dev, "Failed to translate GPIO to IRQ\n");
		goto fail_unlock_irq;
	}

	irqflags = IRQF_ONESHOT;
	if (agpio->triggering == ACPI_LEVEL_SENSITIVE) {
		if (agpio->polarity == ACPI_ACTIVE_HIGH)
			irqflags |= IRQF_TRIGGER_HIGH;
		else
			irqflags |= IRQF_TRIGGER_LOW;
	} else {
		switch (agpio->polarity) {
		case ACPI_ACTIVE_HIGH:
			irqflags |= IRQF_TRIGGER_RISING;
			break;
		case ACPI_ACTIVE_LOW:
			irqflags |= IRQF_TRIGGER_FALLING;
			break;
		default:
			irqflags |= IRQF_TRIGGER_RISING |
				    IRQF_TRIGGER_FALLING;
			break;
		}
	}

	event = kzalloc(sizeof(*event), GFP_KERNEL);
	if (!event)
		goto fail_unlock_irq;

	event->handle = evt_handle;
	event->irq = irq;
	event->pin = pin;

	ret = request_threaded_irq(event->irq, NULL, handler, irqflags,
				   "ACPI:Event", event);
	if (ret) {
		dev_err(chip->dev, "Failed to setup interrupt handler for %d\n",
			event->irq);
		goto fail_free_event;
	}

	list_add_tail(&event->node, &acpi_gpio->events);
	return AE_OK;

fail_free_event:
	kfree(event);
fail_unlock_irq:
	gpiod_unlock_as_irq(desc);
fail_free_desc:
	gpiochip_free_own_desc(desc);

	return AE_ERROR;
}

/**
 * acpi_gpiochip_request_interrupts() - Register isr for gpio chip ACPI events
 * @acpi_gpio:      ACPI GPIO chip
 *
 * ACPI5 platforms can use GPIO signaled ACPI events. These GPIO interrupts are
 * handled by ACPI event methods which need to be called from the GPIO
 * chip's interrupt handler. acpi_gpiochip_request_interrupts finds out which
 * gpio pins have acpi event methods and assigns interrupt handlers that calls
 * the acpi event methods for those pins.
 */
static void acpi_gpiochip_request_interrupts(struct acpi_gpio_chip *acpi_gpio)
{
	struct gpio_chip *chip = acpi_gpio->chip;

	if (!chip->to_irq)
		return;

	INIT_LIST_HEAD(&acpi_gpio->events);
	acpi_walk_resources(ACPI_HANDLE(chip->dev), "_AEI",
			    acpi_gpiochip_request_interrupt, acpi_gpio);
}

/**
 * acpi_gpiochip_free_interrupts() - Free GPIO ACPI event interrupts.
 * @acpi_gpio:      ACPI GPIO chip
 *
 * Free interrupts associated with GPIO ACPI event method for the given
 * GPIO chip.
 */
static void acpi_gpiochip_free_interrupts(struct acpi_gpio_chip *acpi_gpio)
{
	struct acpi_gpio_event *event, *ep;
	struct gpio_chip *chip = acpi_gpio->chip;

<<<<<<< HEAD
	if (!chip->dev || !chip->to_irq)
=======
	if (!chip->to_irq)
>>>>>>> f58b8487
		return;

	list_for_each_entry_safe_reverse(event, ep, &acpi_gpio->events, node) {
		struct gpio_desc *desc;

		free_irq(event->irq, event);
		desc = gpiochip_get_desc(chip, event->pin);
		if (WARN_ON(IS_ERR(desc)))
			continue;
		gpiod_unlock_as_irq(desc);
		gpiochip_free_own_desc(desc);
		list_del(&event->node);
		kfree(event);
	}
}

struct acpi_gpio_lookup {
	struct acpi_gpio_info info;
	int index;
	struct gpio_desc *desc;
	int n;
};

static int acpi_find_gpio(struct acpi_resource *ares, void *data)
{
	struct acpi_gpio_lookup *lookup = data;

	if (ares->type != ACPI_RESOURCE_TYPE_GPIO)
		return 1;

	if (lookup->n++ == lookup->index && !lookup->desc) {
		const struct acpi_resource_gpio *agpio = &ares->data.gpio;

		lookup->desc = acpi_get_gpiod(agpio->resource_source.string_ptr,
					      agpio->pin_table[0]);
		lookup->info.gpioint =
			agpio->connection_type == ACPI_RESOURCE_GPIO_TYPE_INT;
		lookup->info.active_low =
			agpio->polarity == ACPI_ACTIVE_LOW;
	}

	return 1;
}

/**
 * acpi_get_gpiod_by_index() - get a GPIO descriptor from device resources
 * @dev: pointer to a device to get GPIO from
 * @index: index of GpioIo/GpioInt resource (starting from %0)
 * @info: info pointer to fill in (optional)
 *
 * Function goes through ACPI resources for @dev and based on @index looks
 * up a GpioIo/GpioInt resource, translates it to the Linux GPIO descriptor,
 * and returns it. @index matches GpioIo/GpioInt resources only so if there
 * are total %3 GPIO resources, the index goes from %0 to %2.
 *
 * If the GPIO cannot be translated or there is an error an ERR_PTR is
 * returned.
 *
 * Note: if the GPIO resource has multiple entries in the pin list, this
 * function only returns the first.
 */
struct gpio_desc *acpi_get_gpiod_by_index(struct device *dev, int index,
					  struct acpi_gpio_info *info)
{
	struct acpi_gpio_lookup lookup;
	struct list_head resource_list;
	struct acpi_device *adev;
	acpi_handle handle;
	int ret;

	if (!dev)
		return ERR_PTR(-EINVAL);

	handle = ACPI_HANDLE(dev);
	if (!handle || acpi_bus_get_device(handle, &adev))
		return ERR_PTR(-ENODEV);

	memset(&lookup, 0, sizeof(lookup));
	lookup.index = index;

	INIT_LIST_HEAD(&resource_list);
	ret = acpi_dev_get_resources(adev, &resource_list, acpi_find_gpio,
				     &lookup);
	if (ret < 0)
		return ERR_PTR(ret);

	acpi_dev_free_resource_list(&resource_list);

	if (lookup.desc && info)
		*info = lookup.info;

	return lookup.desc ? lookup.desc : ERR_PTR(-ENOENT);
}

static acpi_status
acpi_gpio_adr_space_handler(u32 function, acpi_physical_address address,
			    u32 bits, u64 *value, void *handler_context,
			    void *region_context)
{
	struct acpi_gpio_chip *achip = region_context;
	struct gpio_chip *chip = achip->chip;
	struct acpi_resource_gpio *agpio;
	struct acpi_resource *ares;
	acpi_status status;
	bool pull_up;
	int i;

	status = acpi_buffer_to_resource(achip->conn_info.connection,
					 achip->conn_info.length, &ares);
	if (ACPI_FAILURE(status))
		return status;

	if (WARN_ON(ares->type != ACPI_RESOURCE_TYPE_GPIO)) {
		ACPI_FREE(ares);
		return AE_BAD_PARAMETER;
	}

	agpio = &ares->data.gpio;
	pull_up = agpio->pin_config == ACPI_PIN_CONFIG_PULLUP;

	if (WARN_ON(agpio->io_restriction == ACPI_IO_RESTRICT_INPUT &&
	    function == ACPI_WRITE)) {
		ACPI_FREE(ares);
		return AE_BAD_PARAMETER;
	}

	for (i = 0; i < agpio->pin_table_length; i++) {
		unsigned pin = agpio->pin_table[i];
		struct acpi_gpio_connection *conn;
		struct gpio_desc *desc;
		bool found;

		desc = gpiochip_get_desc(chip, pin);
		if (IS_ERR(desc)) {
			status = AE_ERROR;
			goto out;
		}

		mutex_lock(&achip->conn_lock);

		found = false;
		list_for_each_entry(conn, &achip->conns, node) {
			if (conn->desc == desc) {
				found = true;
				break;
			}
		}
		if (!found) {
			int ret;

			ret = gpiochip_request_own_desc(desc, "ACPI:OpRegion");
			if (ret) {
				status = AE_ERROR;
				mutex_unlock(&achip->conn_lock);
				goto out;
			}

			switch (agpio->io_restriction) {
			case ACPI_IO_RESTRICT_INPUT:
				gpiod_direction_input(desc);
				break;
			case ACPI_IO_RESTRICT_OUTPUT:
				/*
				 * ACPI GPIO resources don't contain an
				 * initial value for the GPIO. Therefore we
				 * deduce that value from the pull field
				 * instead. If the pin is pulled up we
				 * assume default to be high, otherwise
				 * low.
				 */
				gpiod_direction_output(desc, pull_up);
				break;
			default:
				/*
				 * Assume that the BIOS has configured the
				 * direction and pull accordingly.
				 */
				break;
			}

			conn = kzalloc(sizeof(*conn), GFP_KERNEL);
			if (!conn) {
				status = AE_NO_MEMORY;
				gpiochip_free_own_desc(desc);
				mutex_unlock(&achip->conn_lock);
				goto out;
			}

			conn->desc = desc;
			list_add_tail(&conn->node, &achip->conns);
		}

		mutex_unlock(&achip->conn_lock);

		if (function == ACPI_WRITE)
			gpiod_set_raw_value(desc, !!((1 << i) & *value));
		else
<<<<<<< HEAD
			*value |= gpiod_get_raw_value(desc) << i;
=======
			*value |= (u64)gpiod_get_raw_value(desc) << i;
>>>>>>> f58b8487
	}

out:
	ACPI_FREE(ares);
	return status;
}

static void acpi_gpiochip_request_regions(struct acpi_gpio_chip *achip)
{
	struct gpio_chip *chip = achip->chip;
	acpi_handle handle = ACPI_HANDLE(chip->dev);
	acpi_status status;

	INIT_LIST_HEAD(&achip->conns);
	mutex_init(&achip->conn_lock);
	status = acpi_install_address_space_handler(handle, ACPI_ADR_SPACE_GPIO,
						    acpi_gpio_adr_space_handler,
						    NULL, achip);
	if (ACPI_FAILURE(status))
		dev_err(chip->dev, "Failed to install GPIO OpRegion handler\n");
}

static void acpi_gpiochip_free_regions(struct acpi_gpio_chip *achip)
{
	struct gpio_chip *chip = achip->chip;
	acpi_handle handle = ACPI_HANDLE(chip->dev);
	struct acpi_gpio_connection *conn, *tmp;
	acpi_status status;

	status = acpi_remove_address_space_handler(handle, ACPI_ADR_SPACE_GPIO,
						   acpi_gpio_adr_space_handler);
	if (ACPI_FAILURE(status)) {
		dev_err(chip->dev, "Failed to remove GPIO OpRegion handler\n");
		return;
	}

	list_for_each_entry_safe_reverse(conn, tmp, &achip->conns, node) {
		gpiochip_free_own_desc(conn->desc);
		list_del(&conn->node);
		kfree(conn);
	}
}

void acpi_gpiochip_add(struct gpio_chip *chip)
{
	struct acpi_gpio_chip *acpi_gpio;
	acpi_handle handle;
	acpi_status status;

<<<<<<< HEAD
=======
	if (!chip || !chip->dev)
		return;

>>>>>>> f58b8487
	handle = ACPI_HANDLE(chip->dev);
	if (!handle)
		return;

	acpi_gpio = kzalloc(sizeof(*acpi_gpio), GFP_KERNEL);
	if (!acpi_gpio) {
		dev_err(chip->dev,
			"Failed to allocate memory for ACPI GPIO chip\n");
		return;
	}

	acpi_gpio->chip = chip;

	status = acpi_attach_data(handle, acpi_gpio_chip_dh, acpi_gpio);
	if (ACPI_FAILURE(status)) {
		dev_err(chip->dev, "Failed to attach ACPI GPIO chip\n");
		kfree(acpi_gpio);
		return;
	}

	acpi_gpiochip_request_interrupts(acpi_gpio);
	acpi_gpiochip_request_regions(acpi_gpio);
}

void acpi_gpiochip_remove(struct gpio_chip *chip)
{
	struct acpi_gpio_chip *acpi_gpio;
	acpi_handle handle;
	acpi_status status;

<<<<<<< HEAD
=======
	if (!chip || !chip->dev)
		return;

>>>>>>> f58b8487
	handle = ACPI_HANDLE(chip->dev);
	if (!handle)
		return;

	status = acpi_get_data(handle, acpi_gpio_chip_dh, (void **)&acpi_gpio);
	if (ACPI_FAILURE(status)) {
		dev_warn(chip->dev, "Failed to retrieve ACPI GPIO chip\n");
		return;
	}

	acpi_gpiochip_free_regions(acpi_gpio);
	acpi_gpiochip_free_interrupts(acpi_gpio);

	acpi_detach_data(handle, acpi_gpio_chip_dh);
	kfree(acpi_gpio);
}<|MERGE_RESOLUTION|>--- conflicted
+++ resolved
@@ -253,11 +253,7 @@
 	struct acpi_gpio_event *event, *ep;
 	struct gpio_chip *chip = acpi_gpio->chip;
 
-<<<<<<< HEAD
-	if (!chip->dev || !chip->to_irq)
-=======
 	if (!chip->to_irq)
->>>>>>> f58b8487
 		return;
 
 	list_for_each_entry_safe_reverse(event, ep, &acpi_gpio->events, node) {
@@ -455,11 +451,7 @@
 		if (function == ACPI_WRITE)
 			gpiod_set_raw_value(desc, !!((1 << i) & *value));
 		else
-<<<<<<< HEAD
-			*value |= gpiod_get_raw_value(desc) << i;
-=======
 			*value |= (u64)gpiod_get_raw_value(desc) << i;
->>>>>>> f58b8487
 	}
 
 out:
@@ -509,12 +501,9 @@
 	acpi_handle handle;
 	acpi_status status;
 
-<<<<<<< HEAD
-=======
 	if (!chip || !chip->dev)
 		return;
 
->>>>>>> f58b8487
 	handle = ACPI_HANDLE(chip->dev);
 	if (!handle)
 		return;
@@ -545,12 +534,9 @@
 	acpi_handle handle;
 	acpi_status status;
 
-<<<<<<< HEAD
-=======
 	if (!chip || !chip->dev)
 		return;
 
->>>>>>> f58b8487
 	handle = ACPI_HANDLE(chip->dev);
 	if (!handle)
 		return;
