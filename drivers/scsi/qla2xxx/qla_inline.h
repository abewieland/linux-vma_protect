--- conflicted
+++ resolved
@@ -145,8 +145,6 @@
 	    test_bit(ISP_ABORT_RETRY, &base_vha->dpc_flags) ||
 	    test_bit(ISP_ABORT_NEEDED, &vha->dpc_flags) ||
 	    test_bit(ABORT_ISP_ACTIVE, &vha->dpc_flags);
-<<<<<<< HEAD
-=======
 }
 
 static inline srb_t *
@@ -188,5 +186,4 @@
 qla2x00_gid_list_size(struct qla_hw_data *ha)
 {
 	return sizeof(struct gid_list_info) * ha->max_fibre_devices;
->>>>>>> e9676695
 }