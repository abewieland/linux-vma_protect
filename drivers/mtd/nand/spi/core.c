// SPDX-License-Identifier: GPL-2.0
/*
 * Copyright (C) 2016-2017 Micron Technology, Inc.
 *
 * Authors:
 *	Peter Pan <peterpandong@micron.com>
 *	Boris Brezillon <boris.brezillon@bootlin.com>
 */

#define pr_fmt(fmt)	"spi-nand: " fmt

#include <linux/device.h>
#include <linux/jiffies.h>
#include <linux/kernel.h>
#include <linux/module.h>
#include <linux/mtd/spinand.h>
#include <linux/of.h>
#include <linux/slab.h>
#include <linux/spi/spi.h>
#include <linux/spi/spi-mem.h>

static int spinand_read_reg_op(struct spinand_device *spinand, u8 reg, u8 *val)
{
	struct spi_mem_op op = SPINAND_GET_FEATURE_OP(reg,
						      spinand->scratchbuf);
	int ret;

	ret = spi_mem_exec_op(spinand->spimem, &op);
	if (ret)
		return ret;

	*val = *spinand->scratchbuf;
	return 0;
}

static int spinand_write_reg_op(struct spinand_device *spinand, u8 reg, u8 val)
{
	struct spi_mem_op op = SPINAND_SET_FEATURE_OP(reg,
						      spinand->scratchbuf);

	*spinand->scratchbuf = val;
	return spi_mem_exec_op(spinand->spimem, &op);
}

static int spinand_read_status(struct spinand_device *spinand, u8 *status)
{
	return spinand_read_reg_op(spinand, REG_STATUS, status);
}

static int spinand_get_cfg(struct spinand_device *spinand, u8 *cfg)
{
	struct nand_device *nand = spinand_to_nand(spinand);

	if (WARN_ON(spinand->cur_target < 0 ||
		    spinand->cur_target >= nand->memorg.ntargets))
		return -EINVAL;

	*cfg = spinand->cfg_cache[spinand->cur_target];
	return 0;
}

static int spinand_set_cfg(struct spinand_device *spinand, u8 cfg)
{
	struct nand_device *nand = spinand_to_nand(spinand);
	int ret;

	if (WARN_ON(spinand->cur_target < 0 ||
		    spinand->cur_target >= nand->memorg.ntargets))
		return -EINVAL;

	if (spinand->cfg_cache[spinand->cur_target] == cfg)
		return 0;

	ret = spinand_write_reg_op(spinand, REG_CFG, cfg);
	if (ret)
		return ret;

	spinand->cfg_cache[spinand->cur_target] = cfg;
	return 0;
}

/**
 * spinand_upd_cfg() - Update the configuration register
 * @spinand: the spinand device
 * @mask: the mask encoding the bits to update in the config reg
 * @val: the new value to apply
 *
 * Update the configuration register.
 *
 * Return: 0 on success, a negative error code otherwise.
 */
int spinand_upd_cfg(struct spinand_device *spinand, u8 mask, u8 val)
{
	int ret;
	u8 cfg;

	ret = spinand_get_cfg(spinand, &cfg);
	if (ret)
		return ret;

	cfg &= ~mask;
	cfg |= val;

	return spinand_set_cfg(spinand, cfg);
}

/**
 * spinand_select_target() - Select a specific NAND target/die
 * @spinand: the spinand device
 * @target: the target/die to select
 *
 * Select a new target/die. If chip only has one die, this function is a NOOP.
 *
 * Return: 0 on success, a negative error code otherwise.
 */
int spinand_select_target(struct spinand_device *spinand, unsigned int target)
{
	struct nand_device *nand = spinand_to_nand(spinand);
	int ret;

	if (WARN_ON(target >= nand->memorg.ntargets))
		return -EINVAL;

	if (spinand->cur_target == target)
		return 0;

	if (nand->memorg.ntargets == 1) {
		spinand->cur_target = target;
		return 0;
	}

	ret = spinand->select_target(spinand, target);
	if (ret)
		return ret;

	spinand->cur_target = target;
	return 0;
}

static int spinand_init_cfg_cache(struct spinand_device *spinand)
{
	struct nand_device *nand = spinand_to_nand(spinand);
	struct device *dev = &spinand->spimem->spi->dev;
	unsigned int target;
	int ret;

	spinand->cfg_cache = devm_kcalloc(dev,
					  nand->memorg.ntargets,
					  sizeof(*spinand->cfg_cache),
					  GFP_KERNEL);
	if (!spinand->cfg_cache)
		return -ENOMEM;

	for (target = 0; target < nand->memorg.ntargets; target++) {
		ret = spinand_select_target(spinand, target);
		if (ret)
			return ret;

		/*
		 * We use spinand_read_reg_op() instead of spinand_get_cfg()
		 * here to bypass the config cache.
		 */
		ret = spinand_read_reg_op(spinand, REG_CFG,
					  &spinand->cfg_cache[target]);
		if (ret)
			return ret;
	}

	return 0;
}

static int spinand_init_quad_enable(struct spinand_device *spinand)
{
	bool enable = false;

	if (!(spinand->flags & SPINAND_HAS_QE_BIT))
		return 0;

	if (spinand->op_templates.read_cache->data.buswidth == 4 ||
	    spinand->op_templates.write_cache->data.buswidth == 4 ||
	    spinand->op_templates.update_cache->data.buswidth == 4)
		enable = true;

	return spinand_upd_cfg(spinand, CFG_QUAD_ENABLE,
			       enable ? CFG_QUAD_ENABLE : 0);
}

static int spinand_ecc_enable(struct spinand_device *spinand,
			      bool enable)
{
	return spinand_upd_cfg(spinand, CFG_ECC_ENABLE,
			       enable ? CFG_ECC_ENABLE : 0);
}

static int spinand_write_enable_op(struct spinand_device *spinand)
{
	struct spi_mem_op op = SPINAND_WR_EN_DIS_OP(true);

	return spi_mem_exec_op(spinand->spimem, &op);
}

static int spinand_load_page_op(struct spinand_device *spinand,
				const struct nand_page_io_req *req)
{
	struct nand_device *nand = spinand_to_nand(spinand);
	unsigned int row = nanddev_pos_to_row(nand, &req->pos);
	struct spi_mem_op op = SPINAND_PAGE_READ_OP(row);

	return spi_mem_exec_op(spinand->spimem, &op);
}

static int spinand_read_from_cache_op(struct spinand_device *spinand,
				      const struct nand_page_io_req *req)
{
	struct nand_device *nand = spinand_to_nand(spinand);
	struct mtd_info *mtd = nanddev_to_mtd(nand);
	struct spi_mem_dirmap_desc *rdesc;
	unsigned int nbytes = 0;
	void *buf = NULL;
	u16 column = 0;
	ssize_t ret;

	if (req->datalen) {
		buf = spinand->databuf;
		nbytes = nanddev_page_size(nand);
		column = 0;
	}

	if (req->ooblen) {
		nbytes += nanddev_per_page_oobsize(nand);
		if (!buf) {
			buf = spinand->oobbuf;
			column = nanddev_page_size(nand);
		}
	}

	rdesc = spinand->dirmaps[req->pos.plane].rdesc;

	while (nbytes) {
		ret = spi_mem_dirmap_read(rdesc, column, nbytes, buf);
		if (ret < 0)
			return ret;

		if (!ret || ret > nbytes)
			return -EIO;

		nbytes -= ret;
		column += ret;
		buf += ret;
	}

	if (req->datalen)
		memcpy(req->databuf.in, spinand->databuf + req->dataoffs,
		       req->datalen);

	if (req->ooblen) {
		if (req->mode == MTD_OPS_AUTO_OOB)
			mtd_ooblayout_get_databytes(mtd, req->oobbuf.in,
						    spinand->oobbuf,
						    req->ooboffs,
						    req->ooblen);
		else
			memcpy(req->oobbuf.in, spinand->oobbuf + req->ooboffs,
			       req->ooblen);
	}

	return 0;
}

static int spinand_write_to_cache_op(struct spinand_device *spinand,
				     const struct nand_page_io_req *req)
{
	struct nand_device *nand = spinand_to_nand(spinand);
	struct mtd_info *mtd = nanddev_to_mtd(nand);
<<<<<<< HEAD
	struct nand_page_io_req adjreq = *req;
	void *buf = spinand->databuf;
	unsigned int nbytes;
	u16 column = 0;
	int ret;
=======
	struct spi_mem_dirmap_desc *wdesc;
	unsigned int nbytes, column = 0;
	void *buf = spinand->databuf;
	ssize_t ret;
>>>>>>> 0ecfebd2

	/*
	 * Looks like PROGRAM LOAD (AKA write cache) does not necessarily reset
	 * the cache content to 0xFF (depends on vendor implementation), so we
	 * must fill the page cache entirely even if we only want to program
	 * the data portion of the page, otherwise we might corrupt the BBM or
	 * user data previously programmed in OOB area.
	 */
	nbytes = nanddev_page_size(nand) + nanddev_per_page_oobsize(nand);
	memset(spinand->databuf, 0xff, nbytes);
<<<<<<< HEAD
	adjreq.dataoffs = 0;
	adjreq.datalen = nanddev_page_size(nand);
	adjreq.databuf.out = spinand->databuf;
	adjreq.ooblen = nanddev_per_page_oobsize(nand);
	adjreq.ooboffs = 0;
	adjreq.oobbuf.out = spinand->oobbuf;
=======
>>>>>>> 0ecfebd2

	if (req->datalen)
		memcpy(spinand->databuf + req->dataoffs, req->databuf.out,
		       req->datalen);

	if (req->ooblen) {
		if (req->mode == MTD_OPS_AUTO_OOB)
			mtd_ooblayout_set_databytes(mtd, req->oobbuf.out,
						    spinand->oobbuf,
						    req->ooboffs,
						    req->ooblen);
		else
			memcpy(spinand->oobbuf + req->ooboffs, req->oobbuf.out,
			       req->ooblen);
	}

	wdesc = spinand->dirmaps[req->pos.plane].wdesc;

	while (nbytes) {
		ret = spi_mem_dirmap_write(wdesc, column, nbytes, buf);
		if (ret < 0)
			return ret;

		if (!ret || ret > nbytes)
			return -EIO;

<<<<<<< HEAD
		buf += op.data.nbytes;
		nbytes -= op.data.nbytes;
		op.addr.val += op.data.nbytes;

		/*
		 * We need to use the RANDOM LOAD CACHE operation if there's
		 * more than one iteration, because the LOAD operation might
		 * reset the cache to 0xff.
		 */
		if (nbytes) {
			column = op.addr.val;
			op = *spinand->op_templates.update_cache;
			op.addr.val = column;
		}
=======
		nbytes -= ret;
		column += ret;
		buf += ret;
>>>>>>> 0ecfebd2
	}

	return 0;
}

static int spinand_program_op(struct spinand_device *spinand,
			      const struct nand_page_io_req *req)
{
	struct nand_device *nand = spinand_to_nand(spinand);
	unsigned int row = nanddev_pos_to_row(nand, &req->pos);
	struct spi_mem_op op = SPINAND_PROG_EXEC_OP(row);

	return spi_mem_exec_op(spinand->spimem, &op);
}

static int spinand_erase_op(struct spinand_device *spinand,
			    const struct nand_pos *pos)
{
	struct nand_device *nand = spinand_to_nand(spinand);
	unsigned int row = nanddev_pos_to_row(nand, pos);
	struct spi_mem_op op = SPINAND_BLK_ERASE_OP(row);

	return spi_mem_exec_op(spinand->spimem, &op);
}

static int spinand_wait(struct spinand_device *spinand, u8 *s)
{
	unsigned long timeo =  jiffies + msecs_to_jiffies(400);
	u8 status;
	int ret;

	do {
		ret = spinand_read_status(spinand, &status);
		if (ret)
			return ret;

		if (!(status & STATUS_BUSY))
			goto out;
	} while (time_before(jiffies, timeo));

	/*
	 * Extra read, just in case the STATUS_READY bit has changed
	 * since our last check
	 */
	ret = spinand_read_status(spinand, &status);
	if (ret)
		return ret;

out:
	if (s)
		*s = status;

	return status & STATUS_BUSY ? -ETIMEDOUT : 0;
}

static int spinand_read_id_op(struct spinand_device *spinand, u8 *buf)
{
	struct spi_mem_op op = SPINAND_READID_OP(0, spinand->scratchbuf,
						 SPINAND_MAX_ID_LEN);
	int ret;

	ret = spi_mem_exec_op(spinand->spimem, &op);
	if (!ret)
		memcpy(buf, spinand->scratchbuf, SPINAND_MAX_ID_LEN);

	return ret;
}

static int spinand_reset_op(struct spinand_device *spinand)
{
	struct spi_mem_op op = SPINAND_RESET_OP;
	int ret;

	ret = spi_mem_exec_op(spinand->spimem, &op);
	if (ret)
		return ret;

	return spinand_wait(spinand, NULL);
}

static int spinand_lock_block(struct spinand_device *spinand, u8 lock)
{
	return spinand_write_reg_op(spinand, REG_BLOCK_LOCK, lock);
}

static int spinand_check_ecc_status(struct spinand_device *spinand, u8 status)
{
	struct nand_device *nand = spinand_to_nand(spinand);

	if (spinand->eccinfo.get_status)
		return spinand->eccinfo.get_status(spinand, status);

	switch (status & STATUS_ECC_MASK) {
	case STATUS_ECC_NO_BITFLIPS:
		return 0;

	case STATUS_ECC_HAS_BITFLIPS:
		/*
		 * We have no way to know exactly how many bitflips have been
		 * fixed, so let's return the maximum possible value so that
		 * wear-leveling layers move the data immediately.
		 */
		return nand->eccreq.strength;

	case STATUS_ECC_UNCOR_ERROR:
		return -EBADMSG;

	default:
		break;
	}

	return -EINVAL;
}

static int spinand_read_page(struct spinand_device *spinand,
			     const struct nand_page_io_req *req,
			     bool ecc_enabled)
{
	u8 status;
	int ret;

	ret = spinand_load_page_op(spinand, req);
	if (ret)
		return ret;

	ret = spinand_wait(spinand, &status);
	if (ret < 0)
		return ret;

	ret = spinand_read_from_cache_op(spinand, req);
	if (ret)
		return ret;

	if (!ecc_enabled)
		return 0;

	return spinand_check_ecc_status(spinand, status);
}

static int spinand_write_page(struct spinand_device *spinand,
			      const struct nand_page_io_req *req)
{
	u8 status;
	int ret;

	ret = spinand_write_enable_op(spinand);
	if (ret)
		return ret;

	ret = spinand_write_to_cache_op(spinand, req);
	if (ret)
		return ret;

	ret = spinand_program_op(spinand, req);
	if (ret)
		return ret;

	ret = spinand_wait(spinand, &status);
	if (!ret && (status & STATUS_PROG_FAILED))
		ret = -EIO;

	return ret;
}

static int spinand_mtd_read(struct mtd_info *mtd, loff_t from,
			    struct mtd_oob_ops *ops)
{
	struct spinand_device *spinand = mtd_to_spinand(mtd);
	struct nand_device *nand = mtd_to_nanddev(mtd);
	unsigned int max_bitflips = 0;
	struct nand_io_iter iter;
	bool enable_ecc = false;
	bool ecc_failed = false;
	int ret = 0;

	if (ops->mode != MTD_OPS_RAW && spinand->eccinfo.ooblayout)
		enable_ecc = true;

	mutex_lock(&spinand->lock);

	nanddev_io_for_each_page(nand, from, ops, &iter) {
		ret = spinand_select_target(spinand, iter.req.pos.target);
		if (ret)
			break;

		ret = spinand_ecc_enable(spinand, enable_ecc);
		if (ret)
			break;

		ret = spinand_read_page(spinand, &iter.req, enable_ecc);
		if (ret < 0 && ret != -EBADMSG)
			break;

		if (ret == -EBADMSG) {
			ecc_failed = true;
			mtd->ecc_stats.failed++;
			ret = 0;
		} else {
			mtd->ecc_stats.corrected += ret;
			max_bitflips = max_t(unsigned int, max_bitflips, ret);
		}

		ops->retlen += iter.req.datalen;
		ops->oobretlen += iter.req.ooblen;
	}

	mutex_unlock(&spinand->lock);

	if (ecc_failed && !ret)
		ret = -EBADMSG;

	return ret ? ret : max_bitflips;
}

static int spinand_mtd_write(struct mtd_info *mtd, loff_t to,
			     struct mtd_oob_ops *ops)
{
	struct spinand_device *spinand = mtd_to_spinand(mtd);
	struct nand_device *nand = mtd_to_nanddev(mtd);
	struct nand_io_iter iter;
	bool enable_ecc = false;
	int ret = 0;

	if (ops->mode != MTD_OPS_RAW && mtd->ooblayout)
		enable_ecc = true;

	mutex_lock(&spinand->lock);

	nanddev_io_for_each_page(nand, to, ops, &iter) {
		ret = spinand_select_target(spinand, iter.req.pos.target);
		if (ret)
			break;

		ret = spinand_ecc_enable(spinand, enable_ecc);
		if (ret)
			break;

		ret = spinand_write_page(spinand, &iter.req);
		if (ret)
			break;

		ops->retlen += iter.req.datalen;
		ops->oobretlen += iter.req.ooblen;
	}

	mutex_unlock(&spinand->lock);

	return ret;
}

static bool spinand_isbad(struct nand_device *nand, const struct nand_pos *pos)
{
	struct spinand_device *spinand = nand_to_spinand(nand);
	struct nand_page_io_req req = {
		.pos = *pos,
		.ooblen = 2,
		.ooboffs = 0,
		.oobbuf.in = spinand->oobbuf,
		.mode = MTD_OPS_RAW,
	};

	memset(spinand->oobbuf, 0, 2);
	spinand_select_target(spinand, pos->target);
	spinand_read_page(spinand, &req, false);
	if (spinand->oobbuf[0] != 0xff || spinand->oobbuf[1] != 0xff)
		return true;

	return false;
}

static int spinand_mtd_block_isbad(struct mtd_info *mtd, loff_t offs)
{
	struct nand_device *nand = mtd_to_nanddev(mtd);
	struct spinand_device *spinand = nand_to_spinand(nand);
	struct nand_pos pos;
	int ret;

	nanddev_offs_to_pos(nand, offs, &pos);
	mutex_lock(&spinand->lock);
	ret = nanddev_isbad(nand, &pos);
	mutex_unlock(&spinand->lock);

	return ret;
}

static int spinand_markbad(struct nand_device *nand, const struct nand_pos *pos)
{
	struct spinand_device *spinand = nand_to_spinand(nand);
	struct nand_page_io_req req = {
		.pos = *pos,
		.ooboffs = 0,
		.ooblen = 2,
		.oobbuf.out = spinand->oobbuf,
	};
	int ret;

	/* Erase block before marking it bad. */
	ret = spinand_select_target(spinand, pos->target);
	if (ret)
		return ret;

	ret = spinand_write_enable_op(spinand);
	if (ret)
		return ret;

	spinand_erase_op(spinand, pos);

	memset(spinand->oobbuf, 0, 2);
	return spinand_write_page(spinand, &req);
}

static int spinand_mtd_block_markbad(struct mtd_info *mtd, loff_t offs)
{
	struct nand_device *nand = mtd_to_nanddev(mtd);
	struct spinand_device *spinand = nand_to_spinand(nand);
	struct nand_pos pos;
	int ret;

	nanddev_offs_to_pos(nand, offs, &pos);
	mutex_lock(&spinand->lock);
	ret = nanddev_markbad(nand, &pos);
	mutex_unlock(&spinand->lock);

	return ret;
}

static int spinand_erase(struct nand_device *nand, const struct nand_pos *pos)
{
	struct spinand_device *spinand = nand_to_spinand(nand);
	u8 status;
	int ret;

	ret = spinand_select_target(spinand, pos->target);
	if (ret)
		return ret;

	ret = spinand_write_enable_op(spinand);
	if (ret)
		return ret;

	ret = spinand_erase_op(spinand, pos);
	if (ret)
		return ret;

	ret = spinand_wait(spinand, &status);
	if (!ret && (status & STATUS_ERASE_FAILED))
		ret = -EIO;

	return ret;
}

static int spinand_mtd_erase(struct mtd_info *mtd,
			     struct erase_info *einfo)
{
	struct spinand_device *spinand = mtd_to_spinand(mtd);
	int ret;

	mutex_lock(&spinand->lock);
	ret = nanddev_mtd_erase(mtd, einfo);
	mutex_unlock(&spinand->lock);

	return ret;
}

static int spinand_mtd_block_isreserved(struct mtd_info *mtd, loff_t offs)
{
	struct spinand_device *spinand = mtd_to_spinand(mtd);
	struct nand_device *nand = mtd_to_nanddev(mtd);
	struct nand_pos pos;
	int ret;

	nanddev_offs_to_pos(nand, offs, &pos);
	mutex_lock(&spinand->lock);
	ret = nanddev_isreserved(nand, &pos);
	mutex_unlock(&spinand->lock);

	return ret;
}

static int spinand_create_dirmap(struct spinand_device *spinand,
				 unsigned int plane)
{
	struct nand_device *nand = spinand_to_nand(spinand);
	struct spi_mem_dirmap_info info = {
		.length = nanddev_page_size(nand) +
			  nanddev_per_page_oobsize(nand),
	};
	struct spi_mem_dirmap_desc *desc;

	/* The plane number is passed in MSB just above the column address */
	info.offset = plane << fls(nand->memorg.pagesize);

	info.op_tmpl = *spinand->op_templates.update_cache;
	desc = devm_spi_mem_dirmap_create(&spinand->spimem->spi->dev,
					  spinand->spimem, &info);
	if (IS_ERR(desc))
		return PTR_ERR(desc);

	spinand->dirmaps[plane].wdesc = desc;

	info.op_tmpl = *spinand->op_templates.read_cache;
	desc = devm_spi_mem_dirmap_create(&spinand->spimem->spi->dev,
					  spinand->spimem, &info);
	if (IS_ERR(desc))
		return PTR_ERR(desc);

	spinand->dirmaps[plane].rdesc = desc;

	return 0;
}

static int spinand_create_dirmaps(struct spinand_device *spinand)
{
	struct nand_device *nand = spinand_to_nand(spinand);
	int i, ret;

	spinand->dirmaps = devm_kzalloc(&spinand->spimem->spi->dev,
					sizeof(*spinand->dirmaps) *
					nand->memorg.planes_per_lun,
					GFP_KERNEL);
	if (!spinand->dirmaps)
		return -ENOMEM;

	for (i = 0; i < nand->memorg.planes_per_lun; i++) {
		ret = spinand_create_dirmap(spinand, i);
		if (ret)
			return ret;
	}

	return 0;
}

static const struct nand_ops spinand_ops = {
	.erase = spinand_erase,
	.markbad = spinand_markbad,
	.isbad = spinand_isbad,
};

static const struct spinand_manufacturer *spinand_manufacturers[] = {
	&gigadevice_spinand_manufacturer,
	&macronix_spinand_manufacturer,
	&micron_spinand_manufacturer,
	&toshiba_spinand_manufacturer,
	&winbond_spinand_manufacturer,
};

static int spinand_manufacturer_detect(struct spinand_device *spinand)
{
	unsigned int i;
	int ret;

	for (i = 0; i < ARRAY_SIZE(spinand_manufacturers); i++) {
		ret = spinand_manufacturers[i]->ops->detect(spinand);
		if (ret > 0) {
			spinand->manufacturer = spinand_manufacturers[i];
			return 0;
		} else if (ret < 0) {
			return ret;
		}
	}

	return -ENOTSUPP;
}

static int spinand_manufacturer_init(struct spinand_device *spinand)
{
	if (spinand->manufacturer->ops->init)
		return spinand->manufacturer->ops->init(spinand);

	return 0;
}

static void spinand_manufacturer_cleanup(struct spinand_device *spinand)
{
	/* Release manufacturer private data */
	if (spinand->manufacturer->ops->cleanup)
		return spinand->manufacturer->ops->cleanup(spinand);
}

static const struct spi_mem_op *
spinand_select_op_variant(struct spinand_device *spinand,
			  const struct spinand_op_variants *variants)
{
	struct nand_device *nand = spinand_to_nand(spinand);
	unsigned int i;

	for (i = 0; i < variants->nops; i++) {
		struct spi_mem_op op = variants->ops[i];
		unsigned int nbytes;
		int ret;

		nbytes = nanddev_per_page_oobsize(nand) +
			 nanddev_page_size(nand);

		while (nbytes) {
			op.data.nbytes = nbytes;
			ret = spi_mem_adjust_op_size(spinand->spimem, &op);
			if (ret)
				break;

			if (!spi_mem_supports_op(spinand->spimem, &op))
				break;

			nbytes -= op.data.nbytes;
		}

		if (!nbytes)
			return &variants->ops[i];
	}

	return NULL;
}

/**
 * spinand_match_and_init() - Try to find a match between a device ID and an
 *			      entry in a spinand_info table
 * @spinand: SPI NAND object
 * @table: SPI NAND device description table
 * @table_size: size of the device description table
 *
 * Should be used by SPI NAND manufacturer drivers when they want to find a
 * match between a device ID retrieved through the READ_ID command and an
 * entry in the SPI NAND description table. If a match is found, the spinand
 * object will be initialized with information provided by the matching
 * spinand_info entry.
 *
 * Return: 0 on success, a negative error code otherwise.
 */
int spinand_match_and_init(struct spinand_device *spinand,
			   const struct spinand_info *table,
			   unsigned int table_size, u8 devid)
{
	struct nand_device *nand = spinand_to_nand(spinand);
	unsigned int i;

	for (i = 0; i < table_size; i++) {
		const struct spinand_info *info = &table[i];
		const struct spi_mem_op *op;

		if (devid != info->devid)
			continue;

		nand->memorg = table[i].memorg;
		nand->eccreq = table[i].eccreq;
		spinand->eccinfo = table[i].eccinfo;
		spinand->flags = table[i].flags;
		spinand->select_target = table[i].select_target;

		op = spinand_select_op_variant(spinand,
					       info->op_variants.read_cache);
		if (!op)
			return -ENOTSUPP;

		spinand->op_templates.read_cache = op;

		op = spinand_select_op_variant(spinand,
					       info->op_variants.write_cache);
		if (!op)
			return -ENOTSUPP;

		spinand->op_templates.write_cache = op;

		op = spinand_select_op_variant(spinand,
					       info->op_variants.update_cache);
		spinand->op_templates.update_cache = op;

		return 0;
	}

	return -ENOTSUPP;
}

static int spinand_detect(struct spinand_device *spinand)
{
	struct device *dev = &spinand->spimem->spi->dev;
	struct nand_device *nand = spinand_to_nand(spinand);
	int ret;

	ret = spinand_reset_op(spinand);
	if (ret)
		return ret;

	ret = spinand_read_id_op(spinand, spinand->id.data);
	if (ret)
		return ret;

	spinand->id.len = SPINAND_MAX_ID_LEN;

	ret = spinand_manufacturer_detect(spinand);
	if (ret) {
		dev_err(dev, "unknown raw ID %*phN\n", SPINAND_MAX_ID_LEN,
			spinand->id.data);
		return ret;
	}

	if (nand->memorg.ntargets > 1 && !spinand->select_target) {
		dev_err(dev,
			"SPI NANDs with more than one die must implement ->select_target()\n");
		return -EINVAL;
	}

	dev_info(&spinand->spimem->spi->dev,
		 "%s SPI NAND was found.\n", spinand->manufacturer->name);
	dev_info(&spinand->spimem->spi->dev,
		 "%llu MiB, block size: %zu KiB, page size: %zu, OOB size: %u\n",
		 nanddev_size(nand) >> 20, nanddev_eraseblock_size(nand) >> 10,
		 nanddev_page_size(nand), nanddev_per_page_oobsize(nand));

	return 0;
}

static int spinand_noecc_ooblayout_ecc(struct mtd_info *mtd, int section,
				       struct mtd_oob_region *region)
{
	return -ERANGE;
}

static int spinand_noecc_ooblayout_free(struct mtd_info *mtd, int section,
					struct mtd_oob_region *region)
{
	if (section)
		return -ERANGE;

	/* Reserve 2 bytes for the BBM. */
	region->offset = 2;
	region->length = 62;

	return 0;
}

static const struct mtd_ooblayout_ops spinand_noecc_ooblayout = {
	.ecc = spinand_noecc_ooblayout_ecc,
	.free = spinand_noecc_ooblayout_free,
};

static int spinand_init(struct spinand_device *spinand)
{
	struct device *dev = &spinand->spimem->spi->dev;
	struct mtd_info *mtd = spinand_to_mtd(spinand);
	struct nand_device *nand = mtd_to_nanddev(mtd);
	int ret, i;

	/*
	 * We need a scratch buffer because the spi_mem interface requires that
	 * buf passed in spi_mem_op->data.buf be DMA-able.
	 */
	spinand->scratchbuf = kzalloc(SPINAND_MAX_ID_LEN, GFP_KERNEL);
	if (!spinand->scratchbuf)
		return -ENOMEM;

	ret = spinand_detect(spinand);
	if (ret)
		goto err_free_bufs;

	/*
	 * Use kzalloc() instead of devm_kzalloc() here, because some drivers
	 * may use this buffer for DMA access.
	 * Memory allocated by devm_ does not guarantee DMA-safe alignment.
	 */
	spinand->databuf = kzalloc(nanddev_page_size(nand) +
			       nanddev_per_page_oobsize(nand),
			       GFP_KERNEL);
	if (!spinand->databuf) {
		ret = -ENOMEM;
		goto err_free_bufs;
	}

	spinand->oobbuf = spinand->databuf + nanddev_page_size(nand);

	ret = spinand_init_cfg_cache(spinand);
	if (ret)
		goto err_free_bufs;

	ret = spinand_init_quad_enable(spinand);
	if (ret)
		goto err_free_bufs;

	ret = spinand_upd_cfg(spinand, CFG_OTP_ENABLE, 0);
	if (ret)
		goto err_free_bufs;

	ret = spinand_manufacturer_init(spinand);
	if (ret) {
		dev_err(dev,
			"Failed to initialize the SPI NAND chip (err = %d)\n",
			ret);
		goto err_free_bufs;
	}

	ret = spinand_create_dirmaps(spinand);
	if (ret) {
		dev_err(dev,
			"Failed to create direct mappings for read/write operations (err = %d)\n",
			ret);
		goto err_manuf_cleanup;
	}

	/* After power up, all blocks are locked, so unlock them here. */
	for (i = 0; i < nand->memorg.ntargets; i++) {
		ret = spinand_select_target(spinand, i);
		if (ret)
			goto err_manuf_cleanup;

		ret = spinand_lock_block(spinand, BL_ALL_UNLOCKED);
		if (ret)
			goto err_manuf_cleanup;
	}

	ret = nanddev_init(nand, &spinand_ops, THIS_MODULE);
	if (ret)
		goto err_manuf_cleanup;

	/*
	 * Right now, we don't support ECC, so let the whole oob
	 * area is available for user.
	 */
	mtd->_read_oob = spinand_mtd_read;
	mtd->_write_oob = spinand_mtd_write;
	mtd->_block_isbad = spinand_mtd_block_isbad;
	mtd->_block_markbad = spinand_mtd_block_markbad;
	mtd->_block_isreserved = spinand_mtd_block_isreserved;
	mtd->_erase = spinand_mtd_erase;
	mtd->_max_bad_blocks = nanddev_mtd_max_bad_blocks;

	if (spinand->eccinfo.ooblayout)
		mtd_set_ooblayout(mtd, spinand->eccinfo.ooblayout);
	else
		mtd_set_ooblayout(mtd, &spinand_noecc_ooblayout);

	ret = mtd_ooblayout_count_freebytes(mtd);
	if (ret < 0)
		goto err_cleanup_nanddev;

	mtd->oobavail = ret;

	return 0;

err_cleanup_nanddev:
	nanddev_cleanup(nand);

err_manuf_cleanup:
	spinand_manufacturer_cleanup(spinand);

err_free_bufs:
	kfree(spinand->databuf);
	kfree(spinand->scratchbuf);
	return ret;
}

static void spinand_cleanup(struct spinand_device *spinand)
{
	struct nand_device *nand = spinand_to_nand(spinand);

	nanddev_cleanup(nand);
	spinand_manufacturer_cleanup(spinand);
	kfree(spinand->databuf);
	kfree(spinand->scratchbuf);
}

static int spinand_probe(struct spi_mem *mem)
{
	struct spinand_device *spinand;
	struct mtd_info *mtd;
	int ret;

	spinand = devm_kzalloc(&mem->spi->dev, sizeof(*spinand),
			       GFP_KERNEL);
	if (!spinand)
		return -ENOMEM;

	spinand->spimem = mem;
	spi_mem_set_drvdata(mem, spinand);
	spinand_set_of_node(spinand, mem->spi->dev.of_node);
	mutex_init(&spinand->lock);
	mtd = spinand_to_mtd(spinand);
	mtd->dev.parent = &mem->spi->dev;

	ret = spinand_init(spinand);
	if (ret)
		return ret;

	ret = mtd_device_register(mtd, NULL, 0);
	if (ret)
		goto err_spinand_cleanup;

	return 0;

err_spinand_cleanup:
	spinand_cleanup(spinand);

	return ret;
}

static int spinand_remove(struct spi_mem *mem)
{
	struct spinand_device *spinand;
	struct mtd_info *mtd;
	int ret;

	spinand = spi_mem_get_drvdata(mem);
	mtd = spinand_to_mtd(spinand);

	ret = mtd_device_unregister(mtd);
	if (ret)
		return ret;

	spinand_cleanup(spinand);

	return 0;
}

static const struct spi_device_id spinand_ids[] = {
	{ .name = "spi-nand" },
	{ /* sentinel */ },
};

#ifdef CONFIG_OF
static const struct of_device_id spinand_of_ids[] = {
	{ .compatible = "spi-nand" },
	{ /* sentinel */ },
};
#endif

static struct spi_mem_driver spinand_drv = {
	.spidrv = {
		.id_table = spinand_ids,
		.driver = {
			.name = "spi-nand",
			.of_match_table = of_match_ptr(spinand_of_ids),
		},
	},
	.probe = spinand_probe,
	.remove = spinand_remove,
};
module_spi_mem_driver(spinand_drv);

MODULE_DESCRIPTION("SPI NAND framework");
MODULE_AUTHOR("Peter Pan<peterpandong@micron.com>");
MODULE_LICENSE("GPL v2");<|MERGE_RESOLUTION|>--- conflicted
+++ resolved
@@ -272,18 +272,10 @@
 {
 	struct nand_device *nand = spinand_to_nand(spinand);
 	struct mtd_info *mtd = nanddev_to_mtd(nand);
-<<<<<<< HEAD
-	struct nand_page_io_req adjreq = *req;
-	void *buf = spinand->databuf;
-	unsigned int nbytes;
-	u16 column = 0;
-	int ret;
-=======
 	struct spi_mem_dirmap_desc *wdesc;
 	unsigned int nbytes, column = 0;
 	void *buf = spinand->databuf;
 	ssize_t ret;
->>>>>>> 0ecfebd2
 
 	/*
 	 * Looks like PROGRAM LOAD (AKA write cache) does not necessarily reset
@@ -294,15 +286,6 @@
 	 */
 	nbytes = nanddev_page_size(nand) + nanddev_per_page_oobsize(nand);
 	memset(spinand->databuf, 0xff, nbytes);
-<<<<<<< HEAD
-	adjreq.dataoffs = 0;
-	adjreq.datalen = nanddev_page_size(nand);
-	adjreq.databuf.out = spinand->databuf;
-	adjreq.ooblen = nanddev_per_page_oobsize(nand);
-	adjreq.ooboffs = 0;
-	adjreq.oobbuf.out = spinand->oobbuf;
-=======
->>>>>>> 0ecfebd2
 
 	if (req->datalen)
 		memcpy(spinand->databuf + req->dataoffs, req->databuf.out,
@@ -329,26 +312,9 @@
 		if (!ret || ret > nbytes)
 			return -EIO;
 
-<<<<<<< HEAD
-		buf += op.data.nbytes;
-		nbytes -= op.data.nbytes;
-		op.addr.val += op.data.nbytes;
-
-		/*
-		 * We need to use the RANDOM LOAD CACHE operation if there's
-		 * more than one iteration, because the LOAD operation might
-		 * reset the cache to 0xff.
-		 */
-		if (nbytes) {
-			column = op.addr.val;
-			op = *spinand->op_templates.update_cache;
-			op.addr.val = column;
-		}
-=======
 		nbytes -= ret;
 		column += ret;
 		buf += ret;
->>>>>>> 0ecfebd2
 	}
 
 	return 0;
