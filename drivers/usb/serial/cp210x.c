// SPDX-License-Identifier: GPL-2.0
/*
 * Silicon Laboratories CP210x USB to RS232 serial adaptor driver
 *
 * Copyright (C) 2005 Craig Shelley (craig@microtron.org.uk)
 * Copyright (C) 2010-2021 Johan Hovold (johan@kernel.org)
 *
 * Support to set flow control line levels using TIOCMGET and TIOCMSET
 * thanks to Karl Hiramoto karl@hiramoto.org. RTSCTS hardware flow
 * control thanks to Munir Nassar nassarmu@real-time.com
 *
 */

#include <linux/kernel.h>
#include <linux/errno.h>
#include <linux/slab.h>
#include <linux/tty.h>
#include <linux/tty_flip.h>
#include <linux/module.h>
#include <linux/usb.h>
#include <linux/usb/serial.h>
#include <linux/gpio/driver.h>
#include <linux/bitops.h>
#include <linux/mutex.h>

#define DRIVER_DESC "Silicon Labs CP210x RS232 serial adaptor driver"

/*
 * Function Prototypes
 */
static int cp210x_open(struct tty_struct *tty, struct usb_serial_port *);
static void cp210x_close(struct usb_serial_port *);
static void cp210x_change_speed(struct tty_struct *, struct usb_serial_port *,
							struct ktermios *);
static void cp210x_set_termios(struct tty_struct *, struct usb_serial_port *,
							struct ktermios*);
static bool cp210x_tx_empty(struct usb_serial_port *port);
static int cp210x_tiocmget(struct tty_struct *);
static int cp210x_tiocmset(struct tty_struct *, unsigned int, unsigned int);
static int cp210x_tiocmset_port(struct usb_serial_port *port,
		unsigned int, unsigned int);
static void cp210x_break_ctl(struct tty_struct *, int);
static int cp210x_attach(struct usb_serial *);
static void cp210x_disconnect(struct usb_serial *);
static void cp210x_release(struct usb_serial *);
static int cp210x_port_probe(struct usb_serial_port *);
static void cp210x_port_remove(struct usb_serial_port *);
static void cp210x_dtr_rts(struct usb_serial_port *port, int on);
static void cp210x_process_read_urb(struct urb *urb);
static void cp210x_enable_event_mode(struct usb_serial_port *port);
static void cp210x_disable_event_mode(struct usb_serial_port *port);

static const struct usb_device_id id_table[] = {
	{ USB_DEVICE(0x045B, 0x0053) }, /* Renesas RX610 RX-Stick */
	{ USB_DEVICE(0x0471, 0x066A) }, /* AKTAKOM ACE-1001 cable */
	{ USB_DEVICE(0x0489, 0xE000) }, /* Pirelli Broadband S.p.A, DP-L10 SIP/GSM Mobile */
	{ USB_DEVICE(0x0489, 0xE003) }, /* Pirelli Broadband S.p.A, DP-L10 SIP/GSM Mobile */
	{ USB_DEVICE(0x0745, 0x1000) }, /* CipherLab USB CCD Barcode Scanner 1000 */
	{ USB_DEVICE(0x0846, 0x1100) }, /* NetGear Managed Switch M4100 series, M5300 series, M7100 series */
	{ USB_DEVICE(0x08e6, 0x5501) }, /* Gemalto Prox-PU/CU contactless smartcard reader */
	{ USB_DEVICE(0x08FD, 0x000A) }, /* Digianswer A/S , ZigBee/802.15.4 MAC Device */
	{ USB_DEVICE(0x0908, 0x01FF) }, /* Siemens RUGGEDCOM USB Serial Console */
	{ USB_DEVICE(0x0988, 0x0578) }, /* Teraoka AD2000 */
	{ USB_DEVICE(0x0B00, 0x3070) }, /* Ingenico 3070 */
	{ USB_DEVICE(0x0BED, 0x1100) }, /* MEI (TM) Cashflow-SC Bill/Voucher Acceptor */
	{ USB_DEVICE(0x0BED, 0x1101) }, /* MEI series 2000 Combo Acceptor */
	{ USB_DEVICE(0x0FCF, 0x1003) }, /* Dynastream ANT development board */
	{ USB_DEVICE(0x0FCF, 0x1004) }, /* Dynastream ANT2USB */
	{ USB_DEVICE(0x0FCF, 0x1006) }, /* Dynastream ANT development board */
	{ USB_DEVICE(0x0FDE, 0xCA05) }, /* OWL Wireless Electricity Monitor CM-160 */
	{ USB_DEVICE(0x10A6, 0xAA26) }, /* Knock-off DCU-11 cable */
	{ USB_DEVICE(0x10AB, 0x10C5) }, /* Siemens MC60 Cable */
	{ USB_DEVICE(0x10B5, 0xAC70) }, /* Nokia CA-42 USB */
	{ USB_DEVICE(0x10C4, 0x0F91) }, /* Vstabi */
	{ USB_DEVICE(0x10C4, 0x1101) }, /* Arkham Technology DS101 Bus Monitor */
	{ USB_DEVICE(0x10C4, 0x1601) }, /* Arkham Technology DS101 Adapter */
	{ USB_DEVICE(0x10C4, 0x800A) }, /* SPORTident BSM7-D-USB main station */
	{ USB_DEVICE(0x10C4, 0x803B) }, /* Pololu USB-serial converter */
	{ USB_DEVICE(0x10C4, 0x8044) }, /* Cygnal Debug Adapter */
	{ USB_DEVICE(0x10C4, 0x804E) }, /* Software Bisque Paramount ME build-in converter */
	{ USB_DEVICE(0x10C4, 0x8053) }, /* Enfora EDG1228 */
	{ USB_DEVICE(0x10C4, 0x8054) }, /* Enfora GSM2228 */
	{ USB_DEVICE(0x10C4, 0x8056) }, /* Lorenz Messtechnik devices */
	{ USB_DEVICE(0x10C4, 0x8066) }, /* Argussoft In-System Programmer */
	{ USB_DEVICE(0x10C4, 0x806F) }, /* IMS USB to RS422 Converter Cable */
	{ USB_DEVICE(0x10C4, 0x807A) }, /* Crumb128 board */
	{ USB_DEVICE(0x10C4, 0x80C4) }, /* Cygnal Integrated Products, Inc., Optris infrared thermometer */
	{ USB_DEVICE(0x10C4, 0x80CA) }, /* Degree Controls Inc */
	{ USB_DEVICE(0x10C4, 0x80DD) }, /* Tracient RFID */
	{ USB_DEVICE(0x10C4, 0x80F6) }, /* Suunto sports instrument */
	{ USB_DEVICE(0x10C4, 0x8115) }, /* Arygon NFC/Mifare Reader */
	{ USB_DEVICE(0x10C4, 0x813D) }, /* Burnside Telecom Deskmobile */
	{ USB_DEVICE(0x10C4, 0x813F) }, /* Tams Master Easy Control */
	{ USB_DEVICE(0x10C4, 0x814A) }, /* West Mountain Radio RIGblaster P&P */
	{ USB_DEVICE(0x10C4, 0x814B) }, /* West Mountain Radio RIGtalk */
	{ USB_DEVICE(0x2405, 0x0003) }, /* West Mountain Radio RIGblaster Advantage */
	{ USB_DEVICE(0x10C4, 0x8156) }, /* B&G H3000 link cable */
	{ USB_DEVICE(0x10C4, 0x815E) }, /* Helicomm IP-Link 1220-DVM */
	{ USB_DEVICE(0x10C4, 0x815F) }, /* Timewave HamLinkUSB */
	{ USB_DEVICE(0x10C4, 0x817C) }, /* CESINEL MEDCAL N Power Quality Monitor */
	{ USB_DEVICE(0x10C4, 0x817D) }, /* CESINEL MEDCAL NT Power Quality Monitor */
	{ USB_DEVICE(0x10C4, 0x817E) }, /* CESINEL MEDCAL S Power Quality Monitor */
	{ USB_DEVICE(0x10C4, 0x818B) }, /* AVIT Research USB to TTL */
	{ USB_DEVICE(0x10C4, 0x819F) }, /* MJS USB Toslink Switcher */
	{ USB_DEVICE(0x10C4, 0x81A6) }, /* ThinkOptics WavIt */
	{ USB_DEVICE(0x10C4, 0x81A9) }, /* Multiplex RC Interface */
	{ USB_DEVICE(0x10C4, 0x81AC) }, /* MSD Dash Hawk */
	{ USB_DEVICE(0x10C4, 0x81AD) }, /* INSYS USB Modem */
	{ USB_DEVICE(0x10C4, 0x81C8) }, /* Lipowsky Industrie Elektronik GmbH, Baby-JTAG */
	{ USB_DEVICE(0x10C4, 0x81D7) }, /* IAI Corp. RCB-CV-USB USB to RS485 Adaptor */
	{ USB_DEVICE(0x10C4, 0x81E2) }, /* Lipowsky Industrie Elektronik GmbH, Baby-LIN */
	{ USB_DEVICE(0x10C4, 0x81E7) }, /* Aerocomm Radio */
	{ USB_DEVICE(0x10C4, 0x81E8) }, /* Zephyr Bioharness */
	{ USB_DEVICE(0x10C4, 0x81F2) }, /* C1007 HF band RFID controller */
	{ USB_DEVICE(0x10C4, 0x8218) }, /* Lipowsky Industrie Elektronik GmbH, HARP-1 */
	{ USB_DEVICE(0x10C4, 0x822B) }, /* Modem EDGE(GSM) Comander 2 */
	{ USB_DEVICE(0x10C4, 0x826B) }, /* Cygnal Integrated Products, Inc., Fasttrax GPS demonstration module */
	{ USB_DEVICE(0x10C4, 0x8281) }, /* Nanotec Plug & Drive */
	{ USB_DEVICE(0x10C4, 0x8293) }, /* Telegesis ETRX2USB */
	{ USB_DEVICE(0x10C4, 0x82EF) }, /* CESINEL FALCO 6105 AC Power Supply */
	{ USB_DEVICE(0x10C4, 0x82F1) }, /* CESINEL MEDCAL EFD Earth Fault Detector */
	{ USB_DEVICE(0x10C4, 0x82F2) }, /* CESINEL MEDCAL ST Network Analyzer */
	{ USB_DEVICE(0x10C4, 0x82F4) }, /* Starizona MicroTouch */
	{ USB_DEVICE(0x10C4, 0x82F9) }, /* Procyon AVS */
	{ USB_DEVICE(0x10C4, 0x8341) }, /* Siemens MC35PU GPRS Modem */
	{ USB_DEVICE(0x10C4, 0x8382) }, /* Cygnal Integrated Products, Inc. */
	{ USB_DEVICE(0x10C4, 0x83A8) }, /* Amber Wireless AMB2560 */
	{ USB_DEVICE(0x10C4, 0x83AA) }, /* Mark-10 Digital Force Gauge */
	{ USB_DEVICE(0x10C4, 0x83D8) }, /* DekTec DTA Plus VHF/UHF Booster/Attenuator */
	{ USB_DEVICE(0x10C4, 0x8411) }, /* Kyocera GPS Module */
	{ USB_DEVICE(0x10C4, 0x8418) }, /* IRZ Automation Teleport SG-10 GSM/GPRS Modem */
	{ USB_DEVICE(0x10C4, 0x846E) }, /* BEI USB Sensor Interface (VCP) */
	{ USB_DEVICE(0x10C4, 0x8470) }, /* Juniper Networks BX Series System Console */
	{ USB_DEVICE(0x10C4, 0x8477) }, /* Balluff RFID */
	{ USB_DEVICE(0x10C4, 0x84B6) }, /* Starizona Hyperion */
	{ USB_DEVICE(0x10C4, 0x851E) }, /* CESINEL MEDCAL PT Network Analyzer */
	{ USB_DEVICE(0x10C4, 0x85A7) }, /* LifeScan OneTouch Verio IQ */
	{ USB_DEVICE(0x10C4, 0x85B8) }, /* CESINEL ReCon T Energy Logger */
	{ USB_DEVICE(0x10C4, 0x85EA) }, /* AC-Services IBUS-IF */
	{ USB_DEVICE(0x10C4, 0x85EB) }, /* AC-Services CIS-IBUS */
	{ USB_DEVICE(0x10C4, 0x85F8) }, /* Virtenio Preon32 */
	{ USB_DEVICE(0x10C4, 0x8664) }, /* AC-Services CAN-IF */
	{ USB_DEVICE(0x10C4, 0x8665) }, /* AC-Services OBD-IF */
	{ USB_DEVICE(0x10C4, 0x8856) },	/* CEL EM357 ZigBee USB Stick - LR */
	{ USB_DEVICE(0x10C4, 0x8857) },	/* CEL EM357 ZigBee USB Stick */
	{ USB_DEVICE(0x10C4, 0x88A4) }, /* MMB Networks ZigBee USB Device */
	{ USB_DEVICE(0x10C4, 0x88A5) }, /* Planet Innovation Ingeni ZigBee USB Device */
	{ USB_DEVICE(0x10C4, 0x88D8) }, /* Acuity Brands nLight Air Adapter */
	{ USB_DEVICE(0x10C4, 0x88FB) }, /* CESINEL MEDCAL STII Network Analyzer */
	{ USB_DEVICE(0x10C4, 0x8938) }, /* CESINEL MEDCAL S II Network Analyzer */
	{ USB_DEVICE(0x10C4, 0x8946) }, /* Ketra N1 Wireless Interface */
	{ USB_DEVICE(0x10C4, 0x8962) }, /* Brim Brothers charging dock */
	{ USB_DEVICE(0x10C4, 0x8977) },	/* CEL MeshWorks DevKit Device */
	{ USB_DEVICE(0x10C4, 0x8998) }, /* KCF Technologies PRN */
	{ USB_DEVICE(0x10C4, 0x89A4) }, /* CESINEL FTBC Flexible Thyristor Bridge Controller */
	{ USB_DEVICE(0x10C4, 0x89FB) }, /* Qivicon ZigBee USB Radio Stick */
	{ USB_DEVICE(0x10C4, 0x8A2A) }, /* HubZ dual ZigBee and Z-Wave dongle */
	{ USB_DEVICE(0x10C4, 0x8A5B) }, /* CEL EM3588 ZigBee USB Stick */
	{ USB_DEVICE(0x10C4, 0x8A5E) }, /* CEL EM3588 ZigBee USB Stick Long Range */
	{ USB_DEVICE(0x10C4, 0x8B34) }, /* Qivicon ZigBee USB Radio Stick */
	{ USB_DEVICE(0x10C4, 0xEA60) }, /* Silicon Labs factory default */
	{ USB_DEVICE(0x10C4, 0xEA61) }, /* Silicon Labs factory default */
	{ USB_DEVICE(0x10C4, 0xEA63) }, /* Silicon Labs Windows Update (CP2101-4/CP2102N) */
	{ USB_DEVICE(0x10C4, 0xEA70) }, /* Silicon Labs factory default */
	{ USB_DEVICE(0x10C4, 0xEA71) }, /* Infinity GPS-MIC-1 Radio Monophone */
	{ USB_DEVICE(0x10C4, 0xEA7A) }, /* Silicon Labs Windows Update (CP2105) */
	{ USB_DEVICE(0x10C4, 0xEA7B) }, /* Silicon Labs Windows Update (CP2108) */
	{ USB_DEVICE(0x10C4, 0xF001) }, /* Elan Digital Systems USBscope50 */
	{ USB_DEVICE(0x10C4, 0xF002) }, /* Elan Digital Systems USBwave12 */
	{ USB_DEVICE(0x10C4, 0xF003) }, /* Elan Digital Systems USBpulse100 */
	{ USB_DEVICE(0x10C4, 0xF004) }, /* Elan Digital Systems USBcount50 */
	{ USB_DEVICE(0x10C5, 0xEA61) }, /* Silicon Labs MobiData GPRS USB Modem */
	{ USB_DEVICE(0x10CE, 0xEA6A) }, /* Silicon Labs MobiData GPRS USB Modem 100EU */
	{ USB_DEVICE(0x12B8, 0xEC60) }, /* Link G4 ECU */
	{ USB_DEVICE(0x12B8, 0xEC62) }, /* Link G4+ ECU */
	{ USB_DEVICE(0x13AD, 0x9999) }, /* Baltech card reader */
	{ USB_DEVICE(0x1555, 0x0004) }, /* Owen AC4 USB-RS485 Converter */
	{ USB_DEVICE(0x155A, 0x1006) },	/* ELDAT Easywave RX09 */
	{ USB_DEVICE(0x166A, 0x0201) }, /* Clipsal 5500PACA C-Bus Pascal Automation Controller */
	{ USB_DEVICE(0x166A, 0x0301) }, /* Clipsal 5800PC C-Bus Wireless PC Interface */
	{ USB_DEVICE(0x166A, 0x0303) }, /* Clipsal 5500PCU C-Bus USB interface */
	{ USB_DEVICE(0x166A, 0x0304) }, /* Clipsal 5000CT2 C-Bus Black and White Touchscreen */
	{ USB_DEVICE(0x166A, 0x0305) }, /* Clipsal C-5000CT2 C-Bus Spectrum Colour Touchscreen */
	{ USB_DEVICE(0x166A, 0x0401) }, /* Clipsal L51xx C-Bus Architectural Dimmer */
	{ USB_DEVICE(0x166A, 0x0101) }, /* Clipsal 5560884 C-Bus Multi-room Audio Matrix Switcher */
	{ USB_DEVICE(0x16C0, 0x09B0) }, /* Lunatico Seletek */
	{ USB_DEVICE(0x16C0, 0x09B1) }, /* Lunatico Seletek */
	{ USB_DEVICE(0x16D6, 0x0001) }, /* Jablotron serial interface */
	{ USB_DEVICE(0x16DC, 0x0010) }, /* W-IE-NE-R Plein & Baus GmbH PL512 Power Supply */
	{ USB_DEVICE(0x16DC, 0x0011) }, /* W-IE-NE-R Plein & Baus GmbH RCM Remote Control for MARATON Power Supply */
	{ USB_DEVICE(0x16DC, 0x0012) }, /* W-IE-NE-R Plein & Baus GmbH MPOD Multi Channel Power Supply */
	{ USB_DEVICE(0x16DC, 0x0015) }, /* W-IE-NE-R Plein & Baus GmbH CML Control, Monitoring and Data Logger */
	{ USB_DEVICE(0x17A8, 0x0001) }, /* Kamstrup Optical Eye/3-wire */
	{ USB_DEVICE(0x17A8, 0x0005) }, /* Kamstrup M-Bus Master MultiPort 250D */
	{ USB_DEVICE(0x17F4, 0xAAAA) }, /* Wavesense Jazz blood glucose meter */
	{ USB_DEVICE(0x1843, 0x0200) }, /* Vaisala USB Instrument Cable */
	{ USB_DEVICE(0x18EF, 0xE00F) }, /* ELV USB-I2C-Interface */
	{ USB_DEVICE(0x18EF, 0xE025) }, /* ELV Marble Sound Board 1 */
	{ USB_DEVICE(0x18EF, 0xE030) }, /* ELV ALC 8xxx Battery Charger */
	{ USB_DEVICE(0x18EF, 0xE032) }, /* ELV TFD500 Data Logger */
	{ USB_DEVICE(0x1901, 0x0190) }, /* GE B850 CP2105 Recorder interface */
	{ USB_DEVICE(0x1901, 0x0193) }, /* GE B650 CP2104 PMC interface */
	{ USB_DEVICE(0x1901, 0x0194) },	/* GE Healthcare Remote Alarm Box */
	{ USB_DEVICE(0x1901, 0x0195) },	/* GE B850/B650/B450 CP2104 DP UART interface */
	{ USB_DEVICE(0x1901, 0x0196) },	/* GE B850 CP2105 DP UART interface */
	{ USB_DEVICE(0x1901, 0x0197) }, /* GE CS1000 M.2 Key E serial interface */
	{ USB_DEVICE(0x1901, 0x0198) }, /* GE CS1000 Display serial interface */
	{ USB_DEVICE(0x199B, 0xBA30) }, /* LORD WSDA-200-USB */
	{ USB_DEVICE(0x19CF, 0x3000) }, /* Parrot NMEA GPS Flight Recorder */
	{ USB_DEVICE(0x1ADB, 0x0001) }, /* Schweitzer Engineering C662 Cable */
	{ USB_DEVICE(0x1B1C, 0x1C00) }, /* Corsair USB Dongle */
	{ USB_DEVICE(0x1BA4, 0x0002) },	/* Silicon Labs 358x factory default */
	{ USB_DEVICE(0x1BE3, 0x07A6) }, /* WAGO 750-923 USB Service Cable */
	{ USB_DEVICE(0x1D6F, 0x0010) }, /* Seluxit ApS RF Dongle */
	{ USB_DEVICE(0x1E29, 0x0102) }, /* Festo CPX-USB */
	{ USB_DEVICE(0x1E29, 0x0501) }, /* Festo CMSP */
	{ USB_DEVICE(0x1FB9, 0x0100) }, /* Lake Shore Model 121 Current Source */
	{ USB_DEVICE(0x1FB9, 0x0200) }, /* Lake Shore Model 218A Temperature Monitor */
	{ USB_DEVICE(0x1FB9, 0x0201) }, /* Lake Shore Model 219 Temperature Monitor */
	{ USB_DEVICE(0x1FB9, 0x0202) }, /* Lake Shore Model 233 Temperature Transmitter */
	{ USB_DEVICE(0x1FB9, 0x0203) }, /* Lake Shore Model 235 Temperature Transmitter */
	{ USB_DEVICE(0x1FB9, 0x0300) }, /* Lake Shore Model 335 Temperature Controller */
	{ USB_DEVICE(0x1FB9, 0x0301) }, /* Lake Shore Model 336 Temperature Controller */
	{ USB_DEVICE(0x1FB9, 0x0302) }, /* Lake Shore Model 350 Temperature Controller */
	{ USB_DEVICE(0x1FB9, 0x0303) }, /* Lake Shore Model 371 AC Bridge */
	{ USB_DEVICE(0x1FB9, 0x0400) }, /* Lake Shore Model 411 Handheld Gaussmeter */
	{ USB_DEVICE(0x1FB9, 0x0401) }, /* Lake Shore Model 425 Gaussmeter */
	{ USB_DEVICE(0x1FB9, 0x0402) }, /* Lake Shore Model 455A Gaussmeter */
	{ USB_DEVICE(0x1FB9, 0x0403) }, /* Lake Shore Model 475A Gaussmeter */
	{ USB_DEVICE(0x1FB9, 0x0404) }, /* Lake Shore Model 465 Three Axis Gaussmeter */
	{ USB_DEVICE(0x1FB9, 0x0600) }, /* Lake Shore Model 625A Superconducting MPS */
	{ USB_DEVICE(0x1FB9, 0x0601) }, /* Lake Shore Model 642A Magnet Power Supply */
	{ USB_DEVICE(0x1FB9, 0x0602) }, /* Lake Shore Model 648 Magnet Power Supply */
	{ USB_DEVICE(0x1FB9, 0x0700) }, /* Lake Shore Model 737 VSM Controller */
	{ USB_DEVICE(0x1FB9, 0x0701) }, /* Lake Shore Model 776 Hall Matrix */
	{ USB_DEVICE(0x2184, 0x0030) }, /* GW Instek GDM-834x Digital Multimeter */
	{ USB_DEVICE(0x2626, 0xEA60) }, /* Aruba Networks 7xxx USB Serial Console */
	{ USB_DEVICE(0x3195, 0xF190) }, /* Link Instruments MSO-19 */
	{ USB_DEVICE(0x3195, 0xF280) }, /* Link Instruments MSO-28 */
	{ USB_DEVICE(0x3195, 0xF281) }, /* Link Instruments MSO-28 */
	{ USB_DEVICE(0x3923, 0x7A0B) }, /* National Instruments USB Serial Console */
	{ USB_DEVICE(0x413C, 0x9500) }, /* DW700 GPS USB interface */
	{ } /* Terminating Entry */
};

MODULE_DEVICE_TABLE(usb, id_table);

struct cp210x_serial_private {
#ifdef CONFIG_GPIOLIB
	struct gpio_chip	gc;
	bool			gpio_registered;
	u16			gpio_pushpull;
	u16			gpio_altfunc;
	u16			gpio_input;
#endif
	u8			partnum;
	u32			fw_version;
	speed_t			min_speed;
	speed_t			max_speed;
	bool			use_actual_rate;
	bool			no_flow_control;
	bool			no_event_mode;
};

enum cp210x_event_state {
	ES_DATA,
	ES_ESCAPE,
	ES_LSR,
	ES_LSR_DATA_0,
	ES_LSR_DATA_1,
	ES_MSR
};

struct cp210x_port_private {
	u8			bInterfaceNumber;
	bool			event_mode;
	enum cp210x_event_state event_state;
	u8			lsr;

	struct mutex		mutex;
	bool			crtscts;
	bool			dtr;
	bool			rts;
};

static struct usb_serial_driver cp210x_device = {
	.driver = {
		.owner =	THIS_MODULE,
		.name =		"cp210x",
	},
	.id_table		= id_table,
	.num_ports		= 1,
	.bulk_in_size		= 256,
	.bulk_out_size		= 256,
	.open			= cp210x_open,
	.close			= cp210x_close,
	.break_ctl		= cp210x_break_ctl,
	.set_termios		= cp210x_set_termios,
	.tx_empty		= cp210x_tx_empty,
	.throttle		= usb_serial_generic_throttle,
	.unthrottle		= usb_serial_generic_unthrottle,
	.tiocmget		= cp210x_tiocmget,
	.tiocmset		= cp210x_tiocmset,
	.get_icount		= usb_serial_generic_get_icount,
	.attach			= cp210x_attach,
	.disconnect		= cp210x_disconnect,
	.release		= cp210x_release,
	.port_probe		= cp210x_port_probe,
	.port_remove		= cp210x_port_remove,
	.dtr_rts		= cp210x_dtr_rts,
	.process_read_urb	= cp210x_process_read_urb,
};

static struct usb_serial_driver * const serial_drivers[] = {
	&cp210x_device, NULL
};

/* Config request types */
#define REQTYPE_HOST_TO_INTERFACE	0x41
#define REQTYPE_INTERFACE_TO_HOST	0xc1
#define REQTYPE_HOST_TO_DEVICE	0x40
#define REQTYPE_DEVICE_TO_HOST	0xc0

/* Config request codes */
#define CP210X_IFC_ENABLE	0x00
#define CP210X_SET_BAUDDIV	0x01
#define CP210X_GET_BAUDDIV	0x02
#define CP210X_SET_LINE_CTL	0x03
#define CP210X_GET_LINE_CTL	0x04
#define CP210X_SET_BREAK	0x05
#define CP210X_IMM_CHAR		0x06
#define CP210X_SET_MHS		0x07
#define CP210X_GET_MDMSTS	0x08
#define CP210X_SET_XON		0x09
#define CP210X_SET_XOFF		0x0A
#define CP210X_SET_EVENTMASK	0x0B
#define CP210X_GET_EVENTMASK	0x0C
#define CP210X_SET_CHAR		0x0D
#define CP210X_GET_CHARS	0x0E
#define CP210X_GET_PROPS	0x0F
#define CP210X_GET_COMM_STATUS	0x10
#define CP210X_RESET		0x11
#define CP210X_PURGE		0x12
#define CP210X_SET_FLOW		0x13
#define CP210X_GET_FLOW		0x14
#define CP210X_EMBED_EVENTS	0x15
#define CP210X_GET_EVENTSTATE	0x16
#define CP210X_SET_CHARS	0x19
#define CP210X_GET_BAUDRATE	0x1D
#define CP210X_SET_BAUDRATE	0x1E
#define CP210X_VENDOR_SPECIFIC	0xFF

/* CP210X_IFC_ENABLE */
#define UART_ENABLE		0x0001
#define UART_DISABLE		0x0000

/* CP210X_(SET|GET)_BAUDDIV */
#define BAUD_RATE_GEN_FREQ	0x384000

/* CP210X_(SET|GET)_LINE_CTL */
#define BITS_DATA_MASK		0X0f00
#define BITS_DATA_5		0X0500
#define BITS_DATA_6		0X0600
#define BITS_DATA_7		0X0700
#define BITS_DATA_8		0X0800
#define BITS_DATA_9		0X0900

#define BITS_PARITY_MASK	0x00f0
#define BITS_PARITY_NONE	0x0000
#define BITS_PARITY_ODD		0x0010
#define BITS_PARITY_EVEN	0x0020
#define BITS_PARITY_MARK	0x0030
#define BITS_PARITY_SPACE	0x0040

#define BITS_STOP_MASK		0x000f
#define BITS_STOP_1		0x0000
#define BITS_STOP_1_5		0x0001
#define BITS_STOP_2		0x0002

/* CP210X_SET_BREAK */
#define BREAK_ON		0x0001
#define BREAK_OFF		0x0000

/* CP210X_(SET_MHS|GET_MDMSTS) */
#define CONTROL_DTR		0x0001
#define CONTROL_RTS		0x0002
#define CONTROL_CTS		0x0010
#define CONTROL_DSR		0x0020
#define CONTROL_RING		0x0040
#define CONTROL_DCD		0x0080
#define CONTROL_WRITE_DTR	0x0100
#define CONTROL_WRITE_RTS	0x0200

/* CP210X_(GET|SET)_CHARS */
struct cp210x_special_chars {
	u8	bEofChar;
	u8	bErrorChar;
	u8	bBreakChar;
	u8	bEventChar;
	u8	bXonChar;
	u8	bXoffChar;
};

/* CP210X_VENDOR_SPECIFIC values */
#define CP210X_GET_FW_VER	0x000E
#define CP210X_READ_2NCONFIG	0x000E
#define CP210X_GET_FW_VER_2N	0x0010
#define CP210X_READ_LATCH	0x00C2
#define CP210X_GET_PARTNUM	0x370B
#define CP210X_GET_PORTCONFIG	0x370C
#define CP210X_GET_DEVICEMODE	0x3711
#define CP210X_WRITE_LATCH	0x37E1

/* Part number definitions */
#define CP210X_PARTNUM_CP2101	0x01
#define CP210X_PARTNUM_CP2102	0x02
#define CP210X_PARTNUM_CP2103	0x03
#define CP210X_PARTNUM_CP2104	0x04
#define CP210X_PARTNUM_CP2105	0x05
#define CP210X_PARTNUM_CP2108	0x08
#define CP210X_PARTNUM_CP2102N_QFN28	0x20
#define CP210X_PARTNUM_CP2102N_QFN24	0x21
#define CP210X_PARTNUM_CP2102N_QFN20	0x22
#define CP210X_PARTNUM_UNKNOWN	0xFF

/* CP210X_GET_COMM_STATUS returns these 0x13 bytes */
struct cp210x_comm_status {
	__le32   ulErrors;
	__le32   ulHoldReasons;
	__le32   ulAmountInInQueue;
	__le32   ulAmountInOutQueue;
	u8       bEofReceived;
	u8       bWaitForImmediate;
	u8       bReserved;
} __packed;

/*
 * CP210X_PURGE - 16 bits passed in wValue of USB request.
 * SiLabs app note AN571 gives a strange description of the 4 bits:
 * bit 0 or bit 2 clears the transmit queue and 1 or 3 receive.
 * writing 1 to all, however, purges cp2108 well enough to avoid the hang.
 */
#define PURGE_ALL		0x000f

/* CP210X_EMBED_EVENTS */
#define CP210X_ESCCHAR		0xec

#define CP210X_LSR_OVERRUN	BIT(1)
#define CP210X_LSR_PARITY	BIT(2)
#define CP210X_LSR_FRAME	BIT(3)
#define CP210X_LSR_BREAK	BIT(4)


/* CP210X_GET_FLOW/CP210X_SET_FLOW read/write these 0x10 bytes */
struct cp210x_flow_ctl {
	__le32	ulControlHandshake;
	__le32	ulFlowReplace;
	__le32	ulXonLimit;
	__le32	ulXoffLimit;
};

/* cp210x_flow_ctl::ulControlHandshake */
#define CP210X_SERIAL_DTR_MASK		GENMASK(1, 0)
#define CP210X_SERIAL_DTR_INACTIVE	(0 << 0)
#define CP210X_SERIAL_DTR_ACTIVE	(1 << 0)
#define CP210X_SERIAL_DTR_FLOW_CTL	(2 << 0)
#define CP210X_SERIAL_CTS_HANDSHAKE	BIT(3)
#define CP210X_SERIAL_DSR_HANDSHAKE	BIT(4)
#define CP210X_SERIAL_DCD_HANDSHAKE	BIT(5)
#define CP210X_SERIAL_DSR_SENSITIVITY	BIT(6)

/* cp210x_flow_ctl::ulFlowReplace */
#define CP210X_SERIAL_AUTO_TRANSMIT	BIT(0)
#define CP210X_SERIAL_AUTO_RECEIVE	BIT(1)
#define CP210X_SERIAL_ERROR_CHAR	BIT(2)
#define CP210X_SERIAL_NULL_STRIPPING	BIT(3)
#define CP210X_SERIAL_BREAK_CHAR	BIT(4)
#define CP210X_SERIAL_RTS_MASK		GENMASK(7, 6)
#define CP210X_SERIAL_RTS_INACTIVE	(0 << 6)
#define CP210X_SERIAL_RTS_ACTIVE	(1 << 6)
#define CP210X_SERIAL_RTS_FLOW_CTL	(2 << 6)
#define CP210X_SERIAL_XOFF_CONTINUE	BIT(31)

/* CP210X_VENDOR_SPECIFIC, CP210X_GET_DEVICEMODE call reads these 0x2 bytes. */
struct cp210x_pin_mode {
	u8	eci;
	u8	sci;
};

#define CP210X_PIN_MODE_MODEM		0
#define CP210X_PIN_MODE_GPIO		BIT(0)

/*
 * CP210X_VENDOR_SPECIFIC, CP210X_GET_PORTCONFIG call reads these 0xf bytes
 * on a CP2105 chip. Structure needs padding due to unused/unspecified bytes.
 */
struct cp210x_dual_port_config {
	__le16	gpio_mode;
	u8	__pad0[2];
	__le16	reset_state;
	u8	__pad1[4];
	__le16	suspend_state;
	u8	sci_cfg;
	u8	eci_cfg;
	u8	device_cfg;
} __packed;

/*
 * CP210X_VENDOR_SPECIFIC, CP210X_GET_PORTCONFIG call reads these 0xd bytes
 * on a CP2104 chip. Structure needs padding due to unused/unspecified bytes.
 */
struct cp210x_single_port_config {
	__le16	gpio_mode;
	u8	__pad0[2];
	__le16	reset_state;
	u8	__pad1[4];
	__le16	suspend_state;
	u8	device_cfg;
} __packed;

/* GPIO modes */
#define CP210X_SCI_GPIO_MODE_OFFSET	9
#define CP210X_SCI_GPIO_MODE_MASK	GENMASK(11, 9)

#define CP210X_ECI_GPIO_MODE_OFFSET	2
#define CP210X_ECI_GPIO_MODE_MASK	GENMASK(3, 2)

#define CP210X_GPIO_MODE_OFFSET		8
#define CP210X_GPIO_MODE_MASK		GENMASK(11, 8)

/* CP2105 port configuration values */
#define CP2105_GPIO0_TXLED_MODE		BIT(0)
#define CP2105_GPIO1_RXLED_MODE		BIT(1)
#define CP2105_GPIO1_RS485_MODE		BIT(2)

/* CP2104 port configuration values */
#define CP2104_GPIO0_TXLED_MODE		BIT(0)
#define CP2104_GPIO1_RXLED_MODE		BIT(1)
#define CP2104_GPIO2_RS485_MODE		BIT(2)

struct cp210x_quad_port_state {
	__le16 gpio_mode_pb0;
	__le16 gpio_mode_pb1;
	__le16 gpio_mode_pb2;
	__le16 gpio_mode_pb3;
	__le16 gpio_mode_pb4;

	__le16 gpio_lowpower_pb0;
	__le16 gpio_lowpower_pb1;
	__le16 gpio_lowpower_pb2;
	__le16 gpio_lowpower_pb3;
	__le16 gpio_lowpower_pb4;

	__le16 gpio_latch_pb0;
	__le16 gpio_latch_pb1;
	__le16 gpio_latch_pb2;
	__le16 gpio_latch_pb3;
	__le16 gpio_latch_pb4;
};

/*
 * CP210X_VENDOR_SPECIFIC, CP210X_GET_PORTCONFIG call reads these 0x49 bytes
 * on a CP2108 chip.
 *
 * See https://www.silabs.com/documents/public/application-notes/an978-cp210x-usb-to-uart-api-specification.pdf
 */
struct cp210x_quad_port_config {
	struct cp210x_quad_port_state reset_state;
	struct cp210x_quad_port_state suspend_state;
	u8 ipdelay_ifc[4];
	u8 enhancedfxn_ifc[4];
	u8 enhancedfxn_device;
	u8 extclkfreq[4];
} __packed;

#define CP2108_EF_IFC_GPIO_TXLED		0x01
#define CP2108_EF_IFC_GPIO_RXLED		0x02
#define CP2108_EF_IFC_GPIO_RS485		0x04
#define CP2108_EF_IFC_GPIO_RS485_LOGIC		0x08
#define CP2108_EF_IFC_GPIO_CLOCK		0x10
#define CP2108_EF_IFC_DYNAMIC_SUSPEND		0x40

/* CP2102N configuration array indices */
#define CP210X_2NCONFIG_CONFIG_VERSION_IDX	2
#define CP210X_2NCONFIG_GPIO_MODE_IDX		581
#define CP210X_2NCONFIG_GPIO_RSTLATCH_IDX	587
#define CP210X_2NCONFIG_GPIO_CONTROL_IDX	600

/* CP2102N QFN20 port configuration values */
#define CP2102N_QFN20_GPIO2_TXLED_MODE		BIT(2)
#define CP2102N_QFN20_GPIO3_RXLED_MODE		BIT(3)
#define CP2102N_QFN20_GPIO1_RS485_MODE		BIT(4)
#define CP2102N_QFN20_GPIO0_CLK_MODE		BIT(6)

/*
 * CP210X_VENDOR_SPECIFIC, CP210X_WRITE_LATCH call writes these 0x02 bytes
 * for CP2102N, CP2103, CP2104 and CP2105.
 */
struct cp210x_gpio_write {
	u8	mask;
	u8	state;
};

/*
 * CP210X_VENDOR_SPECIFIC, CP210X_WRITE_LATCH call writes these 0x04 bytes
 * for CP2108.
 */
struct cp210x_gpio_write16 {
	__le16	mask;
	__le16	state;
};

/*
 * Helper to get interface number when we only have struct usb_serial.
 */
static u8 cp210x_interface_num(struct usb_serial *serial)
{
	struct usb_host_interface *cur_altsetting;

	cur_altsetting = serial->interface->cur_altsetting;

	return cur_altsetting->desc.bInterfaceNumber;
}

/*
 * Reads a variable-sized block of CP210X_ registers, identified by req.
 * Returns data into buf in native USB byte order.
 */
static int cp210x_read_reg_block(struct usb_serial_port *port, u8 req,
		void *buf, int bufsize)
{
	struct usb_serial *serial = port->serial;
	struct cp210x_port_private *port_priv = usb_get_serial_port_data(port);
	int result;


<<<<<<< HEAD
	result = usb_control_msg(serial->dev, usb_rcvctrlpipe(serial->dev, 0),
			req, REQTYPE_INTERFACE_TO_HOST, 0,
			port_priv->bInterfaceNumber, dmabuf, bufsize,
			USB_CTRL_GET_TIMEOUT);
	if (result == bufsize) {
		memcpy(buf, dmabuf, bufsize);
		result = 0;
	} else {
=======
	result = usb_control_msg_recv(serial->dev, 0, req,
			REQTYPE_INTERFACE_TO_HOST, 0,
			port_priv->bInterfaceNumber, buf, bufsize,
			USB_CTRL_SET_TIMEOUT, GFP_KERNEL);
	if (result) {
>>>>>>> df0cc57e
		dev_err(&port->dev, "failed get req 0x%x size %d status: %d\n",
				req, bufsize, result);
		return result;
	}

	return 0;
}

/*
 * Reads any 8-bit CP210X_ register identified by req.
 */
static int cp210x_read_u8_reg(struct usb_serial_port *port, u8 req, u8 *val)
{
	return cp210x_read_reg_block(port, req, val, sizeof(*val));
}

/*
 * Reads a variable-sized vendor block of CP210X_ registers, identified by val.
 * Returns data into buf in native USB byte order.
 */
static int cp210x_read_vendor_block(struct usb_serial *serial, u8 type, u16 val,
				    void *buf, int bufsize)
{
	int result;

	result = usb_control_msg_recv(serial->dev, 0, CP210X_VENDOR_SPECIFIC,
			type, val, cp210x_interface_num(serial), buf, bufsize,
			USB_CTRL_GET_TIMEOUT, GFP_KERNEL);
	if (result) {
		dev_err(&serial->interface->dev,
			"failed to get vendor val 0x%04x size %d: %d\n", val,
			bufsize, result);
		return result;
	}

	return 0;
}

/*
 * Writes any 16-bit CP210X_ register (req) whose value is passed
 * entirely in the wValue field of the USB request.
 */
static int cp210x_write_u16_reg(struct usb_serial_port *port, u8 req, u16 val)
{
	struct usb_serial *serial = port->serial;
	struct cp210x_port_private *port_priv = usb_get_serial_port_data(port);
	int result;

	result = usb_control_msg(serial->dev, usb_sndctrlpipe(serial->dev, 0),
			req, REQTYPE_HOST_TO_INTERFACE, val,
			port_priv->bInterfaceNumber, NULL, 0,
			USB_CTRL_SET_TIMEOUT);
	if (result < 0) {
		dev_err(&port->dev, "failed set request 0x%x status: %d\n",
				req, result);
	}

	return result;
}

/*
 * Writes a variable-sized block of CP210X_ registers, identified by req.
 * Data in buf must be in native USB byte order.
 */
static int cp210x_write_reg_block(struct usb_serial_port *port, u8 req,
		void *buf, int bufsize)
{
	struct usb_serial *serial = port->serial;
	struct cp210x_port_private *port_priv = usb_get_serial_port_data(port);
	int result;

	result = usb_control_msg_send(serial->dev, 0, req,
			REQTYPE_HOST_TO_INTERFACE, 0,
			port_priv->bInterfaceNumber, buf, bufsize,
			USB_CTRL_SET_TIMEOUT, GFP_KERNEL);
	if (result) {
		dev_err(&port->dev, "failed set req 0x%x size %d status: %d\n",
				req, bufsize, result);
		return result;
	}

	return 0;
}

/*
 * Writes any 32-bit CP210X_ register identified by req.
 */
static int cp210x_write_u32_reg(struct usb_serial_port *port, u8 req, u32 val)
{
	__le32 le32_val;

	le32_val = cpu_to_le32(val);

	return cp210x_write_reg_block(port, req, &le32_val, sizeof(le32_val));
}

#ifdef CONFIG_GPIOLIB
/*
 * Writes a variable-sized vendor block of CP210X_ registers, identified by val.
 * Data in buf must be in native USB byte order.
 */
static int cp210x_write_vendor_block(struct usb_serial *serial, u8 type,
				     u16 val, void *buf, int bufsize)
{
	int result;

	result = usb_control_msg_send(serial->dev, 0, CP210X_VENDOR_SPECIFIC,
			type, val, cp210x_interface_num(serial), buf, bufsize,
			USB_CTRL_SET_TIMEOUT, GFP_KERNEL);
	if (result) {
		dev_err(&serial->interface->dev,
			"failed to set vendor val 0x%04x size %d: %d\n", val,
			bufsize, result);
		return result;
	}

	return 0;
}
#endif

static int cp210x_open(struct tty_struct *tty, struct usb_serial_port *port)
{
	struct cp210x_port_private *port_priv = usb_get_serial_port_data(port);
	int result;

	result = cp210x_write_u16_reg(port, CP210X_IFC_ENABLE, UART_ENABLE);
	if (result) {
		dev_err(&port->dev, "%s - Unable to enable UART\n", __func__);
		return result;
	}

	if (tty)
		cp210x_set_termios(tty, port, NULL);

	result = usb_serial_generic_open(tty, port);
	if (result)
		goto err_disable;

	return 0;

err_disable:
	cp210x_write_u16_reg(port, CP210X_IFC_ENABLE, UART_DISABLE);
	port_priv->event_mode = false;

	return result;
}

static void cp210x_close(struct usb_serial_port *port)
{
	struct cp210x_port_private *port_priv = usb_get_serial_port_data(port);

	usb_serial_generic_close(port);

	/* Clear both queues; cp2108 needs this to avoid an occasional hang */
	cp210x_write_u16_reg(port, CP210X_PURGE, PURGE_ALL);

	cp210x_write_u16_reg(port, CP210X_IFC_ENABLE, UART_DISABLE);

	/* Disabling the interface disables event-insertion mode. */
	port_priv->event_mode = false;
}

static void cp210x_process_lsr(struct usb_serial_port *port, unsigned char lsr, char *flag)
{
	if (lsr & CP210X_LSR_BREAK) {
		port->icount.brk++;
		*flag = TTY_BREAK;
	} else if (lsr & CP210X_LSR_PARITY) {
		port->icount.parity++;
		*flag = TTY_PARITY;
	} else if (lsr & CP210X_LSR_FRAME) {
		port->icount.frame++;
		*flag = TTY_FRAME;
	}

	if (lsr & CP210X_LSR_OVERRUN) {
		port->icount.overrun++;
		tty_insert_flip_char(&port->port, 0, TTY_OVERRUN);
	}
}

static bool cp210x_process_char(struct usb_serial_port *port, unsigned char *ch, char *flag)
{
	struct cp210x_port_private *port_priv = usb_get_serial_port_data(port);

	switch (port_priv->event_state) {
	case ES_DATA:
		if (*ch == CP210X_ESCCHAR) {
			port_priv->event_state = ES_ESCAPE;
			break;
		}
		return false;
	case ES_ESCAPE:
		switch (*ch) {
		case 0:
			dev_dbg(&port->dev, "%s - escape char\n", __func__);
			*ch = CP210X_ESCCHAR;
			port_priv->event_state = ES_DATA;
			return false;
		case 1:
			port_priv->event_state = ES_LSR_DATA_0;
			break;
		case 2:
			port_priv->event_state = ES_LSR;
			break;
		case 3:
			port_priv->event_state = ES_MSR;
			break;
		default:
			dev_err(&port->dev, "malformed event 0x%02x\n", *ch);
			port_priv->event_state = ES_DATA;
			break;
		}
		break;
	case ES_LSR_DATA_0:
		port_priv->lsr = *ch;
		port_priv->event_state = ES_LSR_DATA_1;
		break;
	case ES_LSR_DATA_1:
		dev_dbg(&port->dev, "%s - lsr = 0x%02x, data = 0x%02x\n",
				__func__, port_priv->lsr, *ch);
		cp210x_process_lsr(port, port_priv->lsr, flag);
		port_priv->event_state = ES_DATA;
		return false;
	case ES_LSR:
		dev_dbg(&port->dev, "%s - lsr = 0x%02x\n", __func__, *ch);
		port_priv->lsr = *ch;
		cp210x_process_lsr(port, port_priv->lsr, flag);
		port_priv->event_state = ES_DATA;
		break;
	case ES_MSR:
		dev_dbg(&port->dev, "%s - msr = 0x%02x\n", __func__, *ch);
		/* unimplemented */
		port_priv->event_state = ES_DATA;
		break;
	}

	return true;
}

static void cp210x_process_read_urb(struct urb *urb)
{
	struct usb_serial_port *port = urb->context;
	struct cp210x_port_private *port_priv = usb_get_serial_port_data(port);
	unsigned char *ch = urb->transfer_buffer;
	char flag;
	int i;

	if (!urb->actual_length)
		return;

	if (port_priv->event_mode) {
		for (i = 0; i < urb->actual_length; i++, ch++) {
			flag = TTY_NORMAL;

			if (cp210x_process_char(port, ch, &flag))
				continue;

			tty_insert_flip_char(&port->port, *ch, flag);
		}
	} else {
		tty_insert_flip_string(&port->port, ch, urb->actual_length);
	}
	tty_flip_buffer_push(&port->port);
}

/*
 * Read how many bytes are waiting in the TX queue.
 */
static int cp210x_get_tx_queue_byte_count(struct usb_serial_port *port,
		u32 *count)
{
	struct usb_serial *serial = port->serial;
	struct cp210x_port_private *port_priv = usb_get_serial_port_data(port);
	struct cp210x_comm_status sts;
	int result;

	result = usb_control_msg_recv(serial->dev, 0, CP210X_GET_COMM_STATUS,
			REQTYPE_INTERFACE_TO_HOST, 0,
			port_priv->bInterfaceNumber, &sts, sizeof(sts),
			USB_CTRL_GET_TIMEOUT, GFP_KERNEL);
	if (result) {
		dev_err(&port->dev, "failed to get comm status: %d\n", result);
		return result;
	}

	*count = le32_to_cpu(sts.ulAmountInOutQueue);

	return 0;
}

static bool cp210x_tx_empty(struct usb_serial_port *port)
{
	int err;
	u32 count;

	err = cp210x_get_tx_queue_byte_count(port, &count);
	if (err)
		return true;

	return !count;
}

struct cp210x_rate {
	speed_t rate;
	speed_t high;
};

static const struct cp210x_rate cp210x_an205_table1[] = {
	{ 300, 300 },
	{ 600, 600 },
	{ 1200, 1200 },
	{ 1800, 1800 },
	{ 2400, 2400 },
	{ 4000, 4000 },
	{ 4800, 4803 },
	{ 7200, 7207 },
	{ 9600, 9612 },
	{ 14400, 14428 },
	{ 16000, 16062 },
	{ 19200, 19250 },
	{ 28800, 28912 },
	{ 38400, 38601 },
	{ 51200, 51558 },
	{ 56000, 56280 },
	{ 57600, 58053 },
	{ 64000, 64111 },
	{ 76800, 77608 },
	{ 115200, 117028 },
	{ 128000, 129347 },
	{ 153600, 156868 },
	{ 230400, 237832 },
	{ 250000, 254234 },
	{ 256000, 273066 },
	{ 460800, 491520 },
	{ 500000, 567138 },
	{ 576000, 670254 },
	{ 921600, UINT_MAX }
};

/*
 * Quantises the baud rate as per AN205 Table 1
 */
static speed_t cp210x_get_an205_rate(speed_t baud)
{
	int i;

	for (i = 0; i < ARRAY_SIZE(cp210x_an205_table1); ++i) {
		if (baud <= cp210x_an205_table1[i].high)
			break;
	}

	return cp210x_an205_table1[i].rate;
}

static speed_t cp210x_get_actual_rate(speed_t baud)
{
	unsigned int prescale = 1;
	unsigned int div;

	if (baud <= 365)
		prescale = 4;

	div = DIV_ROUND_CLOSEST(48000000, 2 * prescale * baud);
	baud = 48000000 / (2 * prescale * div);

	return baud;
}

/*
 * CP2101 supports the following baud rates:
 *
 *	300, 600, 1200, 1800, 2400, 4800, 7200, 9600, 14400, 19200, 28800,
 *	38400, 56000, 57600, 115200, 128000, 230400, 460800, 921600
 *
 * CP2102 and CP2103 support the following additional rates:
 *
 *	4000, 16000, 51200, 64000, 76800, 153600, 250000, 256000, 500000,
 *	576000
 *
 * The device will map a requested rate to a supported one, but the result
 * of requests for rates greater than 1053257 is undefined (see AN205).
 *
 * CP2104, CP2105 and CP2110 support most rates up to 2M, 921k and 1M baud,
 * respectively, with an error less than 1%. The actual rates are determined
 * by
 *
 *	div = round(freq / (2 x prescale x request))
 *	actual = freq / (2 x prescale x div)
 *
 * For CP2104 and CP2105 freq is 48Mhz and prescale is 4 for request <= 365bps
 * or 1 otherwise.
 * For CP2110 freq is 24Mhz and prescale is 4 for request <= 300bps or 1
 * otherwise.
 */
static void cp210x_change_speed(struct tty_struct *tty,
		struct usb_serial_port *port, struct ktermios *old_termios)
{
	struct usb_serial *serial = port->serial;
	struct cp210x_serial_private *priv = usb_get_serial_data(serial);
	u32 baud;

	/*
	 * This maps the requested rate to the actual rate, a valid rate on
	 * cp2102 or cp2103, or to an arbitrary rate in [1M, max_speed].
	 *
	 * NOTE: B0 is not implemented.
	 */
	baud = clamp(tty->termios.c_ospeed, priv->min_speed, priv->max_speed);

	if (priv->use_actual_rate)
		baud = cp210x_get_actual_rate(baud);
	else if (baud < 1000000)
		baud = cp210x_get_an205_rate(baud);

	dev_dbg(&port->dev, "%s - setting baud rate to %u\n", __func__, baud);
	if (cp210x_write_u32_reg(port, CP210X_SET_BAUDRATE, baud)) {
		dev_warn(&port->dev, "failed to set baud rate to %u\n", baud);
		if (old_termios)
			baud = old_termios->c_ospeed;
		else
			baud = 9600;
	}

	tty_encode_baud_rate(tty, baud, baud);
}

static void cp210x_enable_event_mode(struct usb_serial_port *port)
{
	struct cp210x_serial_private *priv = usb_get_serial_data(port->serial);
	struct cp210x_port_private *port_priv = usb_get_serial_port_data(port);
	int ret;

	if (port_priv->event_mode)
		return;

	if (priv->no_event_mode)
		return;

	port_priv->event_state = ES_DATA;
	port_priv->event_mode = true;

	ret = cp210x_write_u16_reg(port, CP210X_EMBED_EVENTS, CP210X_ESCCHAR);
	if (ret) {
		dev_err(&port->dev, "failed to enable events: %d\n", ret);
		port_priv->event_mode = false;
	}
}

static void cp210x_disable_event_mode(struct usb_serial_port *port)
{
	struct cp210x_port_private *port_priv = usb_get_serial_port_data(port);
	int ret;

	if (!port_priv->event_mode)
		return;

	ret = cp210x_write_u16_reg(port, CP210X_EMBED_EVENTS, 0);
	if (ret) {
		dev_err(&port->dev, "failed to disable events: %d\n", ret);
		return;
	}

	port_priv->event_mode = false;
}

static bool cp210x_termios_change(const struct ktermios *a, const struct ktermios *b)
{
	bool iflag_change, cc_change;

	iflag_change = ((a->c_iflag ^ b->c_iflag) & (INPCK | IXON | IXOFF));
	cc_change = a->c_cc[VSTART] != b->c_cc[VSTART] ||
			a->c_cc[VSTOP] != b->c_cc[VSTOP];

	return tty_termios_hw_change(a, b) || iflag_change || cc_change;
}

static void cp210x_set_flow_control(struct tty_struct *tty,
		struct usb_serial_port *port, struct ktermios *old_termios)
{
	struct cp210x_serial_private *priv = usb_get_serial_data(port->serial);
	struct cp210x_port_private *port_priv = usb_get_serial_port_data(port);
	struct cp210x_special_chars chars;
	struct cp210x_flow_ctl flow_ctl;
	u32 flow_repl;
	u32 ctl_hs;
	bool crtscts;
	int ret;

	/*
	 * Some CP2102N interpret ulXonLimit as ulFlowReplace (erratum
	 * CP2102N_E104). Report back that flow control is not supported.
	 */
	if (priv->no_flow_control) {
		tty->termios.c_cflag &= ~CRTSCTS;
		tty->termios.c_iflag &= ~(IXON | IXOFF);
	}

	if (old_termios &&
			C_CRTSCTS(tty) == (old_termios->c_cflag & CRTSCTS) &&
			I_IXON(tty) == (old_termios->c_iflag & IXON) &&
			I_IXOFF(tty) == (old_termios->c_iflag & IXOFF) &&
			START_CHAR(tty) == old_termios->c_cc[VSTART] &&
			STOP_CHAR(tty) == old_termios->c_cc[VSTOP]) {
		return;
	}

	if (I_IXON(tty) || I_IXOFF(tty)) {
		memset(&chars, 0, sizeof(chars));

		chars.bXonChar = START_CHAR(tty);
		chars.bXoffChar = STOP_CHAR(tty);

		ret = cp210x_write_reg_block(port, CP210X_SET_CHARS, &chars,
				sizeof(chars));
		if (ret) {
			dev_err(&port->dev, "failed to set special chars: %d\n",
					ret);
		}
	}

	mutex_lock(&port_priv->mutex);

	ret = cp210x_read_reg_block(port, CP210X_GET_FLOW, &flow_ctl,
			sizeof(flow_ctl));
	if (ret)
		goto out_unlock;

	ctl_hs = le32_to_cpu(flow_ctl.ulControlHandshake);
	flow_repl = le32_to_cpu(flow_ctl.ulFlowReplace);

	ctl_hs &= ~CP210X_SERIAL_DSR_HANDSHAKE;
	ctl_hs &= ~CP210X_SERIAL_DCD_HANDSHAKE;
	ctl_hs &= ~CP210X_SERIAL_DSR_SENSITIVITY;
	ctl_hs &= ~CP210X_SERIAL_DTR_MASK;
	if (port_priv->dtr)
		ctl_hs |= CP210X_SERIAL_DTR_ACTIVE;
	else
		ctl_hs |= CP210X_SERIAL_DTR_INACTIVE;

	flow_repl &= ~CP210X_SERIAL_RTS_MASK;
	if (C_CRTSCTS(tty)) {
		ctl_hs |= CP210X_SERIAL_CTS_HANDSHAKE;
		if (port_priv->rts)
			flow_repl |= CP210X_SERIAL_RTS_FLOW_CTL;
		else
			flow_repl |= CP210X_SERIAL_RTS_INACTIVE;
		crtscts = true;
	} else {
		ctl_hs &= ~CP210X_SERIAL_CTS_HANDSHAKE;
		if (port_priv->rts)
			flow_repl |= CP210X_SERIAL_RTS_ACTIVE;
		else
			flow_repl |= CP210X_SERIAL_RTS_INACTIVE;
		crtscts = false;
	}

	if (I_IXOFF(tty)) {
		flow_repl |= CP210X_SERIAL_AUTO_RECEIVE;

		flow_ctl.ulXonLimit = cpu_to_le32(128);
		flow_ctl.ulXoffLimit = cpu_to_le32(128);
	} else {
		flow_repl &= ~CP210X_SERIAL_AUTO_RECEIVE;
	}

	if (I_IXON(tty))
		flow_repl |= CP210X_SERIAL_AUTO_TRANSMIT;
	else
		flow_repl &= ~CP210X_SERIAL_AUTO_TRANSMIT;

	dev_dbg(&port->dev, "%s - ctrl = 0x%02x, flow = 0x%02x\n", __func__,
			ctl_hs, flow_repl);

	flow_ctl.ulControlHandshake = cpu_to_le32(ctl_hs);
	flow_ctl.ulFlowReplace = cpu_to_le32(flow_repl);

	ret = cp210x_write_reg_block(port, CP210X_SET_FLOW, &flow_ctl,
			sizeof(flow_ctl));
	if (ret)
		goto out_unlock;

	port_priv->crtscts = crtscts;
out_unlock:
	mutex_unlock(&port_priv->mutex);
}

static void cp210x_set_termios(struct tty_struct *tty,
		struct usb_serial_port *port, struct ktermios *old_termios)
{
	struct cp210x_serial_private *priv = usb_get_serial_data(port->serial);
	u16 bits;
	int ret;

	if (old_termios && !cp210x_termios_change(&tty->termios, old_termios))
		return;

	if (!old_termios || tty->termios.c_ospeed != old_termios->c_ospeed)
		cp210x_change_speed(tty, port, old_termios);

	/* CP2101 only supports CS8, 1 stop bit and non-stick parity. */
	if (priv->partnum == CP210X_PARTNUM_CP2101) {
		tty->termios.c_cflag &= ~(CSIZE | CSTOPB | CMSPAR);
		tty->termios.c_cflag |= CS8;
	}

	bits = 0;

	switch (C_CSIZE(tty)) {
	case CS5:
		bits |= BITS_DATA_5;
		break;
	case CS6:
		bits |= BITS_DATA_6;
		break;
	case CS7:
		bits |= BITS_DATA_7;
		break;
	case CS8:
	default:
		bits |= BITS_DATA_8;
		break;
	}

	if (C_PARENB(tty)) {
		if (C_CMSPAR(tty)) {
			if (C_PARODD(tty))
				bits |= BITS_PARITY_MARK;
			else
				bits |= BITS_PARITY_SPACE;
		} else {
			if (C_PARODD(tty))
				bits |= BITS_PARITY_ODD;
			else
				bits |= BITS_PARITY_EVEN;
		}
	}

	if (C_CSTOPB(tty))
		bits |= BITS_STOP_2;
	else
		bits |= BITS_STOP_1;

	ret = cp210x_write_u16_reg(port, CP210X_SET_LINE_CTL, bits);
	if (ret)
		dev_err(&port->dev, "failed to set line control: %d\n", ret);

	cp210x_set_flow_control(tty, port, old_termios);

	/*
	 * Enable event-insertion mode only if input parity checking is
	 * enabled for now.
	 */
	if (I_INPCK(tty))
		cp210x_enable_event_mode(port);
	else
		cp210x_disable_event_mode(port);
}

static int cp210x_tiocmset(struct tty_struct *tty,
		unsigned int set, unsigned int clear)
{
	struct usb_serial_port *port = tty->driver_data;
	return cp210x_tiocmset_port(port, set, clear);
}

static int cp210x_tiocmset_port(struct usb_serial_port *port,
		unsigned int set, unsigned int clear)
{
	struct cp210x_port_private *port_priv = usb_get_serial_port_data(port);
	struct cp210x_flow_ctl flow_ctl;
	u32 ctl_hs, flow_repl;
	u16 control = 0;
	int ret;

	mutex_lock(&port_priv->mutex);

	if (set & TIOCM_RTS) {
		port_priv->rts = true;
		control |= CONTROL_RTS;
		control |= CONTROL_WRITE_RTS;
	}
	if (set & TIOCM_DTR) {
		port_priv->dtr = true;
		control |= CONTROL_DTR;
		control |= CONTROL_WRITE_DTR;
	}
	if (clear & TIOCM_RTS) {
		port_priv->rts = false;
		control &= ~CONTROL_RTS;
		control |= CONTROL_WRITE_RTS;
	}
	if (clear & TIOCM_DTR) {
		port_priv->dtr = false;
		control &= ~CONTROL_DTR;
		control |= CONTROL_WRITE_DTR;
	}

	/*
	 * Use SET_FLOW to set DTR and enable/disable auto-RTS when hardware
	 * flow control is enabled.
	 */
	if (port_priv->crtscts && control & CONTROL_WRITE_RTS) {
		ret = cp210x_read_reg_block(port, CP210X_GET_FLOW, &flow_ctl,
				sizeof(flow_ctl));
		if (ret)
			goto out_unlock;

		ctl_hs = le32_to_cpu(flow_ctl.ulControlHandshake);
		flow_repl = le32_to_cpu(flow_ctl.ulFlowReplace);

		ctl_hs &= ~CP210X_SERIAL_DTR_MASK;
		if (port_priv->dtr)
			ctl_hs |= CP210X_SERIAL_DTR_ACTIVE;
		else
			ctl_hs |= CP210X_SERIAL_DTR_INACTIVE;

		flow_repl &= ~CP210X_SERIAL_RTS_MASK;
		if (port_priv->rts)
			flow_repl |= CP210X_SERIAL_RTS_FLOW_CTL;
		else
			flow_repl |= CP210X_SERIAL_RTS_INACTIVE;

		flow_ctl.ulControlHandshake = cpu_to_le32(ctl_hs);
		flow_ctl.ulFlowReplace = cpu_to_le32(flow_repl);

		dev_dbg(&port->dev, "%s - ctrl = 0x%02x, flow = 0x%02x\n",
				__func__, ctl_hs, flow_repl);

		ret = cp210x_write_reg_block(port, CP210X_SET_FLOW, &flow_ctl,
				sizeof(flow_ctl));
	} else {
		dev_dbg(&port->dev, "%s - control = 0x%04x\n", __func__, control);

		ret = cp210x_write_u16_reg(port, CP210X_SET_MHS, control);
	}
out_unlock:
	mutex_unlock(&port_priv->mutex);

	return ret;
}

static void cp210x_dtr_rts(struct usb_serial_port *port, int on)
{
	if (on)
		cp210x_tiocmset_port(port, TIOCM_DTR | TIOCM_RTS, 0);
	else
		cp210x_tiocmset_port(port, 0, TIOCM_DTR | TIOCM_RTS);
}

static int cp210x_tiocmget(struct tty_struct *tty)
{
	struct usb_serial_port *port = tty->driver_data;
	u8 control;
	int result;

	result = cp210x_read_u8_reg(port, CP210X_GET_MDMSTS, &control);
	if (result)
		return result;

	result = ((control & CONTROL_DTR) ? TIOCM_DTR : 0)
		|((control & CONTROL_RTS) ? TIOCM_RTS : 0)
		|((control & CONTROL_CTS) ? TIOCM_CTS : 0)
		|((control & CONTROL_DSR) ? TIOCM_DSR : 0)
		|((control & CONTROL_RING)? TIOCM_RI  : 0)
		|((control & CONTROL_DCD) ? TIOCM_CD  : 0);

	dev_dbg(&port->dev, "%s - control = 0x%02x\n", __func__, control);

	return result;
}

static void cp210x_break_ctl(struct tty_struct *tty, int break_state)
{
	struct usb_serial_port *port = tty->driver_data;
	u16 state;

	if (break_state == 0)
		state = BREAK_OFF;
	else
		state = BREAK_ON;
	dev_dbg(&port->dev, "%s - turning break %s\n", __func__,
		state == BREAK_OFF ? "off" : "on");
	cp210x_write_u16_reg(port, CP210X_SET_BREAK, state);
}

#ifdef CONFIG_GPIOLIB
static int cp210x_gpio_get(struct gpio_chip *gc, unsigned int gpio)
{
	struct usb_serial *serial = gpiochip_get_data(gc);
	struct cp210x_serial_private *priv = usb_get_serial_data(serial);
	u8 req_type;
	u16 mask;
	int result;
	int len;

	result = usb_autopm_get_interface(serial->interface);
	if (result)
		return result;

	switch (priv->partnum) {
	case CP210X_PARTNUM_CP2105:
		req_type = REQTYPE_INTERFACE_TO_HOST;
		len = 1;
		break;
	case CP210X_PARTNUM_CP2108:
		req_type = REQTYPE_INTERFACE_TO_HOST;
		len = 2;
		break;
	default:
		req_type = REQTYPE_DEVICE_TO_HOST;
		len = 1;
		break;
	}

	mask = 0;
	result = cp210x_read_vendor_block(serial, req_type, CP210X_READ_LATCH,
					  &mask, len);

	usb_autopm_put_interface(serial->interface);

	if (result < 0)
		return result;

	le16_to_cpus(&mask);

	return !!(mask & BIT(gpio));
}

static void cp210x_gpio_set(struct gpio_chip *gc, unsigned int gpio, int value)
{
	struct usb_serial *serial = gpiochip_get_data(gc);
	struct cp210x_serial_private *priv = usb_get_serial_data(serial);
	struct cp210x_gpio_write16 buf16;
	struct cp210x_gpio_write buf;
	u16 mask, state;
	u16 wIndex;
	int result;

	if (value == 1)
		state = BIT(gpio);
	else
		state = 0;

	mask = BIT(gpio);

	result = usb_autopm_get_interface(serial->interface);
	if (result)
		goto out;

	switch (priv->partnum) {
	case CP210X_PARTNUM_CP2105:
		buf.mask = (u8)mask;
		buf.state = (u8)state;
		result = cp210x_write_vendor_block(serial,
						   REQTYPE_HOST_TO_INTERFACE,
						   CP210X_WRITE_LATCH, &buf,
						   sizeof(buf));
		break;
	case CP210X_PARTNUM_CP2108:
		buf16.mask = cpu_to_le16(mask);
		buf16.state = cpu_to_le16(state);
		result = cp210x_write_vendor_block(serial,
						   REQTYPE_HOST_TO_INTERFACE,
						   CP210X_WRITE_LATCH, &buf16,
						   sizeof(buf16));
		break;
	default:
		wIndex = state << 8 | mask;
		result = usb_control_msg(serial->dev,
					 usb_sndctrlpipe(serial->dev, 0),
					 CP210X_VENDOR_SPECIFIC,
					 REQTYPE_HOST_TO_DEVICE,
					 CP210X_WRITE_LATCH,
					 wIndex,
					 NULL, 0, USB_CTRL_SET_TIMEOUT);
		break;
	}

	usb_autopm_put_interface(serial->interface);
out:
	if (result < 0) {
		dev_err(&serial->interface->dev, "failed to set GPIO value: %d\n",
				result);
	}
}

static int cp210x_gpio_direction_get(struct gpio_chip *gc, unsigned int gpio)
{
	struct usb_serial *serial = gpiochip_get_data(gc);
	struct cp210x_serial_private *priv = usb_get_serial_data(serial);

	return priv->gpio_input & BIT(gpio);
}

static int cp210x_gpio_direction_input(struct gpio_chip *gc, unsigned int gpio)
{
	struct usb_serial *serial = gpiochip_get_data(gc);
	struct cp210x_serial_private *priv = usb_get_serial_data(serial);

	if (priv->partnum == CP210X_PARTNUM_CP2105) {
		/* hardware does not support an input mode */
		return -ENOTSUPP;
	}

	/* push-pull pins cannot be changed to be inputs */
	if (priv->gpio_pushpull & BIT(gpio))
		return -EINVAL;

	/* make sure to release pin if it is being driven low */
	cp210x_gpio_set(gc, gpio, 1);

	priv->gpio_input |= BIT(gpio);

	return 0;
}

static int cp210x_gpio_direction_output(struct gpio_chip *gc, unsigned int gpio,
					int value)
{
	struct usb_serial *serial = gpiochip_get_data(gc);
	struct cp210x_serial_private *priv = usb_get_serial_data(serial);

	priv->gpio_input &= ~BIT(gpio);
	cp210x_gpio_set(gc, gpio, value);

	return 0;
}

static int cp210x_gpio_set_config(struct gpio_chip *gc, unsigned int gpio,
				  unsigned long config)
{
	struct usb_serial *serial = gpiochip_get_data(gc);
	struct cp210x_serial_private *priv = usb_get_serial_data(serial);
	enum pin_config_param param = pinconf_to_config_param(config);

	/* Succeed only if in correct mode (this can't be set at runtime) */
	if ((param == PIN_CONFIG_DRIVE_PUSH_PULL) &&
	    (priv->gpio_pushpull & BIT(gpio)))
		return 0;

	if ((param == PIN_CONFIG_DRIVE_OPEN_DRAIN) &&
	    !(priv->gpio_pushpull & BIT(gpio)))
		return 0;

	return -ENOTSUPP;
}

static int cp210x_gpio_init_valid_mask(struct gpio_chip *gc,
		unsigned long *valid_mask, unsigned int ngpios)
{
	struct usb_serial *serial = gpiochip_get_data(gc);
	struct cp210x_serial_private *priv = usb_get_serial_data(serial);
	struct device *dev = &serial->interface->dev;
	unsigned long altfunc_mask = priv->gpio_altfunc;

	bitmap_complement(valid_mask, &altfunc_mask, ngpios);

	if (bitmap_empty(valid_mask, ngpios))
		dev_dbg(dev, "no pin configured for GPIO\n");
	else
		dev_dbg(dev, "GPIO.%*pbl configured for GPIO\n", ngpios,
				valid_mask);
	return 0;
}

/*
 * This function is for configuring GPIO using shared pins, where other signals
 * are made unavailable by configuring the use of GPIO. This is believed to be
 * only applicable to the cp2105 at this point, the other devices supported by
 * this driver that provide GPIO do so in a way that does not impact other
 * signals and are thus expected to have very different initialisation.
 */
static int cp2105_gpioconf_init(struct usb_serial *serial)
{
	struct cp210x_serial_private *priv = usb_get_serial_data(serial);
	struct cp210x_pin_mode mode;
	struct cp210x_dual_port_config config;
	u8 intf_num = cp210x_interface_num(serial);
	u8 iface_config;
	int result;

	result = cp210x_read_vendor_block(serial, REQTYPE_DEVICE_TO_HOST,
					  CP210X_GET_DEVICEMODE, &mode,
					  sizeof(mode));
	if (result < 0)
		return result;

	result = cp210x_read_vendor_block(serial, REQTYPE_DEVICE_TO_HOST,
					  CP210X_GET_PORTCONFIG, &config,
					  sizeof(config));
	if (result < 0)
		return result;

	/*  2 banks of GPIO - One for the pins taken from each serial port */
	if (intf_num == 0) {
		priv->gc.ngpio = 2;

		if (mode.eci == CP210X_PIN_MODE_MODEM) {
			/* mark all GPIOs of this interface as reserved */
			priv->gpio_altfunc = 0xff;
			return 0;
		}

		iface_config = config.eci_cfg;
		priv->gpio_pushpull = (u8)((le16_to_cpu(config.gpio_mode) &
						CP210X_ECI_GPIO_MODE_MASK) >>
						CP210X_ECI_GPIO_MODE_OFFSET);
	} else if (intf_num == 1) {
		priv->gc.ngpio = 3;

		if (mode.sci == CP210X_PIN_MODE_MODEM) {
			/* mark all GPIOs of this interface as reserved */
			priv->gpio_altfunc = 0xff;
			return 0;
		}

		iface_config = config.sci_cfg;
		priv->gpio_pushpull = (u8)((le16_to_cpu(config.gpio_mode) &
						CP210X_SCI_GPIO_MODE_MASK) >>
						CP210X_SCI_GPIO_MODE_OFFSET);
	} else {
		return -ENODEV;
	}

	/* mark all pins which are not in GPIO mode */
	if (iface_config & CP2105_GPIO0_TXLED_MODE)	/* GPIO 0 */
		priv->gpio_altfunc |= BIT(0);
	if (iface_config & (CP2105_GPIO1_RXLED_MODE |	/* GPIO 1 */
			CP2105_GPIO1_RS485_MODE))
		priv->gpio_altfunc |= BIT(1);

	/* driver implementation for CP2105 only supports outputs */
	priv->gpio_input = 0;

	return 0;
}

static int cp2104_gpioconf_init(struct usb_serial *serial)
{
	struct cp210x_serial_private *priv = usb_get_serial_data(serial);
	struct cp210x_single_port_config config;
	u8 iface_config;
	u8 gpio_latch;
	int result;
	u8 i;

	result = cp210x_read_vendor_block(serial, REQTYPE_DEVICE_TO_HOST,
					  CP210X_GET_PORTCONFIG, &config,
					  sizeof(config));
	if (result < 0)
		return result;

	priv->gc.ngpio = 4;

	iface_config = config.device_cfg;
	priv->gpio_pushpull = (u8)((le16_to_cpu(config.gpio_mode) &
					CP210X_GPIO_MODE_MASK) >>
					CP210X_GPIO_MODE_OFFSET);
	gpio_latch = (u8)((le16_to_cpu(config.reset_state) &
					CP210X_GPIO_MODE_MASK) >>
					CP210X_GPIO_MODE_OFFSET);

	/* mark all pins which are not in GPIO mode */
	if (iface_config & CP2104_GPIO0_TXLED_MODE)	/* GPIO 0 */
		priv->gpio_altfunc |= BIT(0);
	if (iface_config & CP2104_GPIO1_RXLED_MODE)	/* GPIO 1 */
		priv->gpio_altfunc |= BIT(1);
	if (iface_config & CP2104_GPIO2_RS485_MODE)	/* GPIO 2 */
		priv->gpio_altfunc |= BIT(2);

	/*
	 * Like CP2102N, CP2104 has also no strict input and output pin
	 * modes.
	 * Do the same input mode emulation as CP2102N.
	 */
	for (i = 0; i < priv->gc.ngpio; ++i) {
		/*
		 * Set direction to "input" iff pin is open-drain and reset
		 * value is 1.
		 */
		if (!(priv->gpio_pushpull & BIT(i)) && (gpio_latch & BIT(i)))
			priv->gpio_input |= BIT(i);
	}

	return 0;
}

static int cp2108_gpio_init(struct usb_serial *serial)
{
	struct cp210x_serial_private *priv = usb_get_serial_data(serial);
	struct cp210x_quad_port_config config;
	u16 gpio_latch;
	int result;
	u8 i;

	result = cp210x_read_vendor_block(serial, REQTYPE_DEVICE_TO_HOST,
					  CP210X_GET_PORTCONFIG, &config,
					  sizeof(config));
	if (result < 0)
		return result;

	priv->gc.ngpio = 16;
	priv->gpio_pushpull = le16_to_cpu(config.reset_state.gpio_mode_pb1);
	gpio_latch = le16_to_cpu(config.reset_state.gpio_latch_pb1);

	/*
	 * Mark all pins which are not in GPIO mode.
	 *
	 * Refer to table 9.1 "GPIO Mode alternate Functions" in the datasheet:
	 * https://www.silabs.com/documents/public/data-sheets/cp2108-datasheet.pdf
	 *
	 * Alternate functions of GPIO0 to GPIO3 are determine by enhancedfxn_ifc[0]
	 * and the similarly for the other pins; enhancedfxn_ifc[1]: GPIO4 to GPIO7,
	 * enhancedfxn_ifc[2]: GPIO8 to GPIO11, enhancedfxn_ifc[3]: GPIO12 to GPIO15.
	 */
	for (i = 0; i < 4; i++) {
		if (config.enhancedfxn_ifc[i] & CP2108_EF_IFC_GPIO_TXLED)
			priv->gpio_altfunc |= BIT(i * 4);
		if (config.enhancedfxn_ifc[i] & CP2108_EF_IFC_GPIO_RXLED)
			priv->gpio_altfunc |= BIT((i * 4) + 1);
		if (config.enhancedfxn_ifc[i] & CP2108_EF_IFC_GPIO_RS485)
			priv->gpio_altfunc |= BIT((i * 4) + 2);
		if (config.enhancedfxn_ifc[i] & CP2108_EF_IFC_GPIO_CLOCK)
			priv->gpio_altfunc |= BIT((i * 4) + 3);
	}

	/*
	 * Like CP2102N, CP2108 has also no strict input and output pin
	 * modes. Do the same input mode emulation as CP2102N.
	 */
	for (i = 0; i < priv->gc.ngpio; ++i) {
		/*
		 * Set direction to "input" iff pin is open-drain and reset
		 * value is 1.
		 */
		if (!(priv->gpio_pushpull & BIT(i)) && (gpio_latch & BIT(i)))
			priv->gpio_input |= BIT(i);
	}

	return 0;
}

static int cp2102n_gpioconf_init(struct usb_serial *serial)
{
	struct cp210x_serial_private *priv = usb_get_serial_data(serial);
	const u16 config_size = 0x02a6;
	u8 gpio_rst_latch;
	u8 config_version;
	u8 gpio_pushpull;
	u8 *config_buf;
	u8 gpio_latch;
	u8 gpio_ctrl;
	int result;
	u8 i;

	/*
	 * Retrieve device configuration from the device.
	 * The array received contains all customization settings done at the
	 * factory/manufacturer. Format of the array is documented at the
	 * time of writing at:
	 * https://www.silabs.com/community/interface/knowledge-base.entry.html/2017/03/31/cp2102n_setconfig-xsfa
	 */
	config_buf = kmalloc(config_size, GFP_KERNEL);
	if (!config_buf)
		return -ENOMEM;

	result = cp210x_read_vendor_block(serial,
					  REQTYPE_DEVICE_TO_HOST,
					  CP210X_READ_2NCONFIG,
					  config_buf,
					  config_size);
	if (result < 0) {
		kfree(config_buf);
		return result;
	}

	config_version = config_buf[CP210X_2NCONFIG_CONFIG_VERSION_IDX];
	gpio_pushpull = config_buf[CP210X_2NCONFIG_GPIO_MODE_IDX];
	gpio_ctrl = config_buf[CP210X_2NCONFIG_GPIO_CONTROL_IDX];
	gpio_rst_latch = config_buf[CP210X_2NCONFIG_GPIO_RSTLATCH_IDX];

	kfree(config_buf);

	/* Make sure this is a config format we understand. */
	if (config_version != 0x01)
		return -ENOTSUPP;

	priv->gc.ngpio = 4;

	/*
	 * Get default pin states after reset. Needed so we can determine
	 * the direction of an open-drain pin.
	 */
	gpio_latch = (gpio_rst_latch >> 3) & 0x0f;

	/* 0 indicates open-drain mode, 1 is push-pull */
	priv->gpio_pushpull = (gpio_pushpull >> 3) & 0x0f;

	/* 0 indicates GPIO mode, 1 is alternate function */
	if (priv->partnum == CP210X_PARTNUM_CP2102N_QFN20) {
		/* QFN20 is special... */
		if (gpio_ctrl & CP2102N_QFN20_GPIO0_CLK_MODE)   /* GPIO 0 */
			priv->gpio_altfunc |= BIT(0);
		if (gpio_ctrl & CP2102N_QFN20_GPIO1_RS485_MODE) /* GPIO 1 */
			priv->gpio_altfunc |= BIT(1);
		if (gpio_ctrl & CP2102N_QFN20_GPIO2_TXLED_MODE) /* GPIO 2 */
			priv->gpio_altfunc |= BIT(2);
		if (gpio_ctrl & CP2102N_QFN20_GPIO3_RXLED_MODE) /* GPIO 3 */
			priv->gpio_altfunc |= BIT(3);
	} else {
		priv->gpio_altfunc = (gpio_ctrl >> 2) & 0x0f;
	}

	if (priv->partnum == CP210X_PARTNUM_CP2102N_QFN28) {
		/*
		 * For the QFN28 package, GPIO4-6 are controlled by
		 * the low three bits of the mode/latch fields.
		 * Contrary to the document linked above, the bits for
		 * the SUSPEND pins are elsewhere.  No alternate
		 * function is available for these pins.
		 */
		priv->gc.ngpio = 7;
		gpio_latch |= (gpio_rst_latch & 7) << 4;
		priv->gpio_pushpull |= (gpio_pushpull & 7) << 4;
	}

	/*
	 * The CP2102N does not strictly has input and output pin modes,
	 * it only knows open-drain and push-pull modes which is set at
	 * factory. An open-drain pin can function both as an
	 * input or an output. We emulate input mode for open-drain pins
	 * by making sure they are not driven low, and we do not allow
	 * push-pull pins to be set as an input.
	 */
	for (i = 0; i < priv->gc.ngpio; ++i) {
		/*
		 * Set direction to "input" iff pin is open-drain and reset
		 * value is 1.
		 */
		if (!(priv->gpio_pushpull & BIT(i)) && (gpio_latch & BIT(i)))
			priv->gpio_input |= BIT(i);
	}

	return 0;
}

static int cp210x_gpio_init(struct usb_serial *serial)
{
	struct cp210x_serial_private *priv = usb_get_serial_data(serial);
	int result;

	switch (priv->partnum) {
	case CP210X_PARTNUM_CP2104:
		result = cp2104_gpioconf_init(serial);
		break;
	case CP210X_PARTNUM_CP2105:
		result = cp2105_gpioconf_init(serial);
		break;
	case CP210X_PARTNUM_CP2108:
		/*
		 * The GPIOs are not tied to any specific port so only register
		 * once for interface 0.
		 */
		if (cp210x_interface_num(serial) != 0)
			return 0;
		result = cp2108_gpio_init(serial);
		break;
	case CP210X_PARTNUM_CP2102N_QFN28:
	case CP210X_PARTNUM_CP2102N_QFN24:
	case CP210X_PARTNUM_CP2102N_QFN20:
		result = cp2102n_gpioconf_init(serial);
		break;
	default:
		return 0;
	}

	if (result < 0)
		return result;

	priv->gc.label = "cp210x";
	priv->gc.get_direction = cp210x_gpio_direction_get;
	priv->gc.direction_input = cp210x_gpio_direction_input;
	priv->gc.direction_output = cp210x_gpio_direction_output;
	priv->gc.get = cp210x_gpio_get;
	priv->gc.set = cp210x_gpio_set;
	priv->gc.set_config = cp210x_gpio_set_config;
	priv->gc.init_valid_mask = cp210x_gpio_init_valid_mask;
	priv->gc.owner = THIS_MODULE;
	priv->gc.parent = &serial->interface->dev;
	priv->gc.base = -1;
	priv->gc.can_sleep = true;

	result = gpiochip_add_data(&priv->gc, serial);
	if (!result)
		priv->gpio_registered = true;

	return result;
}

static void cp210x_gpio_remove(struct usb_serial *serial)
{
	struct cp210x_serial_private *priv = usb_get_serial_data(serial);

	if (priv->gpio_registered) {
		gpiochip_remove(&priv->gc);
		priv->gpio_registered = false;
	}
}

#else

static int cp210x_gpio_init(struct usb_serial *serial)
{
	return 0;
}

static void cp210x_gpio_remove(struct usb_serial *serial)
{
	/* Nothing to do */
}

#endif

static int cp210x_port_probe(struct usb_serial_port *port)
{
	struct usb_serial *serial = port->serial;
	struct cp210x_port_private *port_priv;

	port_priv = kzalloc(sizeof(*port_priv), GFP_KERNEL);
	if (!port_priv)
		return -ENOMEM;

	port_priv->bInterfaceNumber = cp210x_interface_num(serial);
	mutex_init(&port_priv->mutex);

	usb_set_serial_port_data(port, port_priv);

	return 0;
}

static void cp210x_port_remove(struct usb_serial_port *port)
{
	struct cp210x_port_private *port_priv;

	port_priv = usb_get_serial_port_data(port);
	kfree(port_priv);
}

static void cp210x_init_max_speed(struct usb_serial *serial)
{
	struct cp210x_serial_private *priv = usb_get_serial_data(serial);
	bool use_actual_rate = false;
	speed_t min = 300;
	speed_t max;

	switch (priv->partnum) {
	case CP210X_PARTNUM_CP2101:
		max = 921600;
		break;
	case CP210X_PARTNUM_CP2102:
	case CP210X_PARTNUM_CP2103:
		max = 1000000;
		break;
	case CP210X_PARTNUM_CP2104:
		use_actual_rate = true;
		max = 2000000;
		break;
	case CP210X_PARTNUM_CP2108:
		max = 2000000;
		break;
	case CP210X_PARTNUM_CP2105:
		if (cp210x_interface_num(serial) == 0) {
			use_actual_rate = true;
			max = 2000000;	/* ECI */
		} else {
			min = 2400;
			max = 921600;	/* SCI */
		}
		break;
	case CP210X_PARTNUM_CP2102N_QFN28:
	case CP210X_PARTNUM_CP2102N_QFN24:
	case CP210X_PARTNUM_CP2102N_QFN20:
		use_actual_rate = true;
		max = 3000000;
		break;
	default:
		max = 2000000;
		break;
	}

	priv->min_speed = min;
	priv->max_speed = max;
	priv->use_actual_rate = use_actual_rate;
}

static void cp2102_determine_quirks(struct usb_serial *serial)
{
	struct cp210x_serial_private *priv = usb_get_serial_data(serial);
	u8 *buf;
	int ret;

	buf = kmalloc(2, GFP_KERNEL);
	if (!buf)
		return;
	/*
	 * Some (possibly counterfeit) CP2102 do not support event-insertion
	 * mode and respond differently to malformed vendor requests.
	 * Specifically, they return one instead of two bytes when sent a
	 * two-byte part-number request.
	 */
	ret = usb_control_msg(serial->dev, usb_rcvctrlpipe(serial->dev, 0),
			CP210X_VENDOR_SPECIFIC, REQTYPE_DEVICE_TO_HOST,
			CP210X_GET_PARTNUM, 0, buf, 2, USB_CTRL_GET_TIMEOUT);
	if (ret == 1) {
		dev_dbg(&serial->interface->dev,
				"device does not support event-insertion mode\n");
		priv->no_event_mode = true;
	}

	kfree(buf);
}

static int cp210x_get_fw_version(struct usb_serial *serial, u16 value)
{
	struct cp210x_serial_private *priv = usb_get_serial_data(serial);
	u8 ver[3];
	int ret;

	ret = cp210x_read_vendor_block(serial, REQTYPE_DEVICE_TO_HOST, value,
			ver, sizeof(ver));
	if (ret)
		return ret;

	dev_dbg(&serial->interface->dev, "%s - %d.%d.%d\n", __func__,
			ver[0], ver[1], ver[2]);

	priv->fw_version = ver[0] << 16 | ver[1] << 8 | ver[2];

	return 0;
}

static void cp210x_determine_type(struct usb_serial *serial)
{
	struct cp210x_serial_private *priv = usb_get_serial_data(serial);
	int ret;

	ret = cp210x_read_vendor_block(serial, REQTYPE_DEVICE_TO_HOST,
			CP210X_GET_PARTNUM, &priv->partnum,
			sizeof(priv->partnum));
	if (ret < 0) {
		dev_warn(&serial->interface->dev,
				"querying part number failed\n");
		priv->partnum = CP210X_PARTNUM_UNKNOWN;
		return;
	}

	dev_dbg(&serial->interface->dev, "partnum = 0x%02x\n", priv->partnum);

	switch (priv->partnum) {
	case CP210X_PARTNUM_CP2102:
		cp2102_determine_quirks(serial);
		break;
	case CP210X_PARTNUM_CP2105:
	case CP210X_PARTNUM_CP2108:
		cp210x_get_fw_version(serial, CP210X_GET_FW_VER);
		break;
	case CP210X_PARTNUM_CP2102N_QFN28:
	case CP210X_PARTNUM_CP2102N_QFN24:
	case CP210X_PARTNUM_CP2102N_QFN20:
		ret = cp210x_get_fw_version(serial, CP210X_GET_FW_VER_2N);
		if (ret)
			break;
		if (priv->fw_version <= 0x10004)
			priv->no_flow_control = true;
		break;
	default:
		break;
	}
}

static int cp210x_attach(struct usb_serial *serial)
{
	int result;
	struct cp210x_serial_private *priv;

	priv = kzalloc(sizeof(*priv), GFP_KERNEL);
	if (!priv)
		return -ENOMEM;

	usb_set_serial_data(serial, priv);

	cp210x_determine_type(serial);
	cp210x_init_max_speed(serial);

	result = cp210x_gpio_init(serial);
	if (result < 0) {
		dev_err(&serial->interface->dev, "GPIO initialisation failed: %d\n",
				result);
	}

	return 0;
}

static void cp210x_disconnect(struct usb_serial *serial)
{
	cp210x_gpio_remove(serial);
}

static void cp210x_release(struct usb_serial *serial)
{
	struct cp210x_serial_private *priv = usb_get_serial_data(serial);

	cp210x_gpio_remove(serial);

	kfree(priv);
}

module_usb_serial_driver(serial_drivers, id_table);

MODULE_DESCRIPTION(DRIVER_DESC);
MODULE_LICENSE("GPL v2");<|MERGE_RESOLUTION|>--- conflicted
+++ resolved
@@ -634,22 +634,11 @@
 	int result;
 
 
-<<<<<<< HEAD
-	result = usb_control_msg(serial->dev, usb_rcvctrlpipe(serial->dev, 0),
-			req, REQTYPE_INTERFACE_TO_HOST, 0,
-			port_priv->bInterfaceNumber, dmabuf, bufsize,
-			USB_CTRL_GET_TIMEOUT);
-	if (result == bufsize) {
-		memcpy(buf, dmabuf, bufsize);
-		result = 0;
-	} else {
-=======
 	result = usb_control_msg_recv(serial->dev, 0, req,
 			REQTYPE_INTERFACE_TO_HOST, 0,
 			port_priv->bInterfaceNumber, buf, bufsize,
 			USB_CTRL_SET_TIMEOUT, GFP_KERNEL);
 	if (result) {
->>>>>>> df0cc57e
 		dev_err(&port->dev, "failed get req 0x%x size %d status: %d\n",
 				req, bufsize, result);
 		return result;
