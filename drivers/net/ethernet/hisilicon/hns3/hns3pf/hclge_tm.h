/*
 * Copyright (c) 2016~2017 Hisilicon Limited.
 *
 * This program is free software; you can redistribute it and/or modify
 * it under the terms of the GNU General Public License as published by
 * the Free Software Foundation; either version 2 of the License, or
 * (at your option) any later version.
 */

#ifndef __HCLGE_TM_H
#define __HCLGE_TM_H

#include <linux/types.h>

/* MAC Pause */
#define HCLGE_TX_MAC_PAUSE_EN_MSK	BIT(0)
#define HCLGE_RX_MAC_PAUSE_EN_MSK	BIT(1)

#define HCLGE_TM_PORT_BASE_MODE_MSK	BIT(0)

#define HCLGE_DEFAULT_PAUSE_TRANS_GAP	0xFF
#define HCLGE_DEFAULT_PAUSE_TRANS_TIME	0xFFFF

/* SP or DWRR */
#define HCLGE_TM_TX_SCHD_DWRR_MSK	BIT(0)
#define HCLGE_TM_TX_SCHD_SP_MSK		(0xFE)

struct hclge_pg_to_pri_link_cmd {
	u8 pg_id;
	u8 rsvd1[3];
	u8 pri_bit_map;
};

struct hclge_qs_to_pri_link_cmd {
	__le16 qs_id;
	__le16 rsvd;
	u8 priority;
#define HCLGE_TM_QS_PRI_LINK_VLD_MSK	BIT(0)
	u8 link_vld;
};

struct hclge_nq_to_qs_link_cmd {
	__le16 nq_id;
	__le16 rsvd;
#define HCLGE_TM_Q_QS_LINK_VLD_MSK	BIT(10)
	__le16 qset_id;
};

struct hclge_pg_weight_cmd {
	u8 pg_id;
	u8 dwrr;
};

struct hclge_priority_weight_cmd {
	u8 pri_id;
	u8 dwrr;
};

struct hclge_qs_weight_cmd {
	__le16 qs_id;
	u8 dwrr;
};

#define HCLGE_TM_SHAP_IR_B_MSK  GENMASK(7, 0)
#define HCLGE_TM_SHAP_IR_B_LSH	0
#define HCLGE_TM_SHAP_IR_U_MSK  GENMASK(11, 8)
#define HCLGE_TM_SHAP_IR_U_LSH	8
#define HCLGE_TM_SHAP_IR_S_MSK  GENMASK(15, 12)
#define HCLGE_TM_SHAP_IR_S_LSH	12
#define HCLGE_TM_SHAP_BS_B_MSK  GENMASK(20, 16)
#define HCLGE_TM_SHAP_BS_B_LSH	16
#define HCLGE_TM_SHAP_BS_S_MSK  GENMASK(25, 21)
#define HCLGE_TM_SHAP_BS_S_LSH	21

enum hclge_shap_bucket {
	HCLGE_TM_SHAP_C_BUCKET = 0,
	HCLGE_TM_SHAP_P_BUCKET,
};

struct hclge_pri_shapping_cmd {
	u8 pri_id;
	u8 rsvd[3];
	__le32 pri_shapping_para;
};

struct hclge_pg_shapping_cmd {
	u8 pg_id;
	u8 rsvd[3];
	__le32 pg_shapping_para;
};

struct hclge_bp_to_qs_map_cmd {
	u8 tc_id;
	u8 rsvd[2];
	u8 qs_group_id;
	__le32 qs_bit_map;
	u32 rsvd1;
};

struct hclge_pfc_en_cmd {
	u8 tx_rx_en_bitmap;
	u8 pri_en_bitmap;
};

<<<<<<< HEAD
=======
struct hclge_cfg_pause_param_cmd {
	u8 mac_addr[ETH_ALEN];
	u8 pause_trans_gap;
	u8 rsvd;
	__le16 pause_trans_time;
};

>>>>>>> 661e50bc
struct hclge_port_shapping_cmd {
	__le32 port_shapping_para;
};

#define hclge_tm_set_field(dest, string, val) \
			hnae_set_field((dest), (HCLGE_TM_SHAP_##string##_MSK), \
				       (HCLGE_TM_SHAP_##string##_LSH), val)
#define hclge_tm_get_field(src, string) \
			hnae_get_field((src), (HCLGE_TM_SHAP_##string##_MSK), \
				       (HCLGE_TM_SHAP_##string##_LSH))

int hclge_tm_schd_init(struct hclge_dev *hdev);
int hclge_pause_setup_hw(struct hclge_dev *hdev);
int hclge_tm_schd_mode_hw(struct hclge_dev *hdev);
int hclge_tm_prio_tc_info_update(struct hclge_dev *hdev, u8 *prio_tc);
void hclge_tm_schd_info_update(struct hclge_dev *hdev, u8 num_tc);
int hclge_tm_dwrr_cfg(struct hclge_dev *hdev);
int hclge_tm_map_cfg(struct hclge_dev *hdev);
int hclge_tm_init_hw(struct hclge_dev *hdev);
<<<<<<< HEAD
=======
int hclge_mac_pause_en_cfg(struct hclge_dev *hdev, bool tx, bool rx);
int hclge_mac_pause_addr_cfg(struct hclge_dev *hdev, const u8 *mac_addr);
>>>>>>> 661e50bc
#endif<|MERGE_RESOLUTION|>--- conflicted
+++ resolved
@@ -102,8 +102,6 @@
 	u8 pri_en_bitmap;
 };
 
-<<<<<<< HEAD
-=======
 struct hclge_cfg_pause_param_cmd {
 	u8 mac_addr[ETH_ALEN];
 	u8 pause_trans_gap;
@@ -111,7 +109,6 @@
 	__le16 pause_trans_time;
 };
 
->>>>>>> 661e50bc
 struct hclge_port_shapping_cmd {
 	__le32 port_shapping_para;
 };
@@ -131,9 +128,6 @@
 int hclge_tm_dwrr_cfg(struct hclge_dev *hdev);
 int hclge_tm_map_cfg(struct hclge_dev *hdev);
 int hclge_tm_init_hw(struct hclge_dev *hdev);
-<<<<<<< HEAD
-=======
 int hclge_mac_pause_en_cfg(struct hclge_dev *hdev, bool tx, bool rx);
 int hclge_mac_pause_addr_cfg(struct hclge_dev *hdev, const u8 *mac_addr);
->>>>>>> 661e50bc
 #endif