/*
 * libata-acpi.c
 * Provides ACPI support for PATA/SATA.
 *
 * Copyright (C) 2006 Intel Corp.
 * Copyright (C) 2006 Randy Dunlap
 */

#include <linux/module.h>
#include <linux/ata.h>
#include <linux/delay.h>
#include <linux/device.h>
#include <linux/errno.h>
#include <linux/kernel.h>
#include <linux/acpi.h>
#include <linux/libata.h>
#include <linux/pci.h>
#include <linux/slab.h>
#include <linux/pm_runtime.h>
#include <scsi/scsi_device.h>
#include "libata.h"

#include <acpi/acpi_bus.h>

unsigned int ata_acpi_gtf_filter = ATA_ACPI_FILTER_DEFAULT;
module_param_named(acpi_gtf_filter, ata_acpi_gtf_filter, int, 0644);
MODULE_PARM_DESC(acpi_gtf_filter, "filter mask for ACPI _GTF commands, set to filter out (0x1=set xfermode, 0x2=lock/freeze lock, 0x4=DIPM, 0x8=FPDMA non-zero offset, 0x10=FPDMA DMA Setup FIS auto-activate)");

#define NO_PORT_MULT		0xffff
#define SATA_ADR(root, pmp)	(((root) << 16) | (pmp))

#define REGS_PER_GTF		7
struct ata_acpi_gtf {
	u8	tf[REGS_PER_GTF];	/* regs. 0x1f1 - 0x1f7 */
} __packed;

static void ata_acpi_clear_gtf(struct ata_device *dev)
{
	kfree(dev->gtf_cache);
	dev->gtf_cache = NULL;
}

/**
 * ata_dev_acpi_handle - provide the acpi_handle for an ata_device
 * @dev: the acpi_handle returned will correspond to this device
 *
 * Returns the acpi_handle for the ACPI namespace object corresponding to
 * the ata_device passed into the function, or NULL if no such object exists
 * or ACPI is disabled for this device due to consecutive errors.
 */
acpi_handle ata_dev_acpi_handle(struct ata_device *dev)
{
	return dev->flags & ATA_DFLAG_ACPI_DISABLED ?
			NULL : ACPI_HANDLE(&dev->tdev);
}

/* @ap and @dev are the same as ata_acpi_handle_hotplug() */
static void ata_acpi_detach_device(struct ata_port *ap, struct ata_device *dev)
{
	if (dev)
		dev->flags |= ATA_DFLAG_DETACH;
	else {
		struct ata_link *tlink;
		struct ata_device *tdev;

		ata_for_each_link(tlink, ap, EDGE)
			ata_for_each_dev(tdev, tlink, ALL)
				tdev->flags |= ATA_DFLAG_DETACH;
	}

	ata_port_schedule_eh(ap);
}

/**
 * ata_acpi_handle_hotplug - ACPI event handler backend
 * @ap: ATA port ACPI event occurred
 * @dev: ATA device ACPI event occurred (can be NULL)
 * @event: ACPI event which occurred
 *
 * All ACPI bay / device realted events end up in this function.  If
 * the event is port-wide @dev is NULL.  If the event is specific to a
 * device, @dev points to it.
 *
 * Hotplug (as opposed to unplug) notification is always handled as
 * port-wide while unplug only kills the target device on device-wide
 * event.
 *
 * LOCKING:
 * ACPI notify handler context.  May sleep.
 */
static void ata_acpi_handle_hotplug(struct ata_port *ap, struct ata_device *dev,
				    u32 event)
{
	struct ata_eh_info *ehi = &ap->link.eh_info;
	int wait = 0;
	unsigned long flags;

	spin_lock_irqsave(ap->lock, flags);
	/*
	 * When dock driver calls into the routine, it will always use
	 * ACPI_NOTIFY_BUS_CHECK/ACPI_NOTIFY_DEVICE_CHECK for add and
	 * ACPI_NOTIFY_EJECT_REQUEST for remove
	 */
	switch (event) {
	case ACPI_NOTIFY_BUS_CHECK:
	case ACPI_NOTIFY_DEVICE_CHECK:
		ata_ehi_push_desc(ehi, "ACPI event");

		ata_ehi_hotplugged(ehi);
		ata_port_freeze(ap);
		break;
	case ACPI_NOTIFY_EJECT_REQUEST:
		ata_ehi_push_desc(ehi, "ACPI event");

		ata_acpi_detach_device(ap, dev);
		wait = 1;
		break;
	}

	spin_unlock_irqrestore(ap->lock, flags);

	if (wait)
		ata_port_wait_eh(ap);
}

static void ata_acpi_dev_notify_dock(acpi_handle handle, u32 event, void *data)
{
	struct ata_device *dev = data;

	ata_acpi_handle_hotplug(dev->link->ap, dev, event);
}

static void ata_acpi_ap_notify_dock(acpi_handle handle, u32 event, void *data)
{
	struct ata_port *ap = data;

	ata_acpi_handle_hotplug(ap, NULL, event);
}

static void ata_acpi_uevent(struct ata_port *ap, struct ata_device *dev,
	u32 event)
{
	struct kobject *kobj = NULL;
	char event_string[20];
	char *envp[] = { event_string, NULL };

	if (dev) {
		if (dev->sdev)
			kobj = &dev->sdev->sdev_gendev.kobj;
	} else
		kobj = &ap->dev->kobj;

	if (kobj) {
		snprintf(event_string, 20, "BAY_EVENT=%d", event);
		kobject_uevent_env(kobj, KOBJ_CHANGE, envp);
	}
}

static void ata_acpi_ap_uevent(acpi_handle handle, u32 event, void *data)
{
	ata_acpi_uevent(data, NULL, event);
}

static void ata_acpi_dev_uevent(acpi_handle handle, u32 event, void *data)
{
	struct ata_device *dev = data;
	ata_acpi_uevent(dev->link->ap, dev, event);
}

static const struct acpi_dock_ops ata_acpi_dev_dock_ops = {
	.handler = ata_acpi_dev_notify_dock,
	.uevent = ata_acpi_dev_uevent,
};

static const struct acpi_dock_ops ata_acpi_ap_dock_ops = {
	.handler = ata_acpi_ap_notify_dock,
	.uevent = ata_acpi_ap_uevent,
};

/* bind acpi handle to pata port */
void ata_acpi_bind_port(struct ata_port *ap)
{
	acpi_handle host_handle = ACPI_HANDLE(ap->host->dev);

	if (libata_noacpi || ap->flags & ATA_FLAG_ACPI_SATA || !host_handle)
		return;

<<<<<<< HEAD
	ACPI_HANDLE_SET(&ap->tdev, acpi_get_child(host_handle, ap->port_no));
=======
	acpi_preset_companion(&ap->tdev, host_handle, ap->port_no);
>>>>>>> d8ec26d7

	if (ata_acpi_gtm(ap, &ap->__acpi_init_gtm) == 0)
		ap->pflags |= ATA_PFLAG_INIT_GTM_VALID;

	/* we might be on a docking station */
	register_hotplug_dock_device(ACPI_HANDLE(&ap->tdev),
				     &ata_acpi_ap_dock_ops, ap, NULL, NULL);
}

void ata_acpi_bind_dev(struct ata_device *dev)
{
	struct ata_port *ap = dev->link->ap;
	acpi_handle port_handle = ACPI_HANDLE(&ap->tdev);
	acpi_handle host_handle = ACPI_HANDLE(ap->host->dev);
	acpi_handle parent_handle;
	u64 adr;

	/*
	 * For both sata/pata devices, host handle is required.
	 * For pata device, port handle is also required.
	 */
	if (libata_noacpi || !host_handle ||
			(!(ap->flags & ATA_FLAG_ACPI_SATA) && !port_handle))
		return;

	if (ap->flags & ATA_FLAG_ACPI_SATA) {
		if (!sata_pmp_attached(ap))
			adr = SATA_ADR(ap->port_no, NO_PORT_MULT);
		else
			adr = SATA_ADR(ap->port_no, dev->link->pmp);
		parent_handle = host_handle;
	} else {
		adr = dev->devno;
		parent_handle = port_handle;
	}

<<<<<<< HEAD
	ACPI_HANDLE_SET(&dev->tdev, acpi_get_child(parent_handle, adr));
=======
	acpi_preset_companion(&dev->tdev, parent_handle, adr);
>>>>>>> d8ec26d7

	register_hotplug_dock_device(ata_dev_acpi_handle(dev),
				     &ata_acpi_dev_dock_ops, dev, NULL, NULL);
}

/**
 * ata_acpi_dissociate - dissociate ATA host from ACPI objects
 * @host: target ATA host
 *
 * This function is called during driver detach after the whole host
 * is shut down.
 *
 * LOCKING:
 * EH context.
 */
void ata_acpi_dissociate(struct ata_host *host)
{
	int i;

	/* Restore initial _GTM values so that driver which attaches
	 * afterward can use them too.
	 */
	for (i = 0; i < host->n_ports; i++) {
		struct ata_port *ap = host->ports[i];
		const struct ata_acpi_gtm *gtm = ata_acpi_init_gtm(ap);

		if (ACPI_HANDLE(&ap->tdev) && gtm)
			ata_acpi_stm(ap, gtm);
	}
}

/**
 * ata_acpi_gtm - execute _GTM
 * @ap: target ATA port
 * @gtm: out parameter for _GTM result
 *
 * Evaluate _GTM and store the result in @gtm.
 *
 * LOCKING:
 * EH context.
 *
 * RETURNS:
 * 0 on success, -ENOENT if _GTM doesn't exist, -errno on failure.
 */
int ata_acpi_gtm(struct ata_port *ap, struct ata_acpi_gtm *gtm)
{
	struct acpi_buffer output = { .length = ACPI_ALLOCATE_BUFFER };
	union acpi_object *out_obj;
	acpi_status status;
	int rc = 0;
	acpi_handle handle = ACPI_HANDLE(&ap->tdev);

	if (!handle)
		return -EINVAL;

	status = acpi_evaluate_object(handle, "_GTM", NULL, &output);

	rc = -ENOENT;
	if (status == AE_NOT_FOUND)
		goto out_free;

	rc = -EINVAL;
	if (ACPI_FAILURE(status)) {
		ata_port_err(ap, "ACPI get timing mode failed (AE 0x%x)\n",
			     status);
		goto out_free;
	}

	out_obj = output.pointer;
	if (out_obj->type != ACPI_TYPE_BUFFER) {
		ata_port_warn(ap, "_GTM returned unexpected object type 0x%x\n",
			      out_obj->type);

		goto out_free;
	}

	if (out_obj->buffer.length != sizeof(struct ata_acpi_gtm)) {
		ata_port_err(ap, "_GTM returned invalid length %d\n",
			     out_obj->buffer.length);
		goto out_free;
	}

	memcpy(gtm, out_obj->buffer.pointer, sizeof(struct ata_acpi_gtm));
	rc = 0;
 out_free:
	kfree(output.pointer);
	return rc;
}

EXPORT_SYMBOL_GPL(ata_acpi_gtm);

/**
 * ata_acpi_stm - execute _STM
 * @ap: target ATA port
 * @stm: timing parameter to _STM
 *
 * Evaluate _STM with timing parameter @stm.
 *
 * LOCKING:
 * EH context.
 *
 * RETURNS:
 * 0 on success, -ENOENT if _STM doesn't exist, -errno on failure.
 */
int ata_acpi_stm(struct ata_port *ap, const struct ata_acpi_gtm *stm)
{
	acpi_status status;
	struct ata_acpi_gtm		stm_buf = *stm;
	struct acpi_object_list         input;
	union acpi_object               in_params[3];

	in_params[0].type = ACPI_TYPE_BUFFER;
	in_params[0].buffer.length = sizeof(struct ata_acpi_gtm);
	in_params[0].buffer.pointer = (u8 *)&stm_buf;
	/* Buffers for id may need byteswapping ? */
	in_params[1].type = ACPI_TYPE_BUFFER;
	in_params[1].buffer.length = 512;
	in_params[1].buffer.pointer = (u8 *)ap->link.device[0].id;
	in_params[2].type = ACPI_TYPE_BUFFER;
	in_params[2].buffer.length = 512;
	in_params[2].buffer.pointer = (u8 *)ap->link.device[1].id;

	input.count = 3;
	input.pointer = in_params;

	status = acpi_evaluate_object(ACPI_HANDLE(&ap->tdev), "_STM",
				      &input, NULL);

	if (status == AE_NOT_FOUND)
		return -ENOENT;
	if (ACPI_FAILURE(status)) {
		ata_port_err(ap, "ACPI set timing mode failed (status=0x%x)\n",
			     status);
		return -EINVAL;
	}
	return 0;
}

EXPORT_SYMBOL_GPL(ata_acpi_stm);

/**
 * ata_dev_get_GTF - get the drive bootup default taskfile settings
 * @dev: target ATA device
 * @gtf: output parameter for buffer containing _GTF taskfile arrays
 *
 * This applies to both PATA and SATA drives.
 *
 * The _GTF method has no input parameters.
 * It returns a variable number of register set values (registers
 * hex 1F1..1F7, taskfiles).
 * The <variable number> is not known in advance, so have ACPI-CA
 * allocate the buffer as needed and return it, then free it later.
 *
 * LOCKING:
 * EH context.
 *
 * RETURNS:
 * Number of taskfiles on success, 0 if _GTF doesn't exist.  -EINVAL
 * if _GTF is invalid.
 */
static int ata_dev_get_GTF(struct ata_device *dev, struct ata_acpi_gtf **gtf)
{
	struct ata_port *ap = dev->link->ap;
	acpi_status status;
	struct acpi_buffer output;
	union acpi_object *out_obj;
	int rc = 0;

	/* if _GTF is cached, use the cached value */
	if (dev->gtf_cache) {
		out_obj = dev->gtf_cache;
		goto done;
	}

	/* set up output buffer */
	output.length = ACPI_ALLOCATE_BUFFER;
	output.pointer = NULL;	/* ACPI-CA sets this; save/free it later */

	if (ata_msg_probe(ap))
		ata_dev_dbg(dev, "%s: ENTER: port#: %d\n",
			    __func__, ap->port_no);

	/* _GTF has no input parameters */
	status = acpi_evaluate_object(ata_dev_acpi_handle(dev), "_GTF", NULL,
				      &output);
	out_obj = dev->gtf_cache = output.pointer;

	if (ACPI_FAILURE(status)) {
		if (status != AE_NOT_FOUND) {
			ata_dev_warn(dev, "_GTF evaluation failed (AE 0x%x)\n",
				     status);
			rc = -EINVAL;
		}
		goto out_free;
	}

	if (!output.length || !output.pointer) {
		if (ata_msg_probe(ap))
			ata_dev_dbg(dev, "%s: Run _GTF: length or ptr is NULL (0x%llx, 0x%p)\n",
				    __func__,
				    (unsigned long long)output.length,
				    output.pointer);
		rc = -EINVAL;
		goto out_free;
	}

	if (out_obj->type != ACPI_TYPE_BUFFER) {
		ata_dev_warn(dev, "_GTF unexpected object type 0x%x\n",
			     out_obj->type);
		rc = -EINVAL;
		goto out_free;
	}

	if (out_obj->buffer.length % REGS_PER_GTF) {
		ata_dev_warn(dev, "unexpected _GTF length (%d)\n",
			     out_obj->buffer.length);
		rc = -EINVAL;
		goto out_free;
	}

 done:
	rc = out_obj->buffer.length / REGS_PER_GTF;
	if (gtf) {
		*gtf = (void *)out_obj->buffer.pointer;
		if (ata_msg_probe(ap))
			ata_dev_dbg(dev, "%s: returning gtf=%p, gtf_count=%d\n",
				    __func__, *gtf, rc);
	}
	return rc;

 out_free:
	ata_acpi_clear_gtf(dev);
	return rc;
}

/**
 * ata_acpi_gtm_xfermode - determine xfermode from GTM parameter
 * @dev: target device
 * @gtm: GTM parameter to use
 *
 * Determine xfermask for @dev from @gtm.
 *
 * LOCKING:
 * None.
 *
 * RETURNS:
 * Determined xfermask.
 */
unsigned long ata_acpi_gtm_xfermask(struct ata_device *dev,
				    const struct ata_acpi_gtm *gtm)
{
	unsigned long xfer_mask = 0;
	unsigned int type;
	int unit;
	u8 mode;

	/* we always use the 0 slot for crap hardware */
	unit = dev->devno;
	if (!(gtm->flags & 0x10))
		unit = 0;

	/* PIO */
	mode = ata_timing_cycle2mode(ATA_SHIFT_PIO, gtm->drive[unit].pio);
	xfer_mask |= ata_xfer_mode2mask(mode);

	/* See if we have MWDMA or UDMA data. We don't bother with
	 * MWDMA if UDMA is available as this means the BIOS set UDMA
	 * and our error changedown if it works is UDMA to PIO anyway.
	 */
	if (!(gtm->flags & (1 << (2 * unit))))
		type = ATA_SHIFT_MWDMA;
	else
		type = ATA_SHIFT_UDMA;

	mode = ata_timing_cycle2mode(type, gtm->drive[unit].dma);
	xfer_mask |= ata_xfer_mode2mask(mode);

	return xfer_mask;
}
EXPORT_SYMBOL_GPL(ata_acpi_gtm_xfermask);

/**
 * ata_acpi_cbl_80wire		-	Check for 80 wire cable
 * @ap: Port to check
 * @gtm: GTM data to use
 *
 * Return 1 if the @gtm indicates the BIOS selected an 80wire mode.
 */
int ata_acpi_cbl_80wire(struct ata_port *ap, const struct ata_acpi_gtm *gtm)
{
	struct ata_device *dev;

	ata_for_each_dev(dev, &ap->link, ENABLED) {
		unsigned long xfer_mask, udma_mask;

		xfer_mask = ata_acpi_gtm_xfermask(dev, gtm);
		ata_unpack_xfermask(xfer_mask, NULL, NULL, &udma_mask);

		if (udma_mask & ~ATA_UDMA_MASK_40C)
			return 1;
	}

	return 0;
}
EXPORT_SYMBOL_GPL(ata_acpi_cbl_80wire);

static void ata_acpi_gtf_to_tf(struct ata_device *dev,
			       const struct ata_acpi_gtf *gtf,
			       struct ata_taskfile *tf)
{
	ata_tf_init(dev, tf);

	tf->flags |= ATA_TFLAG_ISADDR | ATA_TFLAG_DEVICE;
	tf->protocol = ATA_PROT_NODATA;
	tf->feature = gtf->tf[0];	/* 0x1f1 */
	tf->nsect   = gtf->tf[1];	/* 0x1f2 */
	tf->lbal    = gtf->tf[2];	/* 0x1f3 */
	tf->lbam    = gtf->tf[3];	/* 0x1f4 */
	tf->lbah    = gtf->tf[4];	/* 0x1f5 */
	tf->device  = gtf->tf[5];	/* 0x1f6 */
	tf->command = gtf->tf[6];	/* 0x1f7 */
}

static int ata_acpi_filter_tf(struct ata_device *dev,
			      const struct ata_taskfile *tf,
			      const struct ata_taskfile *ptf)
{
	if (dev->gtf_filter & ATA_ACPI_FILTER_SETXFER) {
		/* libata doesn't use ACPI to configure transfer mode.
		 * It will only confuse device configuration.  Skip.
		 */
		if (tf->command == ATA_CMD_SET_FEATURES &&
		    tf->feature == SETFEATURES_XFER)
			return 1;
	}

	if (dev->gtf_filter & ATA_ACPI_FILTER_LOCK) {
		/* BIOS writers, sorry but we don't wanna lock
		 * features unless the user explicitly said so.
		 */

		/* DEVICE CONFIGURATION FREEZE LOCK */
		if (tf->command == ATA_CMD_CONF_OVERLAY &&
		    tf->feature == ATA_DCO_FREEZE_LOCK)
			return 1;

		/* SECURITY FREEZE LOCK */
		if (tf->command == ATA_CMD_SEC_FREEZE_LOCK)
			return 1;

		/* SET MAX LOCK and SET MAX FREEZE LOCK */
		if ((!ptf || ptf->command != ATA_CMD_READ_NATIVE_MAX) &&
		    tf->command == ATA_CMD_SET_MAX &&
		    (tf->feature == ATA_SET_MAX_LOCK ||
		     tf->feature == ATA_SET_MAX_FREEZE_LOCK))
			return 1;
	}

	if (tf->command == ATA_CMD_SET_FEATURES &&
	    tf->feature == SETFEATURES_SATA_ENABLE) {
		/* inhibit enabling DIPM */
		if (dev->gtf_filter & ATA_ACPI_FILTER_DIPM &&
		    tf->nsect == SATA_DIPM)
			return 1;

		/* inhibit FPDMA non-zero offset */
		if (dev->gtf_filter & ATA_ACPI_FILTER_FPDMA_OFFSET &&
		    (tf->nsect == SATA_FPDMA_OFFSET ||
		     tf->nsect == SATA_FPDMA_IN_ORDER))
			return 1;

		/* inhibit FPDMA auto activation */
		if (dev->gtf_filter & ATA_ACPI_FILTER_FPDMA_AA &&
		    tf->nsect == SATA_FPDMA_AA)
			return 1;
	}

	return 0;
}

/**
 * ata_acpi_run_tf - send taskfile registers to host controller
 * @dev: target ATA device
 * @gtf: raw ATA taskfile register set (0x1f1 - 0x1f7)
 *
 * Outputs ATA taskfile to standard ATA host controller.
 * Writes the control, feature, nsect, lbal, lbam, and lbah registers.
 * Optionally (ATA_TFLAG_LBA48) writes hob_feature, hob_nsect,
 * hob_lbal, hob_lbam, and hob_lbah.
 *
 * This function waits for idle (!BUSY and !DRQ) after writing
 * registers.  If the control register has a new value, this
 * function also waits for idle after writing control and before
 * writing the remaining registers.
 *
 * LOCKING:
 * EH context.
 *
 * RETURNS:
 * 1 if command is executed successfully.  0 if ignored, rejected or
 * filtered out, -errno on other errors.
 */
static int ata_acpi_run_tf(struct ata_device *dev,
			   const struct ata_acpi_gtf *gtf,
			   const struct ata_acpi_gtf *prev_gtf)
{
	struct ata_taskfile *pptf = NULL;
	struct ata_taskfile tf, ptf, rtf;
	unsigned int err_mask;
	const char *level;
	const char *descr;
	char msg[60];
	int rc;

	if ((gtf->tf[0] == 0) && (gtf->tf[1] == 0) && (gtf->tf[2] == 0)
	    && (gtf->tf[3] == 0) && (gtf->tf[4] == 0) && (gtf->tf[5] == 0)
	    && (gtf->tf[6] == 0))
		return 0;

	ata_acpi_gtf_to_tf(dev, gtf, &tf);
	if (prev_gtf) {
		ata_acpi_gtf_to_tf(dev, prev_gtf, &ptf);
		pptf = &ptf;
	}

	if (!ata_acpi_filter_tf(dev, &tf, pptf)) {
		rtf = tf;
		err_mask = ata_exec_internal(dev, &rtf, NULL,
					     DMA_NONE, NULL, 0, 0);

		switch (err_mask) {
		case 0:
			level = KERN_DEBUG;
			snprintf(msg, sizeof(msg), "succeeded");
			rc = 1;
			break;

		case AC_ERR_DEV:
			level = KERN_INFO;
			snprintf(msg, sizeof(msg),
				 "rejected by device (Stat=0x%02x Err=0x%02x)",
				 rtf.command, rtf.feature);
			rc = 0;
			break;

		default:
			level = KERN_ERR;
			snprintf(msg, sizeof(msg),
				 "failed (Emask=0x%x Stat=0x%02x Err=0x%02x)",
				 err_mask, rtf.command, rtf.feature);
			rc = -EIO;
			break;
		}
	} else {
		level = KERN_INFO;
		snprintf(msg, sizeof(msg), "filtered out");
		rc = 0;
	}
	descr = ata_get_cmd_descript(tf.command);

	ata_dev_printk(dev, level,
		       "ACPI cmd %02x/%02x:%02x:%02x:%02x:%02x:%02x (%s) %s\n",
		       tf.command, tf.feature, tf.nsect, tf.lbal,
		       tf.lbam, tf.lbah, tf.device,
		       (descr ? descr : "unknown"), msg);

	return rc;
}

/**
 * ata_acpi_exec_tfs - get then write drive taskfile settings
 * @dev: target ATA device
 * @nr_executed: out parameter for the number of executed commands
 *
 * Evaluate _GTF and execute returned taskfiles.
 *
 * LOCKING:
 * EH context.
 *
 * RETURNS:
 * Number of executed taskfiles on success, 0 if _GTF doesn't exist.
 * -errno on other errors.
 */
static int ata_acpi_exec_tfs(struct ata_device *dev, int *nr_executed)
{
	struct ata_acpi_gtf *gtf = NULL, *pgtf = NULL;
	int gtf_count, i, rc;

	/* get taskfiles */
	rc = ata_dev_get_GTF(dev, &gtf);
	if (rc < 0)
		return rc;
	gtf_count = rc;

	/* execute them */
	for (i = 0; i < gtf_count; i++, gtf++) {
		rc = ata_acpi_run_tf(dev, gtf, pgtf);
		if (rc < 0)
			break;
		if (rc) {
			(*nr_executed)++;
			pgtf = gtf;
		}
	}

	ata_acpi_clear_gtf(dev);

	if (rc < 0)
		return rc;
	return 0;
}

/**
 * ata_acpi_push_id - send Identify data to drive
 * @dev: target ATA device
 *
 * _SDD ACPI object: for SATA mode only
 * Must be after Identify (Packet) Device -- uses its data
 * ATM this function never returns a failure.  It is an optional
 * method and if it fails for whatever reason, we should still
 * just keep going.
 *
 * LOCKING:
 * EH context.
 *
 * RETURNS:
 * 0 on success, -ENOENT if _SDD doesn't exist, -errno on failure.
 */
static int ata_acpi_push_id(struct ata_device *dev)
{
	struct ata_port *ap = dev->link->ap;
	acpi_status status;
	struct acpi_object_list input;
	union acpi_object in_params[1];

	if (ata_msg_probe(ap))
		ata_dev_dbg(dev, "%s: ix = %d, port#: %d\n",
			    __func__, dev->devno, ap->port_no);

	/* Give the drive Identify data to the drive via the _SDD method */
	/* _SDD: set up input parameters */
	input.count = 1;
	input.pointer = in_params;
	in_params[0].type = ACPI_TYPE_BUFFER;
	in_params[0].buffer.length = sizeof(dev->id[0]) * ATA_ID_WORDS;
	in_params[0].buffer.pointer = (u8 *)dev->id;
	/* Output buffer: _SDD has no output */

	/* It's OK for _SDD to be missing too. */
	swap_buf_le16(dev->id, ATA_ID_WORDS);
	status = acpi_evaluate_object(ata_dev_acpi_handle(dev), "_SDD", &input,
				      NULL);
	swap_buf_le16(dev->id, ATA_ID_WORDS);

	if (status == AE_NOT_FOUND)
		return -ENOENT;

	if (ACPI_FAILURE(status)) {
		ata_dev_warn(dev, "ACPI _SDD failed (AE 0x%x)\n", status);
		return -EIO;
	}

	return 0;
}

/**
 * ata_acpi_on_suspend - ATA ACPI hook called on suspend
 * @ap: target ATA port
 *
 * This function is called when @ap is about to be suspended.  All
 * devices are already put to sleep but the port_suspend() callback
 * hasn't been executed yet.  Error return from this function aborts
 * suspend.
 *
 * LOCKING:
 * EH context.
 *
 * RETURNS:
 * 0 on success, -errno on failure.
 */
int ata_acpi_on_suspend(struct ata_port *ap)
{
	/* nada */
	return 0;
}

/**
 * ata_acpi_on_resume - ATA ACPI hook called on resume
 * @ap: target ATA port
 *
 * This function is called when @ap is resumed - right after port
 * itself is resumed but before any EH action is taken.
 *
 * LOCKING:
 * EH context.
 */
void ata_acpi_on_resume(struct ata_port *ap)
{
	const struct ata_acpi_gtm *gtm = ata_acpi_init_gtm(ap);
	struct ata_device *dev;

	if (ACPI_HANDLE(&ap->tdev) && gtm) {
		/* _GTM valid */

		/* restore timing parameters */
		ata_acpi_stm(ap, gtm);

		/* _GTF should immediately follow _STM so that it can
		 * use values set by _STM.  Cache _GTF result and
		 * schedule _GTF.
		 */
		ata_for_each_dev(dev, &ap->link, ALL) {
			ata_acpi_clear_gtf(dev);
			if (ata_dev_enabled(dev) &&
			    ata_dev_get_GTF(dev, NULL) >= 0)
				dev->flags |= ATA_DFLAG_ACPI_PENDING;
		}
	} else {
		/* SATA _GTF needs to be evaulated after _SDD and
		 * there's no reason to evaluate IDE _GTF early
		 * without _STM.  Clear cache and schedule _GTF.
		 */
		ata_for_each_dev(dev, &ap->link, ALL) {
			ata_acpi_clear_gtf(dev);
			if (ata_dev_enabled(dev))
				dev->flags |= ATA_DFLAG_ACPI_PENDING;
		}
	}
}

static int ata_acpi_choose_suspend_state(struct ata_device *dev, bool runtime)
{
	int d_max_in = ACPI_STATE_D3_COLD;
	if (!runtime)
		goto out;

	/*
	 * For ATAPI, runtime D3 cold is only allowed
	 * for ZPODD in zero power ready state
	 */
	if (dev->class == ATA_DEV_ATAPI &&
	    !(zpodd_dev_enabled(dev) && zpodd_zpready(dev)))
		d_max_in = ACPI_STATE_D3_HOT;

out:
	return acpi_pm_device_sleep_state(&dev->tdev, NULL, d_max_in);
}

static void sata_acpi_set_state(struct ata_port *ap, pm_message_t state)
{
	bool runtime = PMSG_IS_AUTO(state);
	struct ata_device *dev;
	acpi_handle handle;
	int acpi_state;

	ata_for_each_dev(dev, &ap->link, ENABLED) {
		handle = ata_dev_acpi_handle(dev);
		if (!handle)
			continue;

		if (!(state.event & PM_EVENT_RESUME)) {
			acpi_state = ata_acpi_choose_suspend_state(dev, runtime);
			if (acpi_state == ACPI_STATE_D0)
				continue;
			if (runtime && zpodd_dev_enabled(dev) &&
			    acpi_state == ACPI_STATE_D3_COLD)
				zpodd_enable_run_wake(dev);
			acpi_bus_set_power(handle, acpi_state);
		} else {
			if (runtime && zpodd_dev_enabled(dev))
				zpodd_disable_run_wake(dev);
			acpi_bus_set_power(handle, ACPI_STATE_D0);
		}
	}
}

/* ACPI spec requires _PS0 when IDE power on and _PS3 when power off */
static void pata_acpi_set_state(struct ata_port *ap, pm_message_t state)
{
	struct ata_device *dev;
	acpi_handle port_handle;

	port_handle = ACPI_HANDLE(&ap->tdev);
	if (!port_handle)
		return;

	/* channel first and then drives for power on and vica versa
	   for power off */
	if (state.event & PM_EVENT_RESUME)
		acpi_bus_set_power(port_handle, ACPI_STATE_D0);

	ata_for_each_dev(dev, &ap->link, ENABLED) {
		acpi_handle dev_handle = ata_dev_acpi_handle(dev);
		if (!dev_handle)
			continue;

		acpi_bus_set_power(dev_handle, state.event & PM_EVENT_RESUME ?
					ACPI_STATE_D0 : ACPI_STATE_D3_COLD);
	}

	if (!(state.event & PM_EVENT_RESUME))
		acpi_bus_set_power(port_handle, ACPI_STATE_D3_COLD);
}

/**
 * ata_acpi_set_state - set the port power state
 * @ap: target ATA port
 * @state: state, on/off
 *
 * This function sets a proper ACPI D state for the device on
 * system and runtime PM operations.
 */
void ata_acpi_set_state(struct ata_port *ap, pm_message_t state)
{
	if (ap->flags & ATA_FLAG_ACPI_SATA)
		sata_acpi_set_state(ap, state);
	else
		pata_acpi_set_state(ap, state);
}

/**
 * ata_acpi_on_devcfg - ATA ACPI hook called on device donfiguration
 * @dev: target ATA device
 *
 * This function is called when @dev is about to be configured.
 * IDENTIFY data might have been modified after this hook is run.
 *
 * LOCKING:
 * EH context.
 *
 * RETURNS:
 * Positive number if IDENTIFY data needs to be refreshed, 0 if not,
 * -errno on failure.
 */
int ata_acpi_on_devcfg(struct ata_device *dev)
{
	struct ata_port *ap = dev->link->ap;
	struct ata_eh_context *ehc = &ap->link.eh_context;
	int acpi_sata = ap->flags & ATA_FLAG_ACPI_SATA;
	int nr_executed = 0;
	int rc;

	if (!ata_dev_acpi_handle(dev))
		return 0;

	/* do we need to do _GTF? */
	if (!(dev->flags & ATA_DFLAG_ACPI_PENDING) &&
	    !(acpi_sata && (ehc->i.flags & ATA_EHI_DID_HARDRESET)))
		return 0;

	/* do _SDD if SATA */
	if (acpi_sata) {
		rc = ata_acpi_push_id(dev);
		if (rc && rc != -ENOENT)
			goto acpi_err;
	}

	/* do _GTF */
	rc = ata_acpi_exec_tfs(dev, &nr_executed);
	if (rc)
		goto acpi_err;

	dev->flags &= ~ATA_DFLAG_ACPI_PENDING;

	/* refresh IDENTIFY page if any _GTF command has been executed */
	if (nr_executed) {
		rc = ata_dev_reread_id(dev, 0);
		if (rc < 0) {
			ata_dev_err(dev,
				    "failed to IDENTIFY after ACPI commands\n");
			return rc;
		}
	}

	return 0;

 acpi_err:
	/* ignore evaluation failure if we can continue safely */
	if (rc == -EINVAL && !nr_executed && !(ap->pflags & ATA_PFLAG_FROZEN))
		return 0;

	/* fail and let EH retry once more for unknown IO errors */
	if (!(dev->flags & ATA_DFLAG_ACPI_FAILED)) {
		dev->flags |= ATA_DFLAG_ACPI_FAILED;
		return rc;
	}

	dev->flags |= ATA_DFLAG_ACPI_DISABLED;
	ata_dev_warn(dev, "ACPI: failed the second time, disabled\n");

	/* We can safely continue if no _GTF command has been executed
	 * and port is not frozen.
	 */
	if (!nr_executed && !(ap->pflags & ATA_PFLAG_FROZEN))
		return 0;

	return rc;
}

/**
 * ata_acpi_on_disable - ATA ACPI hook called when a device is disabled
 * @dev: target ATA device
 *
 * This function is called when @dev is about to be disabled.
 *
 * LOCKING:
 * EH context.
 */
void ata_acpi_on_disable(struct ata_device *dev)
{
	ata_acpi_clear_gtf(dev);
}<|MERGE_RESOLUTION|>--- conflicted
+++ resolved
@@ -185,11 +185,7 @@
 	if (libata_noacpi || ap->flags & ATA_FLAG_ACPI_SATA || !host_handle)
 		return;
 
-<<<<<<< HEAD
-	ACPI_HANDLE_SET(&ap->tdev, acpi_get_child(host_handle, ap->port_no));
-=======
 	acpi_preset_companion(&ap->tdev, host_handle, ap->port_no);
->>>>>>> d8ec26d7
 
 	if (ata_acpi_gtm(ap, &ap->__acpi_init_gtm) == 0)
 		ap->pflags |= ATA_PFLAG_INIT_GTM_VALID;
@@ -226,11 +222,7 @@
 		parent_handle = port_handle;
 	}
 
-<<<<<<< HEAD
-	ACPI_HANDLE_SET(&dev->tdev, acpi_get_child(parent_handle, adr));
-=======
 	acpi_preset_companion(&dev->tdev, parent_handle, adr);
->>>>>>> d8ec26d7
 
 	register_hotplug_dock_device(ata_dev_acpi_handle(dev),
 				     &ata_acpi_dev_dock_ops, dev, NULL, NULL);
