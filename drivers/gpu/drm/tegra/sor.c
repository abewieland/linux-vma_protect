--- conflicted
+++ resolved
@@ -3048,10 +3048,7 @@
 			goto remove;
 		}
 	} else {
-<<<<<<< HEAD
-=======
 		/* fall back to the module clock on SOR0 (eDP/LVDS only) */
->>>>>>> a8750ddc
 		sor->clk_out = sor->clk;
 	}
 
