--- conflicted
+++ resolved
@@ -82,10 +82,6 @@
 		unsigned long addr, unsigned long size,
 		struct scatterlist *sgl, resource_size_t iobase)
 {
-<<<<<<< HEAD
-	unsigned long pfn, len, remapped = 0;
-	int err = 0;
-=======
 	struct remap_pfn r = {
 		.mm = vma->vm_mm,
 		.prot = vma->vm_page_prot,
@@ -93,7 +89,6 @@
 		.iobase = iobase,
 	};
 	int err;
->>>>>>> c4681547
 
 	/* We rely on prevalidation of the io-mapping to skip track_pfn(). */
 	GEM_BUG_ON((vma->vm_flags & EXPECTED_FLAGS) != EXPECTED_FLAGS);
