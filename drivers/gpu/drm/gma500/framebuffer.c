// SPDX-License-Identifier: GPL-2.0-only
/**************************************************************************
 * Copyright (c) 2007-2011, Intel Corporation.
 * All Rights Reserved.
 *
 **************************************************************************/

#include <linux/console.h>
#include <linux/delay.h>
#include <linux/errno.h>
#include <linux/init.h>
#include <linux/kernel.h>
#include <linux/mm.h>
#include <linux/module.h>
#include <linux/pfn_t.h>
#include <linux/slab.h>
#include <linux/string.h>
#include <linux/tty.h>

#include <drm/drm.h>
#include <drm/drm_crtc.h>
#include <drm/drm_fb_helper.h>
#include <drm/drm_fourcc.h>
#include <drm/drm_gem_framebuffer_helper.h>

#include "framebuffer.h"
#include "gtt.h"
#include "psb_drv.h"
#include "psb_intel_drv.h"
#include "psb_intel_reg.h"

static const struct drm_framebuffer_funcs psb_fb_funcs = {
	.destroy = drm_gem_fb_destroy,
	.create_handle = drm_gem_fb_create_handle,
};

#define CMAP_TOHW(_val, _width) ((((_val) << (_width)) + 0x7FFF - (_val)) >> 16)

static int psbfb_setcolreg(unsigned regno, unsigned red, unsigned green,
			   unsigned blue, unsigned transp,
			   struct fb_info *info)
{
	struct drm_fb_helper *fb_helper = info->par;
	struct drm_framebuffer *fb = fb_helper->fb;
	uint32_t v;

	if (!fb)
		return -ENOMEM;

	if (regno > 255)
		return 1;

	red = CMAP_TOHW(red, info->var.red.length);
	blue = CMAP_TOHW(blue, info->var.blue.length);
	green = CMAP_TOHW(green, info->var.green.length);
	transp = CMAP_TOHW(transp, info->var.transp.length);

	v = (red << info->var.red.offset) |
	    (green << info->var.green.offset) |
	    (blue << info->var.blue.offset) |
	    (transp << info->var.transp.offset);

	if (regno < 16) {
		switch (fb->format->cpp[0] * 8) {
		case 16:
			((uint32_t *) info->pseudo_palette)[regno] = v;
			break;
		case 24:
		case 32:
			((uint32_t *) info->pseudo_palette)[regno] = v;
			break;
		}
	}

	return 0;
}

static int psbfb_pan(struct fb_var_screeninfo *var, struct fb_info *info)
{
	struct drm_fb_helper *fb_helper = info->par;
	struct drm_framebuffer *fb = fb_helper->fb;
	struct drm_device *dev = fb->dev;
	struct gtt_range *gtt = to_gtt_range(fb->obj[0]);

	/*
	 *	We have to poke our nose in here. The core fb code assumes
	 *	panning is part of the hardware that can be invoked before
	 *	the actual fb is mapped. In our case that isn't quite true.
	 */
	if (gtt->npage) {
		/* GTT roll shifts in 4K pages, we need to shift the right
		   number of pages */
		int pages = info->fix.line_length >> 12;
		psb_gtt_roll(dev, gtt, var->yoffset * pages);
	}
        return 0;
}

static vm_fault_t psbfb_vm_fault(struct vm_fault *vmf)
{
	struct vm_area_struct *vma = vmf->vma;
	struct drm_framebuffer *fb = vma->vm_private_data;
	struct drm_device *dev = fb->dev;
	struct drm_psb_private *dev_priv = dev->dev_private;
	struct gtt_range *gtt = to_gtt_range(fb->obj[0]);
	int page_num;
	int i;
	unsigned long address;
	vm_fault_t ret = VM_FAULT_SIGBUS;
	unsigned long pfn;
	unsigned long phys_addr = (unsigned long)dev_priv->stolen_base +
				  gtt->offset;

	page_num = vma_pages(vma);
	address = vmf->address - (vmf->pgoff << PAGE_SHIFT);

	vma->vm_page_prot = pgprot_noncached(vma->vm_page_prot);

	for (i = 0; i < page_num; i++) {
		pfn = (phys_addr >> PAGE_SHIFT);

		ret = vmf_insert_mixed(vma, address,
				__pfn_to_pfn_t(pfn, PFN_DEV));
		if (unlikely(ret & VM_FAULT_ERROR))
			break;
		address += PAGE_SIZE;
		phys_addr += PAGE_SIZE;
	}
	return ret;
}

static void psbfb_vm_open(struct vm_area_struct *vma)
{
}

static void psbfb_vm_close(struct vm_area_struct *vma)
{
}

static const struct vm_operations_struct psbfb_vm_ops = {
	.fault	= psbfb_vm_fault,
	.open	= psbfb_vm_open,
	.close	= psbfb_vm_close
};

static int psbfb_mmap(struct fb_info *info, struct vm_area_struct *vma)
{
	struct drm_fb_helper *fb_helper = info->par;
	struct drm_framebuffer *fb = fb_helper->fb;

	if (vma->vm_pgoff != 0)
		return -EINVAL;
	if (vma->vm_pgoff > (~0UL >> PAGE_SHIFT))
		return -EINVAL;

	/*
	 * If this is a GEM object then info->screen_base is the virtual
	 * kernel remapping of the object. FIXME: Review if this is
	 * suitable for our mmap work
	 */
	vma->vm_ops = &psbfb_vm_ops;
	vma->vm_private_data = (void *)fb;
	vma->vm_flags |= VM_IO | VM_MIXEDMAP | VM_DONTEXPAND | VM_DONTDUMP;
	return 0;
}

static struct fb_ops psbfb_ops = {
	.owner = THIS_MODULE,
	DRM_FB_HELPER_DEFAULT_OPS,
	.fb_setcolreg = psbfb_setcolreg,
	.fb_fillrect = drm_fb_helper_cfb_fillrect,
	.fb_copyarea = psbfb_copyarea,
	.fb_imageblit = drm_fb_helper_cfb_imageblit,
	.fb_mmap = psbfb_mmap,
	.fb_sync = psbfb_sync,
};

static struct fb_ops psbfb_roll_ops = {
	.owner = THIS_MODULE,
	DRM_FB_HELPER_DEFAULT_OPS,
	.fb_setcolreg = psbfb_setcolreg,
	.fb_fillrect = drm_fb_helper_cfb_fillrect,
	.fb_copyarea = drm_fb_helper_cfb_copyarea,
	.fb_imageblit = drm_fb_helper_cfb_imageblit,
	.fb_pan_display = psbfb_pan,
	.fb_mmap = psbfb_mmap,
};

static struct fb_ops psbfb_unaccel_ops = {
	.owner = THIS_MODULE,
	DRM_FB_HELPER_DEFAULT_OPS,
	.fb_setcolreg = psbfb_setcolreg,
	.fb_fillrect = drm_fb_helper_cfb_fillrect,
	.fb_copyarea = drm_fb_helper_cfb_copyarea,
	.fb_imageblit = drm_fb_helper_cfb_imageblit,
	.fb_mmap = psbfb_mmap,
};

/**
 *	psb_framebuffer_init	-	initialize a framebuffer
 *	@dev: our DRM device
 *	@fb: framebuffer to set up
 *	@mode_cmd: mode description
 *	@gt: backing object
 *
 *	Configure and fill in the boilerplate for our frame buffer. Return
 *	0 on success or an error code if we fail.
 */
static int psb_framebuffer_init(struct drm_device *dev,
					struct drm_framebuffer *fb,
					const struct drm_mode_fb_cmd2 *mode_cmd,
					struct drm_gem_object *obj)
{
	const struct drm_format_info *info;
	int ret;

	/*
	 * Reject unknown formats, YUV formats, and formats with more than
	 * 4 bytes per pixel.
	 */
	info = drm_get_format_info(dev, mode_cmd);
	if (!info || !info->depth || info->cpp[0] > 4)
		return -EINVAL;

	if (mode_cmd->pitches[0] & 63)
		return -EINVAL;

	drm_helper_mode_fill_fb_struct(dev, fb, mode_cmd);
	fb->obj[0] = obj;
	ret = drm_framebuffer_init(dev, fb, &psb_fb_funcs);
	if (ret) {
		dev_err(dev->dev, "framebuffer init failed: %d\n", ret);
		return ret;
	}
	return 0;
}

/**
 *	psb_framebuffer_create	-	create a framebuffer backed by gt
 *	@dev: our DRM device
 *	@mode_cmd: the description of the requested mode
 *	@gt: the backing object
 *
 *	Create a framebuffer object backed by the gt, and fill in the
 *	boilerplate required
 *
 *	TODO: review object references
 */

static struct drm_framebuffer *psb_framebuffer_create
			(struct drm_device *dev,
			 const struct drm_mode_fb_cmd2 *mode_cmd,
			 struct drm_gem_object *obj)
{
	struct drm_framebuffer *fb;
	int ret;

	fb = kzalloc(sizeof(*fb), GFP_KERNEL);
	if (!fb)
		return ERR_PTR(-ENOMEM);

	ret = psb_framebuffer_init(dev, fb, mode_cmd, obj);
	if (ret) {
		kfree(fb);
		return ERR_PTR(ret);
	}
	return fb;
}

/**
 *	psbfb_alloc		-	allocate frame buffer memory
 *	@dev: the DRM device
 *	@aligned_size: space needed
 *
 *	Allocate the frame buffer. In the usual case we get a GTT range that
 *	is stolen memory backed and life is simple. If there isn't sufficient
 *	we fail as we don't have the virtual mapping space to really vmap it
 *	and the kernel console code can't handle non linear framebuffers.
 *
 *	Re-address this as and if the framebuffer layer grows this ability.
 */
static struct gtt_range *psbfb_alloc(struct drm_device *dev, int aligned_size)
{
	struct gtt_range *backing;
	/* Begin by trying to use stolen memory backing */
	backing = psb_gtt_alloc_range(dev, aligned_size, "fb", 1, PAGE_SIZE);
	if (backing) {
		drm_gem_private_object_init(dev, &backing->gem, aligned_size);
		return backing;
	}
	return NULL;
}

/**
 *	psbfb_create		-	create a framebuffer
 *	@fbdev: the framebuffer device
 *	@sizes: specification of the layout
 *
 *	Create a framebuffer to the specifications provided
 */
static int psbfb_create(struct drm_fb_helper *fb_helper,
				struct drm_fb_helper_surface_size *sizes)
{
	struct drm_device *dev = fb_helper->dev;
	struct drm_psb_private *dev_priv = dev->dev_private;
	struct fb_info *info;
	struct drm_framebuffer *fb;
	struct drm_mode_fb_cmd2 mode_cmd;
	int size;
	int ret;
	struct gtt_range *backing;
	u32 bpp, depth;
	int gtt_roll = 0;
	int pitch_lines = 0;

	mode_cmd.width = sizes->surface_width;
	mode_cmd.height = sizes->surface_height;
	bpp = sizes->surface_bpp;
	depth = sizes->surface_depth;

	/* No 24bit packed */
	if (bpp == 24)
		bpp = 32;

	do {
		/*
		 * Acceleration via the GTT requires pitch to be
		 * power of two aligned. Preferably page but less
		 * is ok with some fonts
		 */
        	mode_cmd.pitches[0] =  ALIGN(mode_cmd.width * ((bpp + 7) / 8), 4096 >> pitch_lines);

        	size = mode_cmd.pitches[0] * mode_cmd.height;
        	size = ALIGN(size, PAGE_SIZE);

		/* Allocate the fb in the GTT with stolen page backing */
		backing = psbfb_alloc(dev, size);

		if (pitch_lines)
			pitch_lines *= 2;
		else
			pitch_lines = 1;
		gtt_roll++;
	} while (backing == NULL && pitch_lines <= 16);

	/* The final pitch we accepted if we succeeded */
	pitch_lines /= 2;

	if (backing == NULL) {
		/*
		 *	We couldn't get the space we wanted, fall back to the
		 *	display engine requirement instead.  The HW requires
		 *	the pitch to be 64 byte aligned
		 */

		gtt_roll = 0;	/* Don't use GTT accelerated scrolling */
		pitch_lines = 64;

		mode_cmd.pitches[0] =  ALIGN(mode_cmd.width * ((bpp + 7) / 8), 64);

		size = mode_cmd.pitches[0] * mode_cmd.height;
		size = ALIGN(size, PAGE_SIZE);

		/* Allocate the framebuffer in the GTT with stolen page backing */
		backing = psbfb_alloc(dev, size);
		if (backing == NULL)
			return -ENOMEM;
	}

	memset(dev_priv->vram_addr + backing->offset, 0, size);

	info = drm_fb_helper_alloc_fbi(fb_helper);
	if (IS_ERR(info)) {
		ret = PTR_ERR(info);
		goto out;
	}

	mode_cmd.pixel_format = drm_mode_legacy_fb_format(bpp, depth);

	fb = psb_framebuffer_create(dev, &mode_cmd, &backing->gem);
	if (IS_ERR(fb)) {
		ret = PTR_ERR(fb);
		goto out;
	}

	fb_helper->fb = fb;

	if (dev_priv->ops->accel_2d && pitch_lines > 8)	/* 2D engine */
		info->fbops = &psbfb_ops;
	else if (gtt_roll) {	/* GTT rolling seems best */
		info->fbops = &psbfb_roll_ops;
		info->flags |= FBINFO_HWACCEL_YPAN;
	} else	/* Software */
		info->fbops = &psbfb_unaccel_ops;

	info->fix.smem_start = dev->mode_config.fb_base;
	info->fix.smem_len = size;
	info->fix.ywrapstep = gtt_roll;
	info->fix.ypanstep = 0;

	/* Accessed stolen memory directly */
	info->screen_base = dev_priv->vram_addr + backing->offset;
	info->screen_size = size;

	if (dev_priv->gtt.stolen_size) {
		info->apertures->ranges[0].base = dev->mode_config.fb_base;
		info->apertures->ranges[0].size = dev_priv->gtt.stolen_size;
	}

	drm_fb_helper_fill_info(info, fb_helper, sizes);

	info->fix.mmio_start = pci_resource_start(dev->pdev, 0);
	info->fix.mmio_len = pci_resource_len(dev->pdev, 0);

	/* Use default scratch pixmap (info->pixmap.flags = FB_PIXMAP_SYSTEM) */

	dev_dbg(dev->dev, "allocated %dx%d fb\n", fb->width, fb->height);

	return 0;
out:
	psb_gtt_free_range(dev, backing);
	return ret;
}

/**
 *	psb_user_framebuffer_create	-	create framebuffer
 *	@dev: our DRM device
 *	@filp: client file
 *	@cmd: mode request
 *
 *	Create a new framebuffer backed by a userspace GEM object
 */
static struct drm_framebuffer *psb_user_framebuffer_create
			(struct drm_device *dev, struct drm_file *filp,
			 const struct drm_mode_fb_cmd2 *cmd)
{
	struct drm_gem_object *obj;

	/*
	 *	Find the GEM object and thus the gtt range object that is
	 *	to back this space
	 */
	obj = drm_gem_object_lookup(filp, cmd->handles[0]);
	if (obj == NULL)
		return ERR_PTR(-ENOENT);

	/* Let the core code do all the work */
	return psb_framebuffer_create(dev, cmd, obj);
}

static int psbfb_probe(struct drm_fb_helper *fb_helper,
				struct drm_fb_helper_surface_size *sizes)
{
	struct drm_device *dev = fb_helper->dev;
	struct drm_psb_private *dev_priv = dev->dev_private;
	unsigned int fb_size;
	int bytespp;

	bytespp = sizes->surface_bpp / 8;
	if (bytespp == 3)	/* no 24bit packed */
		bytespp = 4;

	/* If the mode will not fit in 32bit then switch to 16bit to get
	   a console on full resolution. The X mode setting server will
	   allocate its own 32bit GEM framebuffer */
	fb_size = ALIGN(sizes->surface_width * bytespp, 64) *
		  sizes->surface_height;
	fb_size = ALIGN(fb_size, PAGE_SIZE);

	if (fb_size > dev_priv->vram_stolen_size) {
                sizes->surface_bpp = 16;
                sizes->surface_depth = 16;
        }

	return psbfb_create(fb_helper, sizes);
}

static const struct drm_fb_helper_funcs psb_fb_helper_funcs = {
	.fb_probe = psbfb_probe,
};

static int psb_fbdev_destroy(struct drm_device *dev,
			     struct drm_fb_helper *fb_helper)
{
	struct drm_framebuffer *fb = fb_helper->fb;
<<<<<<< HEAD

	drm_fb_helper_unregister_fbi(fb_helper);

	drm_fb_helper_fini(fb_helper);
	drm_framebuffer_unregister_private(fb);
	drm_framebuffer_cleanup(fb);

=======

	drm_fb_helper_unregister_fbi(fb_helper);

	drm_fb_helper_fini(fb_helper);
	drm_framebuffer_unregister_private(fb);
	drm_framebuffer_cleanup(fb);

>>>>>>> 04d5ce62
	if (fb->obj[0])
		drm_gem_object_put_unlocked(fb->obj[0]);
	kfree(fb);

	return 0;
}

int psb_fbdev_init(struct drm_device *dev)
{
	struct drm_fb_helper *fb_helper;
	struct drm_psb_private *dev_priv = dev->dev_private;
	int ret;

	fb_helper = kzalloc(sizeof(*fb_helper), GFP_KERNEL);
	if (!fb_helper) {
		dev_err(dev->dev, "no memory\n");
		return -ENOMEM;
	}

	dev_priv->fb_helper = fb_helper;

	drm_fb_helper_prepare(dev, fb_helper, &psb_fb_helper_funcs);

<<<<<<< HEAD
	ret = drm_fb_helper_init(dev, fb_helper, INTELFB_CONN_LIMIT);
	if (ret)
		goto free;

	ret = drm_fb_helper_single_add_all_connectors(fb_helper);
	if (ret)
		goto fini;

=======
	ret = drm_fb_helper_init(dev, fb_helper);
	if (ret)
		goto free;

>>>>>>> 04d5ce62
	/* disable all the possible outputs/crtcs before entering KMS mode */
	drm_helper_disable_unused_functions(dev);

	ret = drm_fb_helper_initial_config(fb_helper, 32);
	if (ret)
		goto fini;

	return 0;

fini:
	drm_fb_helper_fini(fb_helper);
free:
	kfree(fb_helper);
	return ret;
}

static void psb_fbdev_fini(struct drm_device *dev)
{
	struct drm_psb_private *dev_priv = dev->dev_private;

	if (!dev_priv->fb_helper)
		return;

	psb_fbdev_destroy(dev, dev_priv->fb_helper);
	kfree(dev_priv->fb_helper);
	dev_priv->fb_helper = NULL;
}

static const struct drm_mode_config_funcs psb_mode_funcs = {
	.fb_create = psb_user_framebuffer_create,
	.output_poll_changed = drm_fb_helper_output_poll_changed,
};

static void psb_setup_outputs(struct drm_device *dev)
{
	struct drm_psb_private *dev_priv = dev->dev_private;
	struct drm_connector *connector;

	drm_mode_create_scaling_mode_property(dev);

	/* It is ok for this to fail - we just don't get backlight control */
	if (!dev_priv->backlight_property)
		dev_priv->backlight_property = drm_property_create_range(dev, 0,
							"backlight", 0, 100);
	dev_priv->ops->output_init(dev);

	list_for_each_entry(connector, &dev->mode_config.connector_list,
			    head) {
		struct gma_encoder *gma_encoder = gma_attached_encoder(connector);
		struct drm_encoder *encoder = &gma_encoder->base;
		int crtc_mask = 0, clone_mask = 0;

		/* valid crtcs */
		switch (gma_encoder->type) {
		case INTEL_OUTPUT_ANALOG:
			crtc_mask = (1 << 0);
			clone_mask = (1 << INTEL_OUTPUT_ANALOG);
			break;
		case INTEL_OUTPUT_SDVO:
			crtc_mask = dev_priv->ops->sdvo_mask;
			clone_mask = (1 << INTEL_OUTPUT_SDVO);
			break;
		case INTEL_OUTPUT_LVDS:
		        crtc_mask = dev_priv->ops->lvds_mask;
			clone_mask = (1 << INTEL_OUTPUT_LVDS);
			break;
		case INTEL_OUTPUT_MIPI:
			crtc_mask = (1 << 0);
			clone_mask = (1 << INTEL_OUTPUT_MIPI);
			break;
		case INTEL_OUTPUT_MIPI2:
			crtc_mask = (1 << 2);
			clone_mask = (1 << INTEL_OUTPUT_MIPI2);
			break;
		case INTEL_OUTPUT_HDMI:
		        crtc_mask = dev_priv->ops->hdmi_mask;
			clone_mask = (1 << INTEL_OUTPUT_HDMI);
			break;
		case INTEL_OUTPUT_DISPLAYPORT:
			crtc_mask = (1 << 0) | (1 << 1);
			clone_mask = (1 << INTEL_OUTPUT_DISPLAYPORT);
			break;
		case INTEL_OUTPUT_EDP:
			crtc_mask = (1 << 1);
			clone_mask = (1 << INTEL_OUTPUT_EDP);
		}
		encoder->possible_crtcs = crtc_mask;
		encoder->possible_clones =
		    gma_connector_clones(dev, clone_mask);
	}
}

void psb_modeset_init(struct drm_device *dev)
{
	struct drm_psb_private *dev_priv = dev->dev_private;
	struct psb_intel_mode_device *mode_dev = &dev_priv->mode_dev;
	int i;

	drm_mode_config_init(dev);

	dev->mode_config.min_width = 0;
	dev->mode_config.min_height = 0;

	dev->mode_config.funcs = &psb_mode_funcs;

	/* set memory base */
	/* Oaktrail and Poulsbo should use BAR 2*/
	pci_read_config_dword(dev->pdev, PSB_BSM, (u32 *)
					&(dev->mode_config.fb_base));

	/* num pipes is 2 for PSB but 1 for Mrst */
	for (i = 0; i < dev_priv->num_pipe; i++)
		psb_intel_crtc_init(dev, i, mode_dev);

	dev->mode_config.max_width = 4096;
	dev->mode_config.max_height = 4096;

	psb_setup_outputs(dev);

	if (dev_priv->ops->errata)
	        dev_priv->ops->errata(dev);

        dev_priv->modeset = true;
}

void psb_modeset_cleanup(struct drm_device *dev)
{
	struct drm_psb_private *dev_priv = dev->dev_private;
	if (dev_priv->modeset) {
		drm_kms_helper_poll_fini(dev);
		psb_fbdev_fini(dev);
		drm_mode_config_cleanup(dev);
	}
}<|MERGE_RESOLUTION|>--- conflicted
+++ resolved
@@ -483,7 +483,6 @@
 			     struct drm_fb_helper *fb_helper)
 {
 	struct drm_framebuffer *fb = fb_helper->fb;
-<<<<<<< HEAD
 
 	drm_fb_helper_unregister_fbi(fb_helper);
 
@@ -491,15 +490,6 @@
 	drm_framebuffer_unregister_private(fb);
 	drm_framebuffer_cleanup(fb);
 
-=======
-
-	drm_fb_helper_unregister_fbi(fb_helper);
-
-	drm_fb_helper_fini(fb_helper);
-	drm_framebuffer_unregister_private(fb);
-	drm_framebuffer_cleanup(fb);
-
->>>>>>> 04d5ce62
 	if (fb->obj[0])
 		drm_gem_object_put_unlocked(fb->obj[0]);
 	kfree(fb);
@@ -523,21 +513,10 @@
 
 	drm_fb_helper_prepare(dev, fb_helper, &psb_fb_helper_funcs);
 
-<<<<<<< HEAD
-	ret = drm_fb_helper_init(dev, fb_helper, INTELFB_CONN_LIMIT);
-	if (ret)
-		goto free;
-
-	ret = drm_fb_helper_single_add_all_connectors(fb_helper);
-	if (ret)
-		goto fini;
-
-=======
 	ret = drm_fb_helper_init(dev, fb_helper);
 	if (ret)
 		goto free;
 
->>>>>>> 04d5ce62
 	/* disable all the possible outputs/crtcs before entering KMS mode */
 	drm_helper_disable_unused_functions(dev);
 
