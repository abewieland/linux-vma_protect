--- conflicted
+++ resolved
@@ -538,7 +538,6 @@
 
 #endif
 
-<<<<<<< HEAD
 #ifdef CONFIG_ARM64_WORKAROUND_REPEAT_TLBI
 
 static const struct midr_range arm64_repeat_tlbi_cpus[] = {
@@ -553,8 +552,6 @@
 
 #endif
 
-const struct arm64_cpu_capabilities arm64_errata[] = {
-=======
 #ifdef CONFIG_CAVIUM_ERRATUM_27456
 static const struct midr_range cavium_erratum_27456_cpus[] = {
 	/* Cavium ThunderX, T88 pass 1.x - 2.1 */
@@ -592,7 +589,6 @@
 
 #ifdef CONFIG_ARM64_WORKAROUND_CLEAN_CACHE
 static const struct midr_range workaround_clean_cache[] = {
->>>>>>> 12f799c8
 #if	defined(CONFIG_ARM64_ERRATUM_826319) || \
 	defined(CONFIG_ARM64_ERRATUM_827319) || \
 	defined(CONFIG_ARM64_ERRATUM_824069)
