/*
 * fs/fs-writeback.c
 *
 * Copyright (C) 2002, Linus Torvalds.
 *
 * Contains all the functions related to writing back and waiting
 * upon dirty inodes against superblocks, and writing back dirty
 * pages against inodes.  ie: data writeback.  Writeout of the
 * inode itself is not handled here.
 *
 * 10Apr2002	Andrew Morton
 *		Split out of fs/inode.c
 *		Additions for address_space-based writeback
 */

#include <linux/kernel.h>
#include <linux/module.h>
#include <linux/spinlock.h>
#include <linux/slab.h>
#include <linux/sched.h>
#include <linux/fs.h>
#include <linux/mm.h>
#include <linux/kthread.h>
#include <linux/freezer.h>
#include <linux/writeback.h>
#include <linux/blkdev.h>
#include <linux/backing-dev.h>
#include <linux/buffer_head.h>
#include <linux/tracepoint.h>
#include "internal.h"

/*
 * Passed into wb_writeback(), essentially a subset of writeback_control
 */
struct wb_writeback_work {
	long nr_pages;
	struct super_block *sb;
	enum writeback_sync_modes sync_mode;
	unsigned int for_kupdate:1;
	unsigned int range_cyclic:1;
	unsigned int for_background:1;

	struct list_head list;		/* pending work list */
	struct completion *done;	/* set if the caller waits */
};

/*
 * Include the creation of the trace points after defining the
 * wb_writeback_work structure so that the definition remains local to this
 * file.
 */
#define CREATE_TRACE_POINTS
#include <trace/events/writeback.h>

/*
 * We don't actually have pdflush, but this one is exported though /proc...
 */
int nr_pdflush_threads;

/**
 * writeback_in_progress - determine whether there is writeback in progress
 * @bdi: the device's backing_dev_info structure.
 *
 * Determine whether there is writeback waiting to be handled against a
 * backing device.
 */
int writeback_in_progress(struct backing_dev_info *bdi)
{
	return test_bit(BDI_writeback_running, &bdi->state);
}

static inline struct backing_dev_info *inode_to_bdi(struct inode *inode)
{
	struct super_block *sb = inode->i_sb;

	if (strcmp(sb->s_type->name, "bdev") == 0)
		return inode->i_mapping->backing_dev_info;

	return sb->s_bdi;
}

static inline struct inode *wb_inode(struct list_head *head)
{
	return list_entry(head, struct inode, i_wb_list);
}

static void bdi_queue_work(struct backing_dev_info *bdi,
		struct wb_writeback_work *work)
{
	trace_writeback_queue(bdi, work);

	spin_lock_bh(&bdi->wb_lock);
	list_add_tail(&work->list, &bdi->work_list);
	if (bdi->wb.task) {
		wake_up_process(bdi->wb.task);
	} else {
		/*
		 * The bdi thread isn't there, wake up the forker thread which
		 * will create and run it.
		 */
		trace_writeback_nothread(bdi, work);
		wake_up_process(default_backing_dev_info.wb.task);
	}
	spin_unlock_bh(&bdi->wb_lock);
}

static void
__bdi_start_writeback(struct backing_dev_info *bdi, long nr_pages,
		bool range_cyclic, bool for_background)
{
	struct wb_writeback_work *work;

	/*
	 * This is WB_SYNC_NONE writeback, so if allocation fails just
	 * wakeup the thread for old dirty data writeback
	 */
	work = kzalloc(sizeof(*work), GFP_ATOMIC);
	if (!work) {
		if (bdi->wb.task) {
			trace_writeback_nowork(bdi);
			wake_up_process(bdi->wb.task);
		}
		return;
	}

	work->sync_mode	= WB_SYNC_NONE;
	work->nr_pages	= nr_pages;
	work->range_cyclic = range_cyclic;
	work->for_background = for_background;

	bdi_queue_work(bdi, work);
}

/**
 * bdi_start_writeback - start writeback
 * @bdi: the backing device to write from
 * @nr_pages: the number of pages to write
 *
 * Description:
 *   This does WB_SYNC_NONE opportunistic writeback. The IO is only
 *   started when this function returns, we make no guarentees on
 *   completion. Caller need not hold sb s_umount semaphore.
 *
 */
void bdi_start_writeback(struct backing_dev_info *bdi, long nr_pages)
{
	__bdi_start_writeback(bdi, nr_pages, true, false);
}

/**
 * bdi_start_background_writeback - start background writeback
 * @bdi: the backing device to write from
 *
 * Description:
 *   This does WB_SYNC_NONE background writeback. The IO is only
 *   started when this function returns, we make no guarentees on
 *   completion. Caller need not hold sb s_umount semaphore.
 */
void bdi_start_background_writeback(struct backing_dev_info *bdi)
{
	__bdi_start_writeback(bdi, LONG_MAX, true, true);
}

/*
 * Redirty an inode: set its when-it-was dirtied timestamp and move it to the
 * furthest end of its superblock's dirty-inode list.
 *
 * Before stamping the inode's ->dirtied_when, we check to see whether it is
 * already the most-recently-dirtied inode on the b_dirty list.  If that is
 * the case then the inode must have been redirtied while it was being written
 * out and we don't reset its dirtied_when.
 */
static void redirty_tail(struct inode *inode)
{
	struct bdi_writeback *wb = &inode_to_bdi(inode)->wb;

	if (!list_empty(&wb->b_dirty)) {
		struct inode *tail;

		tail = wb_inode(wb->b_dirty.next);
		if (time_before(inode->dirtied_when, tail->dirtied_when))
			inode->dirtied_when = jiffies;
	}
	list_move(&inode->i_wb_list, &wb->b_dirty);
}

/*
 * requeue inode for re-scanning after bdi->b_io list is exhausted.
 */
static void requeue_io(struct inode *inode)
{
	struct bdi_writeback *wb = &inode_to_bdi(inode)->wb;

	list_move(&inode->i_wb_list, &wb->b_more_io);
}

static void inode_sync_complete(struct inode *inode)
{
	/*
	 * Prevent speculative execution through spin_unlock(&inode_lock);
	 */
	smp_mb();
	wake_up_bit(&inode->i_state, __I_SYNC);
}

static bool inode_dirtied_after(struct inode *inode, unsigned long t)
{
	bool ret = time_after(inode->dirtied_when, t);
#ifndef CONFIG_64BIT
	/*
	 * For inodes being constantly redirtied, dirtied_when can get stuck.
	 * It _appears_ to be in the future, but is actually in distant past.
	 * This test is necessary to prevent such wrapped-around relative times
	 * from permanently stopping the whole bdi writeback.
	 */
	ret = ret && time_before_eq(inode->dirtied_when, jiffies);
#endif
	return ret;
}

/*
 * Move expired dirty inodes from @delaying_queue to @dispatch_queue.
 */
static void move_expired_inodes(struct list_head *delaying_queue,
			       struct list_head *dispatch_queue,
				unsigned long *older_than_this)
{
	LIST_HEAD(tmp);
	struct list_head *pos, *node;
	struct super_block *sb = NULL;
	struct inode *inode;
	int do_sb_sort = 0;

	while (!list_empty(delaying_queue)) {
		inode = wb_inode(delaying_queue->prev);
		if (older_than_this &&
		    inode_dirtied_after(inode, *older_than_this))
			break;
		if (sb && sb != inode->i_sb)
			do_sb_sort = 1;
		sb = inode->i_sb;
		list_move(&inode->i_wb_list, &tmp);
	}

	/* just one sb in list, splice to dispatch_queue and we're done */
	if (!do_sb_sort) {
		list_splice(&tmp, dispatch_queue);
		return;
	}

	/* Move inodes from one superblock together */
	while (!list_empty(&tmp)) {
		sb = wb_inode(tmp.prev)->i_sb;
		list_for_each_prev_safe(pos, node, &tmp) {
			inode = wb_inode(pos);
			if (inode->i_sb == sb)
				list_move(&inode->i_wb_list, dispatch_queue);
		}
	}
}

/*
 * Queue all expired dirty inodes for io, eldest first.
 * Before
 *         newly dirtied     b_dirty    b_io    b_more_io
 *         =============>    gf         edc     BA
 * After
 *         newly dirtied     b_dirty    b_io    b_more_io
 *         =============>    g          fBAedc
 *                                           |
 *                                           +--> dequeue for IO
 */
static void queue_io(struct bdi_writeback *wb, unsigned long *older_than_this)
{
	list_splice_init(&wb->b_more_io, &wb->b_io);
	move_expired_inodes(&wb->b_dirty, &wb->b_io, older_than_this);
}

static int write_inode(struct inode *inode, struct writeback_control *wbc)
{
	if (inode->i_sb->s_op->write_inode && !is_bad_inode(inode))
		return inode->i_sb->s_op->write_inode(inode, wbc);
	return 0;
}

/*
 * Wait for writeback on an inode to complete.
 */
static void inode_wait_for_writeback(struct inode *inode)
{
	DEFINE_WAIT_BIT(wq, &inode->i_state, __I_SYNC);
	wait_queue_head_t *wqh;

	wqh = bit_waitqueue(&inode->i_state, __I_SYNC);
	 while (inode->i_state & I_SYNC) {
		spin_unlock(&inode_lock);
		__wait_on_bit(wqh, &wq, inode_wait, TASK_UNINTERRUPTIBLE);
		spin_lock(&inode_lock);
	}
}

/*
 * Write out an inode's dirty pages.  Called under inode_lock.  Either the
 * caller has ref on the inode (either via __iget or via syscall against an fd)
 * or the inode has I_WILL_FREE set (via generic_forget_inode)
 *
 * If `wait' is set, wait on the writeout.
 *
 * The whole writeout design is quite complex and fragile.  We want to avoid
 * starvation of particular inodes when others are being redirtied, prevent
 * livelocks, etc.
 *
 * Called under inode_lock.
 */
static int
writeback_single_inode(struct inode *inode, struct writeback_control *wbc)
{
	struct address_space *mapping = inode->i_mapping;
	unsigned dirty;
	int ret;

	if (!atomic_read(&inode->i_count))
		WARN_ON(!(inode->i_state & (I_WILL_FREE|I_FREEING)));
	else
		WARN_ON(inode->i_state & I_WILL_FREE);

	if (inode->i_state & I_SYNC) {
		/*
		 * If this inode is locked for writeback and we are not doing
		 * writeback-for-data-integrity, move it to b_more_io so that
		 * writeback can proceed with the other inodes on s_io.
		 *
		 * We'll have another go at writing back this inode when we
		 * completed a full scan of b_io.
		 */
		if (wbc->sync_mode != WB_SYNC_ALL) {
			requeue_io(inode);
			return 0;
		}

		/*
		 * It's a data-integrity sync.  We must wait.
		 */
		inode_wait_for_writeback(inode);
	}

	BUG_ON(inode->i_state & I_SYNC);

	/* Set I_SYNC, reset I_DIRTY_PAGES */
	inode->i_state |= I_SYNC;
	inode->i_state &= ~I_DIRTY_PAGES;
	spin_unlock(&inode_lock);

	ret = do_writepages(mapping, wbc);

	/*
	 * Make sure to wait on the data before writing out the metadata.
	 * This is important for filesystems that modify metadata on data
	 * I/O completion.
	 */
	if (wbc->sync_mode == WB_SYNC_ALL) {
		int err = filemap_fdatawait(mapping);
		if (ret == 0)
			ret = err;
	}

	/*
	 * Some filesystems may redirty the inode during the writeback
	 * due to delalloc, clear dirty metadata flags right before
	 * write_inode()
	 */
	spin_lock(&inode_lock);
	dirty = inode->i_state & I_DIRTY;
	inode->i_state &= ~(I_DIRTY_SYNC | I_DIRTY_DATASYNC);
	spin_unlock(&inode_lock);
	/* Don't write the inode if only I_DIRTY_PAGES was set */
	if (dirty & (I_DIRTY_SYNC | I_DIRTY_DATASYNC)) {
		int err = write_inode(inode, wbc);
		if (ret == 0)
			ret = err;
	}

	spin_lock(&inode_lock);
	inode->i_state &= ~I_SYNC;
	if (!(inode->i_state & I_FREEING)) {
		if (mapping_tagged(mapping, PAGECACHE_TAG_DIRTY)) {
			/*
			 * We didn't write back all the pages.  nfs_writepages()
			 * sometimes bales out without doing anything.
			 */
			inode->i_state |= I_DIRTY_PAGES;
			if (wbc->nr_to_write <= 0) {
				/*
				 * slice used up: queue for next turn
				 */
				requeue_io(inode);
			} else {
				/*
				 * Writeback blocked by something other than
				 * congestion. Delay the inode for some time to
				 * avoid spinning on the CPU (100% iowait)
				 * retrying writeback of the dirty page/inode
				 * that cannot be performed immediately.
				 */
				redirty_tail(inode);
			}
		} else if (inode->i_state & I_DIRTY) {
			/*
			 * Filesystems can dirty the inode during writeback
			 * operations, such as delayed allocation during
			 * submission or metadata updates after data IO
			 * completion.
			 */
			redirty_tail(inode);
		} else {
			/*
			 * The inode is clean.  At this point we either have
			 * a reference to the inode or it's on it's way out.
			 * No need to add it back to the LRU.
			 */
			list_del_init(&inode->i_wb_list);
		}
	}
	inode_sync_complete(inode);
	return ret;
}

/*
 * For background writeback the caller does not have the sb pinned
 * before calling writeback. So make sure that we do pin it, so it doesn't
 * go away while we are writing inodes from it.
 */
static bool pin_sb_for_writeback(struct super_block *sb)
{
	spin_lock(&sb_lock);
	if (list_empty(&sb->s_instances)) {
		spin_unlock(&sb_lock);
		return false;
	}

	sb->s_count++;
	spin_unlock(&sb_lock);

	if (down_read_trylock(&sb->s_umount)) {
		if (sb->s_root)
			return true;
		up_read(&sb->s_umount);
	}

	put_super(sb);
	return false;
}

/*
 * Write a portion of b_io inodes which belong to @sb.
 *
 * If @only_this_sb is true, then find and write all such
 * inodes. Otherwise write only ones which go sequentially
 * in reverse order.
 *
 * Return 1, if the caller writeback routine should be
 * interrupted. Otherwise return 0.
 */
static int writeback_sb_inodes(struct super_block *sb, struct bdi_writeback *wb,
		struct writeback_control *wbc, bool only_this_sb)
{
	while (!list_empty(&wb->b_io)) {
		long pages_skipped;
		struct inode *inode = wb_inode(wb->b_io.prev);

		if (inode->i_sb != sb) {
			if (only_this_sb) {
				/*
				 * We only want to write back data for this
				 * superblock, move all inodes not belonging
				 * to it back onto the dirty list.
				 */
				redirty_tail(inode);
				continue;
			}

			/*
			 * The inode belongs to a different superblock.
			 * Bounce back to the caller to unpin this and
			 * pin the next superblock.
			 */
			return 0;
		}

		/*
		 * Don't bother with new inodes or inodes beeing freed, first
		 * kind does not need peridic writeout yet, and for the latter
		 * kind writeout is handled by the freer.
		 */
		if (inode->i_state & (I_NEW | I_FREEING | I_WILL_FREE)) {
			requeue_io(inode);
			continue;
		}

		/*
		 * Was this inode dirtied after sync_sb_inodes was called?
		 * This keeps sync from extra jobs and livelock.
		 */
		if (inode_dirtied_after(inode, wbc->wb_start))
			return 1;

		__iget(inode);
		pages_skipped = wbc->pages_skipped;
		writeback_single_inode(inode, wbc);
		if (wbc->pages_skipped != pages_skipped) {
			/*
			 * writeback is not making progress due to locked
			 * buffers.  Skip this inode for now.
			 */
			redirty_tail(inode);
		}
		spin_unlock(&inode_lock);
		iput(inode);
		cond_resched();
		spin_lock(&inode_lock);
		if (wbc->nr_to_write <= 0) {
			wbc->more_io = 1;
			return 1;
		}
		if (!list_empty(&wb->b_more_io))
			wbc->more_io = 1;
	}
	/* b_io is empty */
	return 1;
}

void writeback_inodes_wb(struct bdi_writeback *wb,
		struct writeback_control *wbc)
{
	int ret = 0;

	if (!wbc->wb_start)
		wbc->wb_start = jiffies; /* livelock avoidance */
	spin_lock(&inode_lock);
	if (!wbc->for_kupdate || list_empty(&wb->b_io))
		queue_io(wb, wbc->older_than_this);

	while (!list_empty(&wb->b_io)) {
		struct inode *inode = wb_inode(wb->b_io.prev);
		struct super_block *sb = inode->i_sb;

		if (!pin_sb_for_writeback(sb)) {
			requeue_io(inode);
			continue;
		}
		ret = writeback_sb_inodes(sb, wb, wbc, false);
		drop_super(sb);

		if (ret)
			break;
	}
	spin_unlock(&inode_lock);
	/* Leave any unwritten inodes on b_io */
}

static void __writeback_inodes_sb(struct super_block *sb,
		struct bdi_writeback *wb, struct writeback_control *wbc)
{
	WARN_ON(!rwsem_is_locked(&sb->s_umount));

	spin_lock(&inode_lock);
	if (!wbc->for_kupdate || list_empty(&wb->b_io))
		queue_io(wb, wbc->older_than_this);
	writeback_sb_inodes(sb, wb, wbc, true);
	spin_unlock(&inode_lock);
}

/*
 * The maximum number of pages to writeout in a single bdi flush/kupdate
 * operation.  We do this so we don't hold I_SYNC against an inode for
 * enormous amounts of time, which would block a userspace task which has
 * been forced to throttle against that inode.  Also, the code reevaluates
 * the dirty each time it has written this many pages.
 */
#define MAX_WRITEBACK_PAGES     1024

static inline bool over_bground_thresh(void)
{
	unsigned long background_thresh, dirty_thresh;

	global_dirty_limits(&background_thresh, &dirty_thresh);

	return (global_page_state(NR_FILE_DIRTY) +
		global_page_state(NR_UNSTABLE_NFS) > background_thresh);
}

/*
 * Explicit flushing or periodic writeback of "old" data.
 *
 * Define "old": the first time one of an inode's pages is dirtied, we mark the
 * dirtying-time in the inode's address_space.  So this periodic writeback code
 * just walks the superblock inode list, writing back any inodes which are
 * older than a specific point in time.
 *
 * Try to run once per dirty_writeback_interval.  But if a writeback event
 * takes longer than a dirty_writeback_interval interval, then leave a
 * one-second gap.
 *
 * older_than_this takes precedence over nr_to_write.  So we'll only write back
 * all dirty pages if they are all attached to "old" mappings.
 */
static long wb_writeback(struct bdi_writeback *wb,
			 struct wb_writeback_work *work)
{
	struct writeback_control wbc = {
		.sync_mode		= work->sync_mode,
		.older_than_this	= NULL,
		.for_kupdate		= work->for_kupdate,
		.for_background		= work->for_background,
		.range_cyclic		= work->range_cyclic,
	};
	unsigned long oldest_jif;
	long wrote = 0;
	struct inode *inode;

	if (wbc.for_kupdate) {
		wbc.older_than_this = &oldest_jif;
		oldest_jif = jiffies -
				msecs_to_jiffies(dirty_expire_interval * 10);
	}
	if (!wbc.range_cyclic) {
		wbc.range_start = 0;
		wbc.range_end = LLONG_MAX;
	}

	wbc.wb_start = jiffies; /* livelock avoidance */
	for (;;) {
		/*
		 * Stop writeback when nr_pages has been consumed
		 */
		if (work->nr_pages <= 0)
			break;

		/*
		 * For background writeout, stop when we are below the
		 * background dirty threshold
		 */
		if (work->for_background && !over_bground_thresh())
			break;

		wbc.more_io = 0;
		wbc.nr_to_write = MAX_WRITEBACK_PAGES;
		wbc.pages_skipped = 0;

		trace_wbc_writeback_start(&wbc, wb->bdi);
		if (work->sb)
			__writeback_inodes_sb(work->sb, wb, &wbc);
		else
			writeback_inodes_wb(wb, &wbc);
		trace_wbc_writeback_written(&wbc, wb->bdi);

		work->nr_pages -= MAX_WRITEBACK_PAGES - wbc.nr_to_write;
		wrote += MAX_WRITEBACK_PAGES - wbc.nr_to_write;

		/*
		 * If we consumed everything, see if we have more
		 */
		if (wbc.nr_to_write <= 0)
			continue;
		/*
		 * Didn't write everything and we don't have more IO, bail
		 */
		if (!wbc.more_io)
			break;
		/*
		 * Did we write something? Try for more
		 */
		if (wbc.nr_to_write < MAX_WRITEBACK_PAGES)
			continue;
		/*
		 * Nothing written. Wait for some inode to
		 * become available for writeback. Otherwise
		 * we'll just busyloop.
		 */
		spin_lock(&inode_lock);
		if (!list_empty(&wb->b_more_io))  {
			inode = wb_inode(wb->b_more_io.prev);
			trace_wbc_writeback_wait(&wbc, wb->bdi);
			inode_wait_for_writeback(inode);
		}
		spin_unlock(&inode_lock);
	}

	return wrote;
}

/*
 * Return the next wb_writeback_work struct that hasn't been processed yet.
 */
static struct wb_writeback_work *
get_next_work_item(struct backing_dev_info *bdi)
{
	struct wb_writeback_work *work = NULL;

	spin_lock_bh(&bdi->wb_lock);
	if (!list_empty(&bdi->work_list)) {
		work = list_entry(bdi->work_list.next,
				  struct wb_writeback_work, list);
		list_del_init(&work->list);
	}
	spin_unlock_bh(&bdi->wb_lock);
	return work;
}

/*
 * Add in the number of potentially dirty inodes, because each inode
 * write can dirty pagecache in the underlying blockdev.
 */
static unsigned long get_nr_dirty_pages(void)
{
	return global_page_state(NR_FILE_DIRTY) +
		global_page_state(NR_UNSTABLE_NFS) +
		get_nr_dirty_inodes();
}

static long wb_check_old_data_flush(struct bdi_writeback *wb)
{
	unsigned long expired;
	long nr_pages;

	/*
	 * When set to zero, disable periodic writeback
	 */
	if (!dirty_writeback_interval)
		return 0;

	expired = wb->last_old_flush +
			msecs_to_jiffies(dirty_writeback_interval * 10);
	if (time_before(jiffies, expired))
		return 0;

	wb->last_old_flush = jiffies;
	nr_pages = get_nr_dirty_pages();

	if (nr_pages) {
		struct wb_writeback_work work = {
			.nr_pages	= nr_pages,
			.sync_mode	= WB_SYNC_NONE,
			.for_kupdate	= 1,
			.range_cyclic	= 1,
		};

		return wb_writeback(wb, &work);
	}

	return 0;
}

/*
 * Retrieve work items and do the writeback they describe
 */
long wb_do_writeback(struct bdi_writeback *wb, int force_wait)
{
	struct backing_dev_info *bdi = wb->bdi;
	struct wb_writeback_work *work;
	long wrote = 0;

	set_bit(BDI_writeback_running, &wb->bdi->state);
	while ((work = get_next_work_item(bdi)) != NULL) {
		/*
		 * Override sync mode, in case we must wait for completion
		 * because this thread is exiting now.
		 */
		if (force_wait)
			work->sync_mode = WB_SYNC_ALL;

		trace_writeback_exec(bdi, work);

		wrote += wb_writeback(wb, work);

		/*
		 * Notify the caller of completion if this is a synchronous
		 * work item, otherwise just free it.
		 */
		if (work->done)
			complete(work->done);
		else
			kfree(work);
	}

	/*
	 * Check for periodic writeback, kupdated() style
	 */
	wrote += wb_check_old_data_flush(wb);
	clear_bit(BDI_writeback_running, &wb->bdi->state);

	return wrote;
}

/*
 * Handle writeback of dirty data for the device backed by this bdi. Also
 * wakes up periodically and does kupdated style flushing.
 */
int bdi_writeback_thread(void *data)
{
	struct bdi_writeback *wb = data;
	struct backing_dev_info *bdi = wb->bdi;
	long pages_written;

	current->flags |= PF_SWAPWRITE;
	set_freezable();
	wb->last_active = jiffies;

	/*
	 * Our parent may run at a different priority, just set us to normal
	 */
	set_user_nice(current, 0);

	trace_writeback_thread_start(bdi);

	while (!kthread_should_stop()) {
		/*
		 * Remove own delayed wake-up timer, since we are already awake
		 * and we'll take care of the preriodic write-back.
		 */
		del_timer(&wb->wakeup_timer);

		pages_written = wb_do_writeback(wb, 0);

		trace_writeback_pages_written(pages_written);

		if (pages_written)
			wb->last_active = jiffies;

		set_current_state(TASK_INTERRUPTIBLE);
		if (!list_empty(&bdi->work_list) || kthread_should_stop()) {
			__set_current_state(TASK_RUNNING);
			continue;
		}

		if (wb_has_dirty_io(wb) && dirty_writeback_interval)
			schedule_timeout(msecs_to_jiffies(dirty_writeback_interval * 10));
		else {
			/*
			 * We have nothing to do, so can go sleep without any
			 * timeout and save power. When a work is queued or
			 * something is made dirty - we will be woken up.
			 */
			schedule();
		}

		try_to_freeze();
	}

	/* Flush any work that raced with us exiting */
	if (!list_empty(&bdi->work_list))
		wb_do_writeback(wb, 1);

	trace_writeback_thread_stop(bdi);
	return 0;
}


/*
 * Start writeback of `nr_pages' pages.  If `nr_pages' is zero, write back
 * the whole world.
 */
void wakeup_flusher_threads(long nr_pages)
{
	struct backing_dev_info *bdi;

	if (!nr_pages) {
		nr_pages = global_page_state(NR_FILE_DIRTY) +
				global_page_state(NR_UNSTABLE_NFS);
	}

	rcu_read_lock();
	list_for_each_entry_rcu(bdi, &bdi_list, bdi_list) {
		if (!bdi_has_dirty_io(bdi))
			continue;
		__bdi_start_writeback(bdi, nr_pages, false, false);
	}
	rcu_read_unlock();
}

static noinline void block_dump___mark_inode_dirty(struct inode *inode)
{
	if (inode->i_ino || strcmp(inode->i_sb->s_id, "bdev")) {
		struct dentry *dentry;
		const char *name = "?";

		dentry = d_find_alias(inode);
		if (dentry) {
			spin_lock(&dentry->d_lock);
			name = (const char *) dentry->d_name.name;
		}
		printk(KERN_DEBUG
		       "%s(%d): dirtied inode %lu (%s) on %s\n",
		       current->comm, task_pid_nr(current), inode->i_ino,
		       name, inode->i_sb->s_id);
		if (dentry) {
			spin_unlock(&dentry->d_lock);
			dput(dentry);
		}
	}
}

/**
 *	__mark_inode_dirty -	internal function
 *	@inode: inode to mark
 *	@flags: what kind of dirty (i.e. I_DIRTY_SYNC)
 *	Mark an inode as dirty. Callers should use mark_inode_dirty or
 *  	mark_inode_dirty_sync.
 *
 * Put the inode on the super block's dirty list.
 *
 * CAREFUL! We mark it dirty unconditionally, but move it onto the
 * dirty list only if it is hashed or if it refers to a blockdev.
 * If it was not hashed, it will never be added to the dirty list
 * even if it is later hashed, as it will have been marked dirty already.
 *
 * In short, make sure you hash any inodes _before_ you start marking
 * them dirty.
 *
 * This function *must* be atomic for the I_DIRTY_PAGES case -
 * set_page_dirty() is called under spinlock in several places.
 *
 * Note that for blockdevs, inode->dirtied_when represents the dirtying time of
 * the block-special inode (/dev/hda1) itself.  And the ->dirtied_when field of
 * the kernel-internal blockdev inode represents the dirtying time of the
 * blockdev's pages.  This is why for I_DIRTY_PAGES we always use
 * page->mapping->host, so the page-dirtying time is recorded in the internal
 * blockdev inode.
 */
void __mark_inode_dirty(struct inode *inode, int flags)
{
	struct super_block *sb = inode->i_sb;
	struct backing_dev_info *bdi = NULL;
	bool wakeup_bdi = false;

	/*
	 * Don't do this for I_DIRTY_PAGES - that doesn't actually
	 * dirty the inode itself
	 */
	if (flags & (I_DIRTY_SYNC | I_DIRTY_DATASYNC)) {
		if (sb->s_op->dirty_inode)
			sb->s_op->dirty_inode(inode);
	}

	/*
	 * make sure that changes are seen by all cpus before we test i_state
	 * -- mikulas
	 */
	smp_mb();

	/* avoid the locking if we can */
	if ((inode->i_state & flags) == flags)
		return;

	if (unlikely(block_dump))
		block_dump___mark_inode_dirty(inode);

	spin_lock(&inode_lock);
	if ((inode->i_state & flags) != flags) {
		const int was_dirty = inode->i_state & I_DIRTY;

		inode->i_state |= flags;

		/*
		 * If the inode is being synced, just update its dirty state.
		 * The unlocker will place the inode on the appropriate
		 * superblock list, based upon its state.
		 */
		if (inode->i_state & I_SYNC)
			goto out;

		/*
		 * Only add valid (hashed) inodes to the superblock's
		 * dirty list.  Add blockdev inodes as well.
		 */
		if (!S_ISBLK(inode->i_mode)) {
			if (inode_unhashed(inode))
				goto out;
		}
		if (inode->i_state & I_FREEING)
			goto out;

		/*
		 * If the inode was already on b_dirty/b_io/b_more_io, don't
		 * reposition it (that would break b_dirty time-ordering).
		 */
		if (!was_dirty) {
			bdi = inode_to_bdi(inode);

			if (bdi_cap_writeback_dirty(bdi)) {
				WARN(!test_bit(BDI_registered, &bdi->state),
				     "bdi-%s not registered\n", bdi->name);

				/*
				 * If this is the first dirty inode for this
				 * bdi, we have to wake-up the corresponding
				 * bdi thread to make sure background
				 * write-back happens later.
				 */
				if (!wb_has_dirty_io(&bdi->wb))
					wakeup_bdi = true;
			}

			inode->dirtied_when = jiffies;
			list_move(&inode->i_wb_list, &bdi->wb.b_dirty);
		}
	}
out:
	spin_unlock(&inode_lock);

	if (wakeup_bdi)
		bdi_wakeup_thread_delayed(bdi);
}
EXPORT_SYMBOL(__mark_inode_dirty);

/*
 * Write out a superblock's list of dirty inodes.  A wait will be performed
 * upon no inodes, all inodes or the final one, depending upon sync_mode.
 *
 * If older_than_this is non-NULL, then only write out inodes which
 * had their first dirtying at a time earlier than *older_than_this.
 *
 * If `bdi' is non-zero then we're being asked to writeback a specific queue.
 * This function assumes that the blockdev superblock's inodes are backed by
 * a variety of queues, so all inodes are searched.  For other superblocks,
 * assume that all inodes are backed by the same queue.
 *
 * The inodes to be written are parked on bdi->b_io.  They are moved back onto
 * bdi->b_dirty as they are selected for writing.  This way, none can be missed
 * on the writer throttling path, and we get decent balancing between many
 * throttled threads: we don't want them all piling up on inode_sync_wait.
 */
static void wait_sb_inodes(struct super_block *sb)
{
	struct inode *inode, *old_inode = NULL;

	/*
	 * We need to be protected against the filesystem going from
	 * r/o to r/w or vice versa.
	 */
	WARN_ON(!rwsem_is_locked(&sb->s_umount));

	spin_lock(&inode_lock);

	/*
	 * Data integrity sync. Must wait for all pages under writeback,
	 * because there may have been pages dirtied before our sync
	 * call, but which had writeout started before we write it out.
	 * In which case, the inode may not be on the dirty list, but
	 * we still have to wait for that writeout.
	 */
	list_for_each_entry(inode, &sb->s_inodes, i_sb_list) {
		struct address_space *mapping;

		if (inode->i_state & (I_FREEING|I_WILL_FREE|I_NEW))
			continue;
		mapping = inode->i_mapping;
		if (mapping->nrpages == 0)
			continue;
		__iget(inode);
		spin_unlock(&inode_lock);
		/*
		 * We hold a reference to 'inode' so it couldn't have
		 * been removed from s_inodes list while we dropped the
		 * inode_lock.  We cannot iput the inode now as we can
		 * be holding the last reference and we cannot iput it
		 * under inode_lock. So we keep the reference and iput
		 * it later.
		 */
		iput(old_inode);
		old_inode = inode;

		filemap_fdatawait(mapping);

		cond_resched();

		spin_lock(&inode_lock);
	}
	spin_unlock(&inode_lock);
	iput(old_inode);
}

/**
 * writeback_inodes_sb_nr -	writeback dirty inodes from given super_block
 * @sb: the superblock
 * @nr: the number of pages to write
 *
 * Start writeback on some inodes on this super_block. No guarantees are made
 * on how many (if any) will be written, and this function does not wait
 * for IO completion of submitted IO.
 */
void writeback_inodes_sb_nr(struct super_block *sb, unsigned long nr)
{
	DECLARE_COMPLETION_ONSTACK(done);
	struct wb_writeback_work work = {
		.sb		= sb,
		.sync_mode	= WB_SYNC_NONE,
		.done		= &done,
		.nr_pages	= nr,
	};

	WARN_ON(!rwsem_is_locked(&sb->s_umount));
<<<<<<< HEAD

	work.nr_pages = get_nr_dirty_pages();

=======
>>>>>>> 6418c961
	bdi_queue_work(sb->s_bdi, &work);
	wait_for_completion(&done);
}
EXPORT_SYMBOL(writeback_inodes_sb_nr);

/**
 * writeback_inodes_sb	-	writeback dirty inodes from given super_block
 * @sb: the superblock
 *
 * Start writeback on some inodes on this super_block. No guarantees are made
 * on how many (if any) will be written, and this function does not wait
 * for IO completion of submitted IO.
 */
void writeback_inodes_sb(struct super_block *sb)
{
	return writeback_inodes_sb_nr(sb, global_page_state(NR_FILE_DIRTY) +
			      global_page_state(NR_UNSTABLE_NFS) +
			      (inodes_stat.nr_inodes - inodes_stat.nr_unused));
}
EXPORT_SYMBOL(writeback_inodes_sb);

/**
 * writeback_inodes_sb_if_idle	-	start writeback if none underway
 * @sb: the superblock
 *
 * Invoke writeback_inodes_sb if no writeback is currently underway.
 * Returns 1 if writeback was started, 0 if not.
 */
int writeback_inodes_sb_if_idle(struct super_block *sb)
{
	if (!writeback_in_progress(sb->s_bdi)) {
		down_read(&sb->s_umount);
		writeback_inodes_sb(sb);
		up_read(&sb->s_umount);
		return 1;
	} else
		return 0;
}
EXPORT_SYMBOL(writeback_inodes_sb_if_idle);

/**
 * writeback_inodes_sb_if_idle	-	start writeback if none underway
 * @sb: the superblock
 * @nr: the number of pages to write
 *
 * Invoke writeback_inodes_sb if no writeback is currently underway.
 * Returns 1 if writeback was started, 0 if not.
 */
int writeback_inodes_sb_nr_if_idle(struct super_block *sb,
				   unsigned long nr)
{
	if (!writeback_in_progress(sb->s_bdi)) {
		down_read(&sb->s_umount);
		writeback_inodes_sb_nr(sb, nr);
		up_read(&sb->s_umount);
		return 1;
	} else
		return 0;
}
EXPORT_SYMBOL(writeback_inodes_sb_nr_if_idle);

/**
 * sync_inodes_sb	-	sync sb inode pages
 * @sb: the superblock
 *
 * This function writes and waits on any dirty inode belonging to this
 * super_block. The number of pages synced is returned.
 */
void sync_inodes_sb(struct super_block *sb)
{
	DECLARE_COMPLETION_ONSTACK(done);
	struct wb_writeback_work work = {
		.sb		= sb,
		.sync_mode	= WB_SYNC_ALL,
		.nr_pages	= LONG_MAX,
		.range_cyclic	= 0,
		.done		= &done,
	};

	WARN_ON(!rwsem_is_locked(&sb->s_umount));

	bdi_queue_work(sb->s_bdi, &work);
	wait_for_completion(&done);

	wait_sb_inodes(sb);
}
EXPORT_SYMBOL(sync_inodes_sb);

/**
 * write_inode_now	-	write an inode to disk
 * @inode: inode to write to disk
 * @sync: whether the write should be synchronous or not
 *
 * This function commits an inode to disk immediately if it is dirty. This is
 * primarily needed by knfsd.
 *
 * The caller must either have a ref on the inode or must have set I_WILL_FREE.
 */
int write_inode_now(struct inode *inode, int sync)
{
	int ret;
	struct writeback_control wbc = {
		.nr_to_write = LONG_MAX,
		.sync_mode = sync ? WB_SYNC_ALL : WB_SYNC_NONE,
		.range_start = 0,
		.range_end = LLONG_MAX,
	};

	if (!mapping_cap_writeback_dirty(inode->i_mapping))
		wbc.nr_to_write = 0;

	might_sleep();
	spin_lock(&inode_lock);
	ret = writeback_single_inode(inode, &wbc);
	spin_unlock(&inode_lock);
	if (sync)
		inode_sync_wait(inode);
	return ret;
}
EXPORT_SYMBOL(write_inode_now);

/**
 * sync_inode - write an inode and its pages to disk.
 * @inode: the inode to sync
 * @wbc: controls the writeback mode
 *
 * sync_inode() will write an inode and its pages to disk.  It will also
 * correctly update the inode on its superblock's dirty inode lists and will
 * update inode->i_state.
 *
 * The caller must have a ref on the inode.
 */
int sync_inode(struct inode *inode, struct writeback_control *wbc)
{
	int ret;

	spin_lock(&inode_lock);
	ret = writeback_single_inode(inode, wbc);
	spin_unlock(&inode_lock);
	return ret;
}
EXPORT_SYMBOL(sync_inode);

/**
 * sync_inode - write an inode to disk
 * @inode: the inode to sync
 * @wait: wait for I/O to complete.
 *
 * Write an inode to disk and adjust it's dirty state after completion.
 *
 * Note: only writes the actual inode, no associated data or other metadata.
 */
int sync_inode_metadata(struct inode *inode, int wait)
{
	struct writeback_control wbc = {
		.sync_mode = wait ? WB_SYNC_ALL : WB_SYNC_NONE,
		.nr_to_write = 0, /* metadata-only */
	};

	return sync_inode(inode, &wbc);
}
EXPORT_SYMBOL(sync_inode_metadata);<|MERGE_RESOLUTION|>--- conflicted
+++ resolved
@@ -1100,12 +1100,6 @@
 	};
 
 	WARN_ON(!rwsem_is_locked(&sb->s_umount));
-<<<<<<< HEAD
-
-	work.nr_pages = get_nr_dirty_pages();
-
-=======
->>>>>>> 6418c961
 	bdi_queue_work(sb->s_bdi, &work);
 	wait_for_completion(&done);
 }
@@ -1121,9 +1115,7 @@
  */
 void writeback_inodes_sb(struct super_block *sb)
 {
-	return writeback_inodes_sb_nr(sb, global_page_state(NR_FILE_DIRTY) +
-			      global_page_state(NR_UNSTABLE_NFS) +
-			      (inodes_stat.nr_inodes - inodes_stat.nr_unused));
+	return writeback_inodes_sb_nr(sb, get_nr_dirty_pages());
 }
 EXPORT_SYMBOL(writeback_inodes_sb);
 
