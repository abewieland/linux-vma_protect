--- conflicted
+++ resolved
@@ -341,13 +341,8 @@
 		if (ret < 0)
 			return ret;
 
-<<<<<<< HEAD
 		spin_lock(&conn->bundle->channel_lock);
-		spin_lock(&conn->state_lock);
-=======
-		spin_lock(&conn->channel_lock);
 		spin_lock_bh(&conn->state_lock);
->>>>>>> 3fdd47c3
 
 		if (conn->state == RXRPC_CONN_SERVICE_CHALLENGING) {
 			conn->state = RXRPC_CONN_SERVICE;
