--- conflicted
+++ resolved
@@ -5224,11 +5224,7 @@
 
 	/* TSO requires that SG is present as well. */
 	if ((features & NETIF_F_ALL_TSO) && !(features & NETIF_F_SG)) {
-<<<<<<< HEAD
-		netdev_info(dev, "Dropping TSO features since no SG feature.\n");
-=======
 		netdev_dbg(dev, "Dropping TSO features since no SG feature.\n");
->>>>>>> 56299378
 		features &= ~NETIF_F_ALL_TSO;
 	}
 
